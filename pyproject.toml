[build-system]
requires = [
    "setuptools>=45",
    "setuptools_scm>=8",
    "tomli>=1.0.0; python_version < '3.11'",
]
build-backend = "setuptools.build_meta"

[project]
name = "conda-forge-tick"
authors = [
    {name = "conda-forge-tick development team", email = "condaforge@gmail.com"},
]
description = "Flagship repo for cf-regro-autotick-bot"
dynamic = ["version"]
license = {file = "License"}
readme = "README.md"
requires-python = ">=3.11"

[project.urls]
home = "https://github.com/regro/cf-scripts"

[project.scripts]
conda-forge-tick = "conda_forge_tick.cli:main"
conda-forge-tick-container = "conda_forge_tick.container_cli:cli"

[tool.setuptools]
include-package-data = true
zip-safe = false
packages = {find = {exclude=["tests*", "scripts*", "docs*", "autotick-bot*", "planning*"]}}
package-data = {conda_forge_tick = ["*.xsh", "*.yaml", "*.json"]}
package-dir = {conda_forge_tick = "conda_forge_tick"}

[tool.setuptools_scm]
write_to = "conda_forge_tick/_version.py"
write_to_template = "__version__ = '{version}'\n"

[tool.ruff]
extend-exclude = ["conda_forge_tick/migrators/disabled/legacy.py"]

[tool.ruff.lint]
<<<<<<< HEAD
select = ["E", "F", "I", "W", "D2", "D3", "D4", "DOC"]
=======
select = ["E", "F", "I", "W", "LOG", "G"]
>>>>>>> e63f4691
ignore = ["E501"]
pydocstyle.convention = "numpy"
preview = true

[tool.ruff.lint.pycodestyle]
max-line-length = 120<|MERGE_RESOLUTION|>--- conflicted
+++ resolved
@@ -39,11 +39,7 @@
 extend-exclude = ["conda_forge_tick/migrators/disabled/legacy.py"]
 
 [tool.ruff.lint]
-<<<<<<< HEAD
-select = ["E", "F", "I", "W", "D2", "D3", "D4", "DOC"]
-=======
-select = ["E", "F", "I", "W", "LOG", "G"]
->>>>>>> e63f4691
+select = ["E", "F", "I", "W", "LOG", "G", "D2", "D3", "D4", "DOC"]
 ignore = ["E501"]
 pydocstyle.convention = "numpy"
 preview = true
