import os
import copy
from dataclasses import dataclass
from networkx import DiGraph
import typing
import threading
import github3
from conda_forge_tick.lazy_json_backends import load

from typing import Union

if typing.TYPE_CHECKING:
    from conda_forge_tick.migrators import Migrator
    from conda_forge_tick.migrators_types import AttrsTypedDict


if os.path.exists("all_feedstocks.json"):
    with open("all_feedstocks.json") as f:
        DEFAULT_BRANCHES = load(f).get("default_branches", {})
else:
    DEFAULT_BRANCHES = {}


@dataclass
class GithubContext:
    github_username: str
    github_password: str
    circle_build_url: str
    github_token: typing.Optional[str] = ""
    dry_run: bool = True
    _tl: threading.local = threading.local()

    @property
    def gh(self) -> github3.GitHub:
        if getattr(self._tl, "gh", None) is None:
            if self.github_token:
                gh = github3.login(token=self.github_token)
            else:
                gh = github3.login(self.github_username, self.github_password)
            setattr(self._tl, "gh", gh)
        return self._tl.gh

    @property
    def gh_api_requests_left(self) -> Union[int, None]:
        """The remaining API requests left. Returns None if there is an exception"""
        try:
            left = self.gh.rate_limit()["resources"]["core"]["remaining"]
        except Exception:
            left = None

        return left


@dataclass
class MigratorSessionContext(GithubContext):
    """Singleton session context.  There should generally only be one of these"""

    graph: DiGraph = None
    smithy_version: str = ""
    pinning_version: str = ""
    prjson_dir = "pr_json"
    rever_dir: str = "./feedstocks/"
    quiet = True


@dataclass
class MigratorContext:
    """The context for a given migrator.
    This houses the runtime information that a migrator needs
    """

    session: MigratorSessionContext
    migrator: "Migrator"
    _effective_graph: DiGraph = None

    @property
    def github_username(self) -> str:
        return self.session.github_username

    @property
    def effective_graph(self) -> DiGraph:
        if self._effective_graph is None:
            gx2 = copy.deepcopy(getattr(self.migrator, "graph", self.session.graph))

            # Prune graph to only things that need builds right now
            for node in list(gx2.nodes):
                if node not in self.session.graph.nodes:
                    continue

                with self.session.graph.nodes[node]["payload"] as _attrs:
                    attrs = copy.deepcopy(_attrs.data)
                base_branches = self.migrator.get_possible_feedstock_branches(attrs)
                filters = []
                for base_branch in base_branches:
                    attrs["branch"] = base_branch
                    filters.append(self.migrator.filter(attrs))

                if filters and all(filters):
                    gx2.remove_node(node)

            self._effective_graph = gx2

        return self._effective_graph


@dataclass
class FeedstockContext:
    package_name: str
    feedstock_name: str
    attrs: "AttrsTypedDict"
<<<<<<< HEAD
    passed_dep_analysis = True

=======
    _default_branch: str = None

    @property
    def default_branch(self):
        if self._default_branch is None:
            return DEFAULT_BRANCHES.get(f"{self.feedstock_name}", "main")
        else:
            return self._default_branch

    @default_branch.setter
    def default_branch(self, v):
        self._default_branch = v

>>>>>>> 3a76ad3e
<|MERGE_RESOLUTION|>--- conflicted
+++ resolved
@@ -1,128 +1,123 @@
-import os
-import copy
-from dataclasses import dataclass
-from networkx import DiGraph
-import typing
-import threading
-import github3
-from conda_forge_tick.lazy_json_backends import load
-
-from typing import Union
-
-if typing.TYPE_CHECKING:
-    from conda_forge_tick.migrators import Migrator
-    from conda_forge_tick.migrators_types import AttrsTypedDict
-
-
-if os.path.exists("all_feedstocks.json"):
-    with open("all_feedstocks.json") as f:
-        DEFAULT_BRANCHES = load(f).get("default_branches", {})
-else:
-    DEFAULT_BRANCHES = {}
-
-
-@dataclass
-class GithubContext:
-    github_username: str
-    github_password: str
-    circle_build_url: str
-    github_token: typing.Optional[str] = ""
-    dry_run: bool = True
-    _tl: threading.local = threading.local()
-
-    @property
-    def gh(self) -> github3.GitHub:
-        if getattr(self._tl, "gh", None) is None:
-            if self.github_token:
-                gh = github3.login(token=self.github_token)
-            else:
-                gh = github3.login(self.github_username, self.github_password)
-            setattr(self._tl, "gh", gh)
-        return self._tl.gh
-
-    @property
-    def gh_api_requests_left(self) -> Union[int, None]:
-        """The remaining API requests left. Returns None if there is an exception"""
-        try:
-            left = self.gh.rate_limit()["resources"]["core"]["remaining"]
-        except Exception:
-            left = None
-
-        return left
-
-
-@dataclass
-class MigratorSessionContext(GithubContext):
-    """Singleton session context.  There should generally only be one of these"""
-
-    graph: DiGraph = None
-    smithy_version: str = ""
-    pinning_version: str = ""
-    prjson_dir = "pr_json"
-    rever_dir: str = "./feedstocks/"
-    quiet = True
-
-
-@dataclass
-class MigratorContext:
-    """The context for a given migrator.
-    This houses the runtime information that a migrator needs
-    """
-
-    session: MigratorSessionContext
-    migrator: "Migrator"
-    _effective_graph: DiGraph = None
-
-    @property
-    def github_username(self) -> str:
-        return self.session.github_username
-
-    @property
-    def effective_graph(self) -> DiGraph:
-        if self._effective_graph is None:
-            gx2 = copy.deepcopy(getattr(self.migrator, "graph", self.session.graph))
-
-            # Prune graph to only things that need builds right now
-            for node in list(gx2.nodes):
-                if node not in self.session.graph.nodes:
-                    continue
-
-                with self.session.graph.nodes[node]["payload"] as _attrs:
-                    attrs = copy.deepcopy(_attrs.data)
-                base_branches = self.migrator.get_possible_feedstock_branches(attrs)
-                filters = []
-                for base_branch in base_branches:
-                    attrs["branch"] = base_branch
-                    filters.append(self.migrator.filter(attrs))
-
-                if filters and all(filters):
-                    gx2.remove_node(node)
-
-            self._effective_graph = gx2
-
-        return self._effective_graph
-
-
-@dataclass
-class FeedstockContext:
-    package_name: str
-    feedstock_name: str
-    attrs: "AttrsTypedDict"
-<<<<<<< HEAD
-    passed_dep_analysis = True
-
-=======
-    _default_branch: str = None
-
-    @property
-    def default_branch(self):
-        if self._default_branch is None:
-            return DEFAULT_BRANCHES.get(f"{self.feedstock_name}", "main")
-        else:
-            return self._default_branch
-
-    @default_branch.setter
-    def default_branch(self, v):
-        self._default_branch = v
-
->>>>>>> 3a76ad3e
+import os
+import copy
+from dataclasses import dataclass
+from networkx import DiGraph
+import typing
+import threading
+import github3
+from conda_forge_tick.lazy_json_backends import load
+
+from typing import Union
+
+if typing.TYPE_CHECKING:
+    from conda_forge_tick.migrators import Migrator
+    from conda_forge_tick.migrators_types import AttrsTypedDict
+
+
+if os.path.exists("all_feedstocks.json"):
+    with open("all_feedstocks.json") as f:
+        DEFAULT_BRANCHES = load(f).get("default_branches", {})
+else:
+    DEFAULT_BRANCHES = {}
+
+
+@dataclass
+class GithubContext:
+    github_username: str
+    github_password: str
+    circle_build_url: str
+    github_token: typing.Optional[str] = ""
+    dry_run: bool = True
+    _tl: threading.local = threading.local()
+
+    @property
+    def gh(self) -> github3.GitHub:
+        if getattr(self._tl, "gh", None) is None:
+            if self.github_token:
+                gh = github3.login(token=self.github_token)
+            else:
+                gh = github3.login(self.github_username, self.github_password)
+            setattr(self._tl, "gh", gh)
+        return self._tl.gh
+
+    @property
+    def gh_api_requests_left(self) -> Union[int, None]:
+        """The remaining API requests left. Returns None if there is an exception"""
+        try:
+            left = self.gh.rate_limit()["resources"]["core"]["remaining"]
+        except Exception:
+            left = None
+
+        return left
+
+
+@dataclass
+class MigratorSessionContext(GithubContext):
+    """Singleton session context.  There should generally only be one of these"""
+
+    graph: DiGraph = None
+    smithy_version: str = ""
+    pinning_version: str = ""
+    prjson_dir = "pr_json"
+    rever_dir: str = "./feedstocks/"
+    quiet = True
+
+
+@dataclass
+class MigratorContext:
+    """The context for a given migrator.
+    This houses the runtime information that a migrator needs
+    """
+
+    session: MigratorSessionContext
+    migrator: "Migrator"
+    _effective_graph: DiGraph = None
+
+    @property
+    def github_username(self) -> str:
+        return self.session.github_username
+
+    @property
+    def effective_graph(self) -> DiGraph:
+        if self._effective_graph is None:
+            gx2 = copy.deepcopy(getattr(self.migrator, "graph", self.session.graph))
+
+            # Prune graph to only things that need builds right now
+            for node in list(gx2.nodes):
+                if node not in self.session.graph.nodes:
+                    continue
+
+                with self.session.graph.nodes[node]["payload"] as _attrs:
+                    attrs = copy.deepcopy(_attrs.data)
+                base_branches = self.migrator.get_possible_feedstock_branches(attrs)
+                filters = []
+                for base_branch in base_branches:
+                    attrs["branch"] = base_branch
+                    filters.append(self.migrator.filter(attrs))
+
+                if filters and all(filters):
+                    gx2.remove_node(node)
+
+            self._effective_graph = gx2
+
+        return self._effective_graph
+
+
+@dataclass
+class FeedstockContext:
+    package_name: str
+    feedstock_name: str
+    attrs: "AttrsTypedDict"
+    passed_dep_analysis = True
+    _default_branch: str = None
+
+    @property
+    def default_branch(self):
+        if self._default_branch is None:
+            return DEFAULT_BRANCHES.get(f"{self.feedstock_name}", "main")
+        else:
+            return self._default_branch
+
+    @default_branch.setter
+    def default_branch(self, v):
+        self._default_branch = v