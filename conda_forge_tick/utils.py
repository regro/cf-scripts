--- conflicted
+++ resolved
@@ -1362,38 +1362,32 @@
         logger.setLevel(saved_logger_level)
 
 
-<<<<<<< HEAD
 def run_command_hiding_token(args: list[str], token: str, **kwargs) -> int:
-    """
-    Run a command and hide the token in the output.
-=======
-def run_command_hiding_token(args: list[str], token: str) -> int:
     """Run a command and hide the token in the output.
->>>>>>> 6ece0dc3
 
     Prints the outputs (stdout and stderr) of the subprocess.CompletedProcess object.
     The token or tokens will be replaced with a string of asterisks of the same length.
 
     If stdout or stderr is None, it will not be printed.
 
-<<<<<<< HEAD
-    :param args: The command to run.
-    :param token: The token to hide in the output.
-    :param kwargs: additional arguments for subprocess.run
-    :return: The return code of the command.
-=======
     Parameters
     ----------
     args
         The command to run.
     token
         The token to hide in the output.
+    kwargs
+        additional arguments for subprocess.run
 
     Returns
     -------
     int
         The return code of the command.
->>>>>>> 6ece0dc3
+
+    Raises
+    ------
+    ValueError
+        If the kwargs contain 'text', 'stdout', or 'stderr'.
     """
     if kwargs.keys() & {"text", "stdout", "stderr"}:
         raise ValueError("text, stdout, and stderr are not allowed in kwargs")
