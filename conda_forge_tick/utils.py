import datetime
import traceback
import typing
import pprint
import warnings
from collections import defaultdict
import contextlib
import itertools
import logging
import tempfile
import io
import os
<<<<<<< HEAD
from typing import Any, Tuple, Iterable, Optional, Set

=======
from typing import Any, Tuple, Iterable, Union, Optional, IO, Set
from collections.abc import MutableMapping
>>>>>>> 16b4553c
import github3
import jinja2
import ruamel.yaml

import networkx as nx

from . import sensitive_env
from .lazy_json_backends import LazyJson

if typing.TYPE_CHECKING:
    from mypy_extensions import TypedDict
    from conda_forge_tick.migrators_types import MetaYamlTypedDict

logger = logging.getLogger("conda_forge_tick.utils")

T = typing.TypeVar("T")
TD = typing.TypeVar("TD", bound=dict, covariant=True)

PACKAGE_STUBS = [
    "_compiler_stub",
    "subpackage_stub",
    "compatible_pin_stub",
    "cdt_stub",
]

CB_CONFIG = dict(
    os=os,
    environ=defaultdict(str),
    compiler=lambda x: x + "_compiler_stub",
    pin_subpackage=lambda *args, **kwargs: args[0],
    pin_compatible=lambda *args, **kwargs: args[0],
    cdt=lambda *args, **kwargs: "cdt_stub",
    cran_mirror="https://cran.r-project.org",
    datetime=datetime,
)

CB_CONFIG_PINNING = dict(
    os=os,
    environ=defaultdict(str),
    compiler=lambda x: x + "_compiler_stub",
    # The `max_pin, ` stub is so we know when people used the functions
    # to create the pins
    pin_subpackage=lambda *args, **kwargs: {"package_name": args[0], **kwargs},
    pin_compatible=lambda *args, **kwargs: {"package_name": args[0], **kwargs},
    cdt=lambda *args, **kwargs: "cdt_stub",
    cran_mirror="https://cran.r-project.org",
    datetime=datetime,
)


def yaml_safe_load(stream):
    """Load a yaml doc safely"""
    return ruamel.yaml.YAML(typ="safe", pure=True).load(stream)


def yaml_safe_dump(data, stream=None):
    """Dump a yaml object"""
    yaml = ruamel.yaml.YAML(typ="safe", pure=True)
    yaml.default_flow_style = False
    return yaml.dump(data, stream=stream)


def render_meta_yaml(text: str, for_pinning=False, **kwargs) -> str:
    """Render the meta.yaml with Jinja2 variables.

    Parameters
    ----------
    text : str
        The raw text in conda-forge feedstock meta.yaml file

    Returns
    -------
    str
        The text of the meta.yaml with Jinja2 variables replaced.

    """

    cfg = dict(**kwargs)

    env = jinja2.Environment(undefined=NullUndefined)
    if for_pinning:
        cfg.update(**CB_CONFIG_PINNING)
    else:
        cfg.update(**CB_CONFIG)

    try:
        return env.from_string(text).render(**cfg)
    except Exception:
        import traceback

        logger.debug("render failure:\n%s", traceback.format_exc())
        logger.debug("render template: %s", text)
        logger.debug("render context:\n%s", pprint.pformat(cfg))
        raise


def parse_meta_yaml(
    text: str,
    for_pinning=False,
    platform=None,
    arch=None,
    recipe_dir=None,
    cbc_path=None,
    log_debug=False,
    orig_cbc_path=None,
    **kwargs: Any,
) -> "MetaYamlTypedDict":
    """Parse the meta.yaml.

    Parameters
    ----------
    text : str
        The raw text in conda-forge feedstock meta.yaml file
    platform : str, optional
        The platform (e.g., 'linux', 'osx', 'win').
    arch : str, optional
        The CPU architecture (e.g., '64', 'aarch64').
    recipe_dir : str, optional
        The path to the recipe being parsed.
    cbc_path : str, optional
        The path to global pinning file.
    orig_cbc_path : str, optional
        If not None, the original conda build config file to put next to
        the recipe while parsing.
    log_debug : bool, optional
        If True, print extra debugging info. Default is False.
    **kwargs : glob for extra keyword arguments
        These are passed to the conda_build.config.Config constructor.

    Returns
    -------
    dict :
        The parsed YAML dict. If parsing fails, returns an empty dict. May raise
        for some errors. Have fun.
    """

    def _run(*, use_orig_cbc_path):
        with warnings.catch_warnings():
            warnings.filterwarnings(
                "ignore",
                message="The environment variable",
                category=UserWarning,
                module=r"conda_build\.environ",
            )
            return _parse_meta_yaml_impl(
                text,
                for_pinning=for_pinning,
                platform=platform,
                arch=arch,
                recipe_dir=recipe_dir,
                cbc_path=cbc_path,
                log_debug=log_debug,
                orig_cbc_path=(orig_cbc_path if use_orig_cbc_path else None),
                **kwargs,
            )

    try:
        return _run(use_orig_cbc_path=True)
    except (SystemExit, Exception):
        logger.debug("parsing w/ conda_build_config.yaml failed! " "trying without...")
        try:
            return _run(use_orig_cbc_path=False)
        except (SystemExit, Exception) as e:
            raise RuntimeError(
                "cond build error: %s\n%s"
                % (
                    repr(e),
                    traceback.format_exc(),
                ),
            )


def _parse_meta_yaml_impl(
    text: str,
    for_pinning=False,
    platform=None,
    arch=None,
    recipe_dir=None,
    cbc_path=None,
    log_debug=False,
    orig_cbc_path=None,
    **kwargs: Any,
) -> "MetaYamlTypedDict":
    from conda_build.config import Config
    from conda_build.metadata import parse, MetaData
    import conda_build.api
    import conda_build.environ
    from conda_build.variants import explode_variants

    if (
        recipe_dir is not None
        and cbc_path is not None
        and arch is not None
        and platform is not None
    ):
        with tempfile.TemporaryDirectory() as tmpdir:
            with open(os.path.join(tmpdir, "meta.yaml"), "w") as fp:
                fp.write(text)
            if orig_cbc_path is not None and os.path.exists(orig_cbc_path):
                with open(orig_cbc_path) as fp_r:
                    with open(
                        os.path.join(tmpdir, "conda_build_config.yaml"),
                        "w",
                    ) as fp_w:
                        fp_w.write(fp_r.read())

            def _run_parsing():
                logger.debug(
                    "parsing for platform %s with cbc %s and arch %s"
                    % (
                        platform,
                        cbc_path,
                        arch,
                    ),
                )
                config = conda_build.config.get_or_merge_config(
                    None,
                    platform=platform,
                    arch=arch,
                    exclusive_config_file=cbc_path,
                )
                _cbc, _ = conda_build.variants.get_package_combined_spec(
                    tmpdir,
                    config=config,
                )
                return config, _cbc

            if not log_debug:
                fout = io.StringIO()
                ferr = io.StringIO()
                # this code did use wulritzer.sys_pipes but that seemed
                # to cause conda-build to hang
                # versions:
                #   wurlitzer 3.0.2 py38h50d1736_1    conda-forge
                #   conda     4.11.0           py38h50d1736_0    conda-forge
                #   conda-build   3.21.7           py38h50d1736_0    conda-forge
                with contextlib.redirect_stdout(
                    fout,
                ), contextlib.redirect_stderr(ferr):
                    config, _cbc = _run_parsing()
            else:
                config, _cbc = _run_parsing()

            cfg_as_dict = {}
            for var in explode_variants(_cbc):
                try:
                    m = MetaData(tmpdir, config=config, variant=var)
                except SystemExit as e:
                    raise RuntimeError(repr(e))
                cfg_as_dict.update(conda_build.environ.get_dict(m=m))

            for key in cfg_as_dict:
                try:
                    if cfg_as_dict[key].startswith("/"):
                        cfg_as_dict[key] = "$" + key
                except Exception:
                    pass

            logger.debug("jinja2 environmment:\n%s", pprint.pformat(cfg_as_dict))

        cbc = Config(
            platform=platform,
            arch=arch,
            variant=cfg_as_dict,
            **kwargs,
        )
    else:
        _cfg = {}
        _cfg.update(kwargs)
        if platform is not None:
            _cfg["platform"] = platform
        if arch is not None:
            _cfg["arch"] = arch
        cbc = Config(**_cfg)
        cfg_as_dict = {}

    if for_pinning:
        content = render_meta_yaml(text, for_pinning=for_pinning, **cfg_as_dict)
    else:
        content = render_meta_yaml(text, **cfg_as_dict)

    try:
        return parse(content, cbc)
    except Exception:
        import traceback

        logger.debug("parse failure:\n%s", traceback.format_exc())
        logger.debug("parse template: %s", text)
        logger.debug("parse context:\n%s", pprint.pformat(cfg_as_dict))
        raise


class UniversalSet(Set):
    """The universal set, or identity of the set intersection operation."""

    def __and__(self, other: Set) -> Set:
        return other

    def __rand__(self, other: Set) -> Set:
        return other

    def __contains__(self, item: Any) -> bool:
        return True

    def __iter__(self) -> typing.Iterator[Any]:
        return self

    def __next__(self) -> typing.NoReturn:
        raise StopIteration

    def __len__(self) -> int:
        return float("inf")


class NullUndefined(jinja2.Undefined):
    def __unicode__(self) -> str:
        return self._undefined_name

    def __getattr__(self, name: Any) -> str:
        return f"{self}.{name}"

    def __getitem__(self, name: Any) -> str:
        return f'{self}["{name}"]'


def setup_logger(logger: logging.Logger, level: Optional[str] = "INFO") -> None:
    """Basic configuration for logging"""
    logger.setLevel(level.upper())
    ch = logging.StreamHandler()
    ch.setLevel(level.upper())
    ch.setFormatter(
        logging.Formatter("%(asctime)-15s %(levelname)-8s %(name)s || %(message)s"),
    )
    logger.addHandler(ch)
    # this prevents duplicate logging messages
    logger.propagate = False


# TODO: upstream this into networkx?
def pluck(G: nx.DiGraph, node_id: Any) -> None:
    """Remove a node from a graph preserving structure.

    This will fuse edges together so that connectivity of the graph is not affected by
    removal of a node.  This function operates in-place.

    Parameters
    ----------
    G : networkx.Graph
    node_id : hashable

    """
    if node_id in G.nodes:
        new_edges = list(
            itertools.product(
                {_in for (_in, _) in G.in_edges(node_id)} - {node_id},
                {_out for (_, _out) in G.out_edges(node_id)} - {node_id},
            ),
        )
        G.remove_node(node_id)
        G.add_edges_from(new_edges)


<<<<<<< HEAD
=======
def default(obj: Any) -> Any:
    """For custom object serialization."""
    if isinstance(obj, LazyJson):
        return {"__lazy_json__": obj.file_name}
    elif isinstance(obj, Set):
        return {"__set__": True, "elements": sorted(obj)}
    raise TypeError(repr(obj) + " is not JSON serializable")


def object_hook(dct: dict) -> Union[LazyJson, Set, dict]:
    """For custom object deserialization."""
    if "__lazy_json__" in dct:
        return LazyJson(dct["__lazy_json__"])
    elif "__set__" in dct:
        return set(dct["elements"])
    return dct


def dumps(
    obj: Any,
    sort_keys: bool = True,
    separators: Any = (",", ":"),
    default: "Callable[[Any], Any]" = default,
    **kwargs: Any,
) -> str:
    """Returns a JSON string from a Python object."""
    return json.dumps(
        obj,
        sort_keys=sort_keys,
        # separators=separators,
        default=default,
        indent=1,
        **kwargs,
    )


def dump(
    obj: Any,
    fp: IO[str],
    sort_keys: bool = True,
    separators: Any = (",", ":"),
    default: "Callable[[Any], Any]" = default,
    **kwargs: Any,
) -> None:
    """Returns a JSON string from a Python object."""
    return json.dump(
        obj,
        fp,
        sort_keys=sort_keys,
        # separators=separators,
        default=default,
        indent=1,
        **kwargs,
    )


def loads(
    s: str, object_hook: "Callable[[dict], Any]" = object_hook, **kwargs: Any
) -> dict:
    """Loads a string as JSON, with appropriate object hooks"""
    return json.loads(s, object_hook=object_hook, **kwargs)


def load(
    fp: IO[str],
    object_hook: "Callable[[dict], Any]" = object_hook,
    **kwargs: Any,
) -> dict:
    """Loads a file object as JSON, with appropriate object hooks."""
    return json.load(fp, object_hook=object_hook, **kwargs)


>>>>>>> 16b4553c
def dump_graph_json(gx: nx.DiGraph, filename: str = "graph.json") -> None:
    nld = nx.node_link_data(gx)
    links = nld["links"]
    links2 = sorted(links, key=lambda x: f'{x["source"]}{x["target"]}')
    nld["links"] = links2
    from conda_forge_tick.lazy_json_backends import LazyJson

    lzj = LazyJson(filename)
    with lzj as attrs:
        attrs.update(nld)


def dump_graph(
    gx: nx.DiGraph,
    filename: str = "graph.json",
    tablename: str = "graph",
    region: str = "us-east-2",
) -> None:
    dump_graph_json(gx, filename)


def load_graph(filename: str = "graph.json") -> nx.DiGraph:
    from conda_forge_tick.lazy_json_backends import LazyJson

    dta = copy.deepcopy(LazyJson(filename).data)
    if dta:
        return nx.node_link_graph(dta)
    else:
        return None


# TODO: This type does not support generics yet sadly
# cc https://github.com/python/mypy/issues/3863
if typing.TYPE_CHECKING:

    class JsonFriendly(TypedDict, total=False):
        keys: typing.List[str]
        data: dict
        PR: dict


@typing.overload
def frozen_to_json_friendly(fz: None, pr: Optional[LazyJson] = None) -> None:
    pass


@typing.overload
def frozen_to_json_friendly(fz: Any, pr: Optional[LazyJson] = None) -> "JsonFriendly":
    pass


@typing.no_type_check
def frozen_to_json_friendly(fz, pr: Optional[LazyJson] = None):
    if fz is None:
        return None
    keys = sorted(list(fz.keys()))
    d = {"keys": keys, "data": dict(fz)}
    if pr:
        d["PR"] = pr
    return d


def github_client() -> github3.GitHub:
    with sensitive_env() as env:
        if env.get("GITHUB_TOKEN"):
            return github3.login(token=env["GITHUB_TOKEN"])
        else:
            return github3.login(env["USERNAME"], env["PASSWORD"])


@typing.overload
def as_iterable(x: dict) -> Tuple[dict]:
    ...


@typing.overload
def as_iterable(x: str) -> Tuple[str]:
    ...


@typing.overload
def as_iterable(x: Iterable[T]) -> Iterable[T]:
    ...


@typing.overload
def as_iterable(x: T) -> Tuple[T]:
    ...


@typing.no_type_check
def as_iterable(iterable_or_scalar):
    """Utility for converting an object to an iterable.
    Parameters
    ----------
    iterable_or_scalar : anything
    Returns
    -------
    l : iterable
        If `obj` was None, return the empty tuple.
        If `obj` was not iterable returns a 1-tuple containing `obj`.
        Otherwise return `obj`
    Notes
    -----
    Although both string types and dictionaries are iterable in Python, we are
    treating them as not iterable in this method.  Thus, as_iterable(dict())
    returns (dict, ) and as_iterable(string) returns (string, )

    Examples
    ---------
    >>> as_iterable(1)
    (1,)
    >>> as_iterable([1, 2, 3])
    [1, 2, 3]
    >>> as_iterable("my string")
    ("my string", )
    >>> as_iterable({'a': 1})
    ({'a': 1}, )
    """

    if iterable_or_scalar is None:
        return ()
    elif isinstance(iterable_or_scalar, (str, bytes)):
        return (iterable_or_scalar,)
    elif hasattr(iterable_or_scalar, "__iter__"):
        return iterable_or_scalar
    else:
        return (iterable_or_scalar,)


def _get_source_code(recipe_dir):
    try:
        from conda_build.api import render
        from conda_build.config import Config
        from conda_build.source import provide

        # Use conda build to do all the downloading/extracting bits
        md = render(
            recipe_dir,
            config=Config(**CB_CONFIG),
            finalize=False,
            bypass_env_check=True,
        )
        if not md:
            return None
        md = md[0][0]
        # provide source dir
        return provide(md)
    except (SystemExit, Exception) as e:
        raise RuntimeError("conda build src exception:" + str(e))


def sanitize_string(instr):
    with sensitive_env() as env:
        tokens = [env.get("PASSWORD", None)]
    for token in tokens:
        if token is not None:
            instr = instr.replace(token, "~" * len(token))

    return instr<|MERGE_RESOLUTION|>--- conflicted
+++ resolved
@@ -10,13 +10,8 @@
 import tempfile
 import io
 import os
-<<<<<<< HEAD
 from typing import Any, Tuple, Iterable, Optional, Set
 
-=======
-from typing import Any, Tuple, Iterable, Union, Optional, IO, Set
-from collections.abc import MutableMapping
->>>>>>> 16b4553c
 import github3
 import jinja2
 import ruamel.yaml
@@ -379,81 +374,6 @@
         G.add_edges_from(new_edges)
 
 
-<<<<<<< HEAD
-=======
-def default(obj: Any) -> Any:
-    """For custom object serialization."""
-    if isinstance(obj, LazyJson):
-        return {"__lazy_json__": obj.file_name}
-    elif isinstance(obj, Set):
-        return {"__set__": True, "elements": sorted(obj)}
-    raise TypeError(repr(obj) + " is not JSON serializable")
-
-
-def object_hook(dct: dict) -> Union[LazyJson, Set, dict]:
-    """For custom object deserialization."""
-    if "__lazy_json__" in dct:
-        return LazyJson(dct["__lazy_json__"])
-    elif "__set__" in dct:
-        return set(dct["elements"])
-    return dct
-
-
-def dumps(
-    obj: Any,
-    sort_keys: bool = True,
-    separators: Any = (",", ":"),
-    default: "Callable[[Any], Any]" = default,
-    **kwargs: Any,
-) -> str:
-    """Returns a JSON string from a Python object."""
-    return json.dumps(
-        obj,
-        sort_keys=sort_keys,
-        # separators=separators,
-        default=default,
-        indent=1,
-        **kwargs,
-    )
-
-
-def dump(
-    obj: Any,
-    fp: IO[str],
-    sort_keys: bool = True,
-    separators: Any = (",", ":"),
-    default: "Callable[[Any], Any]" = default,
-    **kwargs: Any,
-) -> None:
-    """Returns a JSON string from a Python object."""
-    return json.dump(
-        obj,
-        fp,
-        sort_keys=sort_keys,
-        # separators=separators,
-        default=default,
-        indent=1,
-        **kwargs,
-    )
-
-
-def loads(
-    s: str, object_hook: "Callable[[dict], Any]" = object_hook, **kwargs: Any
-) -> dict:
-    """Loads a string as JSON, with appropriate object hooks"""
-    return json.loads(s, object_hook=object_hook, **kwargs)
-
-
-def load(
-    fp: IO[str],
-    object_hook: "Callable[[dict], Any]" = object_hook,
-    **kwargs: Any,
-) -> dict:
-    """Loads a file object as JSON, with appropriate object hooks."""
-    return json.load(fp, object_hook=object_hook, **kwargs)
-
-
->>>>>>> 16b4553c
 def dump_graph_json(gx: nx.DiGraph, filename: str = "graph.json") -> None:
     nld = nx.node_link_data(gx)
     links = nld["links"]
