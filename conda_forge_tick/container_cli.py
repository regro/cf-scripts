--- conflicted
+++ resolved
@@ -202,15 +202,9 @@
 
     with tempfile.TemporaryDirectory() as tmpdir:
         input_fs_dir_list = glob.glob("/cf_feedstock_ops_dir/*-feedstock")
-<<<<<<< HEAD
-        assert (
-            len(input_fs_dir_list) == 1
-        ), f"expected one feedstock, got {input_fs_dir_list}"
-=======
         assert len(input_fs_dir_list) == 1, (
             f"expected one feedstock, got {input_fs_dir_list}"
         )
->>>>>>> 5fe7a9c0
         input_fs_dir = input_fs_dir_list[0]
         logger.debug(
             "input container feedstock dir %s: %s",
@@ -268,15 +262,9 @@
 
     with tempfile.TemporaryDirectory() as tmpdir:
         input_fs_dir_list = glob.glob("/cf_feedstock_ops_dir/*-feedstock")
-<<<<<<< HEAD
-        assert (
-            len(input_fs_dir_list) == 1
-        ), f"expected one feedstock, got {input_fs_dir_list}"
-=======
         assert len(input_fs_dir_list) == 1, (
             f"expected one feedstock, got {input_fs_dir_list}"
         )
->>>>>>> 5fe7a9c0
         input_fs_dir = input_fs_dir_list[0]
         logger.debug(
             "input container feedstock dir %s: %s",
@@ -499,11 +487,7 @@
     "--cbc-path", type=str, default=None, help="The path to global pinning file."
 )
 def parse_recipe_yaml(
-<<<<<<< HEAD
-    log_level,
-=======
     log_level: str,
->>>>>>> 5fe7a9c0
     for_pinning,
     platform_arch,
     cbc_path,
