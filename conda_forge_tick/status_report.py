--- conflicted
+++ resolved
@@ -141,14 +141,9 @@
                             % new_version,
                         )
 
-<<<<<<< HEAD
-    with open("./status/version_status.json", "w") as f:
+    with open("./status/version_status.json", "wb") as f:
         old_out: dict[str, dict[str, str] | set[str]] = {}
         old_out.update(out)
-=======
-    with open("./status/version_status.json", "wb") as f:
-        old_out = out.copy()
->>>>>>> feeedc74
         old_out["queued"] = set(out["queued"].keys())
         old_out["errored"] = set(out["errors"].keys())
         f.write(
