import logging
import os
import shutil
import tempfile
from pathlib import Path

import orjson
from conda_forge_feedstock_ops.container_utils import (
    get_default_log_level_args,
    run_container_operation,
    should_use_container,
)
from conda_forge_feedstock_ops.os_utils import (
    chmod_plus_rwX,
    get_user_execute_permissions,
    reset_permissions_with_user_execute,
    sync_dirs,
)

from conda_forge_tick.contexts import ClonedFeedstockContext
from conda_forge_tick.lazy_json_backends import LazyJson, dumps

logger = logging.getLogger(__name__)


def run_migration(
    *,
    migrator,
    feedstock_dir,
    feedstock_name,
    node_attrs,
    default_branch,
    use_container=None,
    **kwargs,
):
    """Run a migration against a feedstock.

    Parameters
    ----------
    migrator : Migrator
        The migrator to run.
    feedstock_dir : str
        The path to the feedstock directory.
    feedstock_name : str
        The name of the feedstock.
    node_attrs : dict
        The node attributes for the feedstock.
    default_branch : str
        The default branch of the feedstock.
    use_container : bool, optional
        Whether to use a container to run the version parsing.
        If None, the function will use a container if the environment
        variable `CF_FEEDSTOCK_OPS_IN_CONTAINER` is 'false'. This feature can be
        used to avoid container in container calls.
    **kwargs : dict
        Additional keyword arguments to pass to the migration.

    Returns
    -------
    data : dict
        Data for the migration with keys:
          - migrate_return_value: The return value of the migration.
          - commit_message: The commit message for the migration.
          - pr_title: The PR title for the migration.
          - pr_body: The PR body for the migration.
    """
    if should_use_container(use_container=use_container):
        return run_migration_containerized(
            migrator=migrator,
            feedstock_dir=feedstock_dir,
            feedstock_name=feedstock_name,
            node_attrs=node_attrs,
            default_branch=default_branch,
            **kwargs,
        )
    else:
        return run_migration_local(
            migrator=migrator,
            feedstock_dir=feedstock_dir,
            feedstock_name=feedstock_name,
            node_attrs=node_attrs,
            default_branch=default_branch,
            **kwargs,
        )


def run_migration_containerized(
    *,
    migrator,
    feedstock_dir,
    feedstock_name,
    node_attrs,
    default_branch,
    **kwargs,
):
    """Run a migration against a feedstock.

    **This function runs the migration in a container.**

    Parameters
    ----------
    migrator : Migrator
        The migrator to run.
    feedstock_dir : str
        The path to the feedstock directory.
    feedstock_name : str
        The name of the feedstock.
    node_attrs : dict
        The node attributes for the feedstock.
    default_branch : str
        The default branch of the feedstock.
    use_container : bool, optional
        Whether to run the migration in a container, by default True.
    **kwargs : dict
        Additional keyword arguments to pass to the migration.

    Returns
    -------
    data : dict
        Data for the migration with keys:
          - migrate_return_value: The return value of the migration.
          - commit_message: The commit message for the migration.
          - pr_title: The PR title for the migration.
          - pr_body: The PR body for the migration.
    """
    with tempfile.TemporaryDirectory() as tmpdir:
        tmp_feedstock_dir = os.path.join(tmpdir, os.path.basename(feedstock_dir))
        sync_dirs(
            feedstock_dir, tmp_feedstock_dir, ignore_dot_git=True, update_git=False
        )

        perms = get_user_execute_permissions(feedstock_dir)
        with open(
            os.path.join(tmpdir, f"permissions-{os.path.basename(feedstock_dir)}.json"),
            "wb",
        ) as f:
            f.write(orjson.dumps(perms))

        chmod_plus_rwX(tmpdir, recursive=True)

        logger.debug(
            "host feedstock dir %s: %s", feedstock_dir, os.listdir(feedstock_dir)
        )
        logger.debug(
            "copied host feedstock dir %s: %s",
            tmp_feedstock_dir,
            os.listdir(tmp_feedstock_dir),
        )

        mfile = os.path.join(tmpdir, "migrator.json")
        with open(mfile, "w") as f:
            f.write(dumps(migrator.to_lazy_json_data()))

        args = [
            "conda-forge-tick-container",
            "migrate-feedstock",
            "--feedstock-name",
            feedstock_name,
            "--default-branch",
            default_branch,
            "--existing-feedstock-node-attrs",
            "-",
        ]
        args += get_default_log_level_args(logger)

        if kwargs:
            args += ["--kwargs", dumps(kwargs)]

        data = run_container_operation(
            args,
            mount_readonly=False,
            mount_dir=tmpdir,
            input=(
                dumps(node_attrs.data)
                if isinstance(node_attrs, LazyJson)
                else dumps(node_attrs)
            ),
            extra_container_args=["-e", "RUN_URL"],
        )

        sync_dirs(
            tmp_feedstock_dir,
            feedstock_dir,
            ignore_dot_git=True,
            update_git=False,
        )
        reset_permissions_with_user_execute(feedstock_dir, data["permissions"])

        # When tempfile removes tempdir, it tries to reset permissions on subdirs.
        # This causes a permission error since the subdirs were made by the user
        # in the container. So we remove the subdir we made before cleaning up.
        shutil.rmtree(tmp_feedstock_dir)

    data.pop("permissions", None)
    return data


def run_migration_local(
    *,
    migrator,
    feedstock_dir,
    feedstock_name,
    node_attrs,
    default_branch,
    **kwargs,
):
    """Run a migration against a feedstock.

    Parameters
    ----------
    migrator : Migrator
        The migrator to run.
    feedstock_dir : str
        The path to the feedstock directory.
    feedstock_name : str
        The name of the feedstock.
    node_attrs : dict
        The node attributes for the feedstock.
    default_branch : str
        The default branch of the feedstock.
    use_container : bool, optional
        Whether to run the migration in a container, by default True.
    **kwargs : dict
        Additional keyword arguments to pass to the migration.

    Returns
    -------
    data : dict
        Data for the migration with keys:
          - migrate_return_value: The return value of the migration.
          - commit_message: The commit message for the migration.
          - pr_title: The PR title for the migration.
          - pr_body: The PR body for the migration.
    """
<<<<<<< HEAD

    # Instead of mimicking the ClonedFeedstockContext which is already available in the call hierarchy of this function,
    # we should instead pass the ClonedFeedstockContext object to this function. This would allow the following issue.
    # POSSIBLE BUG: The feedstock_ctx object is mimicked and any attributes not listed here might have incorrect
    # default values that were actually overridden. FOR EXAMPLE, DO NOT use the git_repo_owner attribute of the
    # feedstock_ctx object below. Instead, refactor to make this function accept a ClonedFeedstockContext object.
=======
    # it would be better if we don't re-instantiate ClonedFeedstockContext ourselves and let
    # FeedstockContext.reserve_clone_directory be the only way to create a ClonedFeedstockContext
>>>>>>> 6ece0dc3
    feedstock_ctx = ClonedFeedstockContext(
        feedstock_name=feedstock_name,
        attrs=node_attrs,
        default_branch=default_branch,
        local_clone_dir=Path(feedstock_dir),
    )
    recipe_dir = os.path.join(feedstock_dir, "recipe")

    data = {
        "migrate_return_value": None,
        "commit_message": None,
        "pr_title": None,
        "pr_body": None,
    }

    migrator.run_pre_piggyback_migrations(recipe_dir, feedstock_ctx.attrs, **kwargs)

    data["migrate_return_value"] = migrator.migrate(
        recipe_dir, feedstock_ctx.attrs, **kwargs
    )
    if not data["migrate_return_value"]:
        return data

    migrator.run_post_piggyback_migrations(recipe_dir, feedstock_ctx.attrs, **kwargs)

    data["commit_message"] = migrator.commit_message(feedstock_ctx)
    data["pr_body"] = migrator.pr_body(feedstock_ctx)
    data["pr_title"] = migrator.pr_title(feedstock_ctx)

    return data<|MERGE_RESOLUTION|>--- conflicted
+++ resolved
@@ -232,17 +232,11 @@
           - pr_title: The PR title for the migration.
           - pr_body: The PR body for the migration.
     """
-<<<<<<< HEAD
-
     # Instead of mimicking the ClonedFeedstockContext which is already available in the call hierarchy of this function,
     # we should instead pass the ClonedFeedstockContext object to this function. This would allow the following issue.
     # POSSIBLE BUG: The feedstock_ctx object is mimicked and any attributes not listed here might have incorrect
     # default values that were actually overridden. FOR EXAMPLE, DO NOT use the git_repo_owner attribute of the
     # feedstock_ctx object below. Instead, refactor to make this function accept a ClonedFeedstockContext object.
-=======
-    # it would be better if we don't re-instantiate ClonedFeedstockContext ourselves and let
-    # FeedstockContext.reserve_clone_directory be the only way to create a ClonedFeedstockContext
->>>>>>> 6ece0dc3
     feedstock_ctx = ClonedFeedstockContext(
         feedstock_name=feedstock_name,
         attrs=node_attrs,
