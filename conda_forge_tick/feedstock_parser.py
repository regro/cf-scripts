import collections.abc
import hashlib
import json
import logging
import os
import re
import sys
import tempfile
import typing
import zipfile
from collections import defaultdict
from pathlib import Path
from typing import Optional, Set, Union

import requests
import yaml
from conda_forge_feedstock_ops.container_utils import (
    get_default_log_level_args,
    run_container_operation,
    should_use_container,
)
from requests.models import Response

from conda_forge_tick.settings import CONDA_FORGE_ORG, ENV_OVERRIDE_CONDA_FORGE_ORG

if typing.TYPE_CHECKING:
    from mypy_extensions import TestTypedDict

    from conda_forge_tick.migrators_types import RecipeTypedDict

    from .migrators_types import PackageName, RequirementsTypedDict

from conda_forge_tick.lazy_json_backends import LazyJson, dumps, loads
from conda_forge_tick.utils import (
    as_iterable,
    parse_meta_yaml,
    parse_recipe_yaml,
    sanitize_string,
)

logger = logging.getLogger(__name__)

PIN_SEP_PAT = re.compile(r" |>|<|=|\[")

# this dictionary maps feedstocks to their output
# that would be available in a bootstrapping scenario
# for these nodes, we only use the bootstrap requirements
# to build graph edges
BOOTSTRAP_MAPPINGS = {}


def _dedupe_list_ordered(list_with_dupes):
    if not isinstance(list_with_dupes, list):
        return list_with_dupes

    if not all(isinstance(x, str) for x in list_with_dupes):
        return list_with_dupes

    seen = set()
    list_without_dupes = []
    for item in list_with_dupes:
        if item not in seen:
            seen.add(item)
            list_without_dupes.append(item)
    return list_without_dupes


def _dedupe_meta_yaml(meta_yaml):
    """Deduplicate a meta.yaml dict recursively."""
    if isinstance(meta_yaml, dict):
        for key, value in meta_yaml.items():
            meta_yaml[key] = _dedupe_meta_yaml(value)
    elif isinstance(meta_yaml, list):
        for i, item in enumerate(meta_yaml):
            meta_yaml[i] = _dedupe_meta_yaml(item)
        meta_yaml = _dedupe_list_ordered(meta_yaml)

    return meta_yaml


def _get_requirements(
    meta_yaml: "RecipeTypedDict",
    outputs: bool = True,
    build: bool = True,
    host: bool = True,
    run: bool = True,
    outputs_to_keep: Optional[Set["PackageName"]] = None,
) -> "Set[PackageName]":
    """Get the list of recipe requirements from a meta.yaml dict

    Parameters
    ----------
    meta_yaml: `dict`
        a parsed meta YAML dict
    outputs : `bool`
        if `True` (default) return top-level requirements _and_ all
        requirements in `outputs`, otherwise just return top-level
        requirements.
    build, host, run : `bool`
        include (`True`) or not (`False`) requirements from these sections

    Returns
    -------
    reqs : `set`
        the set of recipe requirements
    """
    kw = dict(build=build, host=host, run=run)
    if outputs_to_keep:
        reqs = set()
        outputs_ = meta_yaml.get("outputs", []) or [] if outputs else []
        for output in outputs_:
            if output.get("name") in outputs_to_keep:
                reqs |= _parse_requirements(output.get("requirements", {}) or {}, **kw)
    else:
        reqs = _parse_requirements(meta_yaml.get("requirements", {}), **kw)
        outputs_ = meta_yaml.get("outputs", []) or [] if outputs else []
        for output in outputs_:
            for req in _parse_requirements(output.get("requirements", {}) or {}, **kw):
                reqs.add(req)
    return reqs


def _parse_requirements(
    req: Union[None, typing.List[str], "RequirementsTypedDict"],
    build: bool = True,
    host: bool = True,
    run: bool = True,
) -> typing.MutableSet["PackageName"]:
    """Flatten a YAML requirements section into a list of names"""
    if not req:  # handle None as empty
        return set()
    if isinstance(req, list):  # simple list goes to both host and run
        reqlist = req if (host or run) else []
    else:
        _build = list(as_iterable(req.get("build", []) or [] if build else []))
        _host = list(as_iterable(req.get("host", []) or [] if host else []))
        _run = list(as_iterable(req.get("run", []) or [] if run else []))
        reqlist = _build + _host + _run

    packages = (PIN_SEP_PAT.split(x)[0].lower() for x in reqlist if x is not None)
    return {typing.cast("PackageName", pkg) for pkg in packages}


def _extract_requirements(meta_yaml, outputs_to_keep=None):
    strong_exports = False
    requirements_dict = defaultdict(set)

    if outputs_to_keep:
        metas = []
        for output in meta_yaml.get("outputs", []) or []:
            if output.get("name") in outputs_to_keep:
                metas.append(output)
    else:
        metas = [meta_yaml] + meta_yaml.get("outputs", []) or []

    for block in metas:
        req: "RequirementsTypedDict" = block.get("requirements", {}) or {}
        if isinstance(req, list):
            requirements_dict["run"].update(set(req))
            continue
        for section in ["build", "host", "run"]:
            requirements_dict[section].update(
                list(as_iterable(req.get(section, []) or [])),
            )

        test: "TestTypedDict" = block.get("test", {}) or {}
        requirements_dict["test"].update(test.get("requirements", []) or [])
        requirements_dict["test"].update(test.get("requires", []) or [])

        if "tests" in block:
            for test in block.get("tests", []):
                # only script tests have requirements
                if "requirements" in test:
                    run_reqs = test["requirements"].get("run", [])
                    build_reqs = test["requirements"].get("build", [])
                    requirements_dict["test"].update(run_reqs + build_reqs)
                if "python" in test:
                    # if pip_check is unset or True, we need pip
                    if test.get("pip_check", True):
                        requirements_dict["test"].add("pip")

        run_exports = (block.get("build", {}) or {}).get("run_exports", {})
        if isinstance(run_exports, dict) and run_exports.get("strong"):
            strong_exports = True
    for k in list(requirements_dict.keys()):
        requirements_dict[k] = {v for v in requirements_dict[k] if v}
    req_no_pins = {
        k: {PIN_SEP_PAT.split(x)[0].lower() for x in v}
        for k, v in dict(requirements_dict).items()
    }
    return dict(requirements_dict), req_no_pins, strong_exports


def _fetch_static_repo(name, dest):
    found_branch = None
    for branch in ["main", "master"]:
        try:
            r = requests.get(
                f"https://github.com/{CONDA_FORGE_ORG}/{name}-feedstock/archive/{branch}.zip",
            )
            r.raise_for_status()
            found_branch = branch
            break
        except Exception:
            pass

    if r.status_code != 200:
        logger.error(
            f"Something odd happened when fetching feedstock {name}: {r.status_code}",
        )
        return r

    zname = os.path.join(dest, f"{name}-feedstock-{found_branch}.zip")

    with open(zname, "wb") as fp:
        fp.write(r.content)

    z = zipfile.ZipFile(zname)
    z.extractall(path=dest)
    dest_dir = os.path.join(dest, os.path.split(z.namelist()[0])[0])
    return dest_dir


def _clean_req_nones(reqs):
    for section in ["build", "host", "run"]:
        # We make sure to set a section only if it is actually in
        # the recipe. Adding a section when it is not there might
        # confuse migrators trying to move CB2 recipes to CB3.
        if section in reqs:
            val = reqs.get(section, [])
            if val is None:
                val = []
            if isinstance(val, str):
                val = [val]
            reqs[section] = [v for v in val if v is not None]
    return reqs


def populate_feedstock_attributes(
    name: str,
    sub_graph: typing.MutableMapping,
    meta_yaml: str | None = None,
    recipe_yaml: str | None = None,
    conda_forge_yaml: str | None = None,
    mark_not_archived: bool = False,
    feedstock_dir: str | Path | None = None,
) -> typing.MutableMapping:
    """Parse the various configuration information into something usable"""

    from conda_forge_tick.chaindb import ChainDB, _convert_to_dict

    if isinstance(feedstock_dir, str):
        feedstock_dir = Path(feedstock_dir)

    if (meta_yaml is None and recipe_yaml is None) or (
        meta_yaml is not None and recipe_yaml is not None
    ):
        raise ValueError("Either `meta_yaml` or `recipe_yaml` needs to be given.")

    sub_graph.update({"feedstock_name": name, "parsing_error": False, "branch": "main"})

    if mark_not_archived:
        sub_graph.update({"archived": False})

    # strip out old keys - this removes old platforms when one gets disabled
    for key in list(sub_graph.keys()):
        if key.endswith("meta_yaml") or key.endswith("requirements") or key == "req":
            del sub_graph[key]

    if isinstance(meta_yaml, str):
        sub_graph["raw_meta_yaml"] = meta_yaml
    elif isinstance(recipe_yaml, str):
        sub_graph["raw_meta_yaml"] = recipe_yaml

    # Get the conda-forge.yml
    if isinstance(conda_forge_yaml, str):
        try:
            sub_graph["conda-forge.yml"] = {
                k: v for k, v in yaml.safe_load(conda_forge_yaml).items()
            }
        except Exception as e:
            import traceback

            trb = traceback.format_exc()
            sub_graph["parsing_error"] = sanitize_string(
                f"feedstock parsing error: cannot load conda-forge.yml: {e}\n{trb}"
            )
            return sub_graph

    if feedstock_dir is not None:
        logger.debug(
            "# of ci support files: %s",
            len(list(feedstock_dir.joinpath(".ci_support").glob("*.yaml"))),
        )

    try:
        if (
            feedstock_dir is not None
            and len(list(feedstock_dir.joinpath(".ci_support").glob("*.yaml"))) > 0
        ):
            recipe_dir = feedstock_dir / "recipe"
            ci_support_files = sorted(
                feedstock_dir.joinpath(".ci_support").glob("*.yaml")
            )
            variant_yamls = []
            plat_archs = []
            for cbc_path in ci_support_files:
                logger.debug(f"parsing conda-build config: {cbc_path}")
                cbc_name = cbc_path.name
                cbc_name_parts = cbc_name.replace(".yaml", "").split("_")
                plat = cbc_name_parts[0]
                if len(cbc_name_parts) == 1:
                    arch = "64"
                else:
                    if cbc_name_parts[1] in ["64", "aarch64", "ppc64le", "arm64"]:
                        arch = cbc_name_parts[1]
                    else:
                        arch = "64"
                # some older cbc yaml files have things like "linux64"
                for _tt in ["64", "aarch64", "ppc64le", "arm64", "32"]:
                    if plat.endswith(_tt):
                        plat = plat[: -len(_tt)]
                        break
                plat_archs.append((plat, arch))

                if isinstance(meta_yaml, str):
                    variant_yamls.append(
                        parse_meta_yaml(
                            meta_yaml,
                            platform=plat,
                            arch=arch,
                            cbc_path=cbc_path,
                            orig_cbc_path=os.path.join(
                                recipe_dir,
                                "conda_build_config.yaml",
                            ),
                        ),
                    )
                    variant_yamls[-1]["schema_version"] = 0
                elif isinstance(recipe_yaml, str):
                    platform_arch = (
                        f"{plat}-{arch}"
                        if isinstance(plat, str) and isinstance(arch, str)
                        else None
                    )
                    variant_yamls.append(
                        parse_recipe_yaml(
                            recipe_yaml,
                            platform_arch=platform_arch,
                            cbc_path=cbc_path,
                        ),
                    )
                    variant_yamls[-1]["schema_version"] = variant_yamls[-1].get(
                        "schema_version", 1
                    )

                # sometimes the requirements come out to None or [None]
                # and this ruins the aggregated meta_yaml / breaks stuff
                logger.debug(f"getting reqs for config: {cbc_path}")
                if "requirements" in variant_yamls[-1]:
                    variant_yamls[-1]["requirements"] = _clean_req_nones(
                        variant_yamls[-1]["requirements"],
                    )
                if "outputs" in variant_yamls[-1]:
                    for iout in range(len(variant_yamls[-1]["outputs"])):
                        if "requirements" in variant_yamls[-1]["outputs"][iout]:
                            variant_yamls[-1]["outputs"][iout]["requirements"] = (
                                _clean_req_nones(
                                    variant_yamls[-1]["outputs"][iout]["requirements"],
                                )
                            )

                # collapse them down
                logger.debug(f"collapsing reqs for {name}")
                final_cfgs = {}
                for plat_arch, varyml in zip(plat_archs, variant_yamls):
                    if plat_arch not in final_cfgs:
                        final_cfgs[plat_arch] = []
                    final_cfgs[plat_arch].append(varyml)
                for k in final_cfgs:
                    ymls = final_cfgs[k]
                    final_cfgs[k] = _dedupe_meta_yaml(_convert_to_dict(ChainDB(*ymls)))

                plat_archs.clear()
                variant_yamls.clear()
                for k, v in final_cfgs.items():
                    plat_archs.append(k)
                    variant_yamls.append(v)
        else:
            logger.debug("doing generic parsing")
            plat_archs = [("win", "64"), ("osx", "64"), ("linux", "64")]
            for k in set(sub_graph["conda-forge.yml"].get("provider", {})):
                if "_" in k:
                    plat_archs.append(tuple(k.split("_")))
            if isinstance(meta_yaml, str):
                variant_yamls = [
                    parse_meta_yaml(meta_yaml, platform=plat, arch=arch)
                    for plat, arch in plat_archs
                ]
            elif isinstance(recipe_yaml, str):
                raise NotImplementedError(
                    "recipe_yaml generic parsing not implemented yet! Ensure the feedstock has .ci_support files."
                )
    except Exception as e:
        import traceback

        trb = traceback.format_exc()
        sub_graph["parsing_error"] = sanitize_string(
            f"feedstock parsing error: cannot rendering recipe: {e}\n{trb}"
        )
        raise

    logger.debug("platforms: %s", plat_archs)
    sub_graph["platforms"] = ["_".join(k) for k in plat_archs]

    # this makes certain that we have consistent ordering
    sorted_variant_yamls = [x for _, x in sorted(zip(plat_archs, variant_yamls))]
    yaml_dict = ChainDB(*sorted_variant_yamls)
    if not yaml_dict:
        logger.error(f"Something odd happened when parsing recipe {name}")
        sub_graph["parsing_error"] = (
            "feedstock parsing error: could not combine metadata dicts across platforms"
        )
        return sub_graph

    sub_graph["meta_yaml"] = _dedupe_meta_yaml(_convert_to_dict(yaml_dict))
    meta_yaml = sub_graph["meta_yaml"]

    # remove all plat-arch specific keys to remove old ones if a combination is disabled
    for k in list(sub_graph.keys()):
        if k in ["raw_meta_yaml", "total_requirements"]:
            continue
        if k.endswith("_meta_yaml") or k.endswith("_requirements"):
            sub_graph.pop(k)

    for k, v in zip(plat_archs, variant_yamls):
        plat_arch_name = "_".join(k)
        sub_graph[f"{plat_arch_name}_meta_yaml"] = v
        _, sub_graph[f"{plat_arch_name}_requirements"], _ = _extract_requirements(
            v,
            outputs_to_keep=BOOTSTRAP_MAPPINGS.get(name, None),
        )

    (
        sub_graph["total_requirements"],
        sub_graph["requirements"],
        sub_graph["strong_exports"],
    ) = _extract_requirements(
        meta_yaml,
        outputs_to_keep=BOOTSTRAP_MAPPINGS.get(name, None),
    )

    # handle multi outputs
    outputs_names = set()
    if "outputs" in yaml_dict:
        outputs_names.update(
            set(
                list({d.get("name", "") for d in yaml_dict["outputs"]}),
            ),
        )
        # handle implicit meta packages
        if "run" in sub_graph.get("meta_yaml", {}).get("requirements", {}):
            outputs_names.add(meta_yaml["package"]["name"])
    # add in single package name
    else:
        outputs_names = {meta_yaml["package"]["name"]}
    sub_graph["outputs_names"] = outputs_names

    # TODO: Write schema for dict
    # TODO: remove this
    req = _get_requirements(
        yaml_dict,
        outputs_to_keep=BOOTSTRAP_MAPPINGS.get(name, []),
    )
    sub_graph["req"] = req

    # set name and version
    keys = [("package", "name"), ("package", "version")]
    missing_keys = [k[1] for k in keys if k[1] not in yaml_dict.get(k[0], {})]
    for k in keys:
        if k[1] not in missing_keys:
            sub_graph[k[1]] = yaml_dict[k[0]][k[1]]

    # sometimes a version is not given at the top level, so we check outputs
    # we do not know which version to take, but hopefully they are all the same
    if (
        "version" not in sub_graph
        and "outputs" in yaml_dict
        and len(yaml_dict["outputs"]) > 0
        and "version" in yaml_dict["outputs"][0]
    ):
        sub_graph["version"] = yaml_dict["outputs"][0]["version"]

    # set the url and hash
    sub_graph.pop("url", None)
    sub_graph.pop("hash_type", None)

    source = yaml_dict.get("source", [])
    if isinstance(source, collections.abc.Mapping):
        source = [source]
    source_keys: Set[str] = set()
    for s in source:
        if not sub_graph.get("url"):
            sub_graph["url"] = s.get("url")
        source_keys |= s.keys()

    kl = list(sorted(source_keys & hashlib.algorithms_available, reverse=True))
    if kl:
        sub_graph["hash_type"] = kl[0]

    return sub_graph


def load_feedstock_local(
    name: str,
    sub_graph: typing.MutableMapping,
    meta_yaml: str | None = None,
    recipe_yaml: str | None = None,
    conda_forge_yaml: str | None = None,
    mark_not_archived: bool = False,
):
    """Load a feedstock into subgraph based on its name. If meta_yaml and/or
    conda_forge_yaml are not provided, they will be fetched from the feedstock.

    Parameters
    ----------
    name : str
        Name of the feedstock
    sub_graph : MutableMapping
        The existing metadata if any
    meta_yaml : str | None
        The string meta.yaml, overrides the file in the feedstock if provided
    recipe_yaml: str | None
        The string recipe.yaml, overrides the file in the feedstock if provided
    conda_forge_yaml : Optional[str]
        The string conda-forge.yaml, overrides the file in the feedstock if provided
    mark_not_archived : bool
        If True, forcibly mark the feedstock as not archived in the node attrs.

    Returns
    -------
    sub_graph : MutableMapping
        The sub_graph, now updated with the feedstock metadata
    """

    if meta_yaml is not None and recipe_yaml is not None:
        raise ValueError("Only either `meta_yaml` or `recipe_yaml` can be overridden.")

    # pull down one copy of the repo
    with tempfile.TemporaryDirectory() as tmpdir:
        feedstock_dir = _fetch_static_repo(name, tmpdir)

        # If either `meta_yaml` or `recipe_yaml` is overridden, use that
        # otherwise use "meta.yaml" file if it exists
        # otherwise use "recipe.yaml" file if it exists
        # if nothing is overridden and no file is present, error out
        if meta_yaml is None and recipe_yaml is None:
            if isinstance(feedstock_dir, Response):
                sub_graph.update(
                    {"feedstock_name": name, "parsing_error": False, "branch": "main"}
                )

                if mark_not_archived:
                    sub_graph.update({"archived": False})

                sub_graph["parsing_error"] = sanitize_string(
                    f"make_graph: {feedstock_dir.status_code}"
                )
                return sub_graph

            meta_yaml_path = Path(feedstock_dir).joinpath("recipe", "meta.yaml")
            recipe_yaml_path = Path(feedstock_dir).joinpath("recipe", "recipe.yaml")
            if meta_yaml_path.exists():
                meta_yaml = meta_yaml_path.read_text()
            elif recipe_yaml_path.exists():
                recipe_yaml = recipe_yaml_path.read_text()
            else:
                raise ValueError(
                    "Either `meta.yaml` or `recipe.yaml` need to be present in the feedstock"
                )

        if conda_forge_yaml is None:
            conda_forge_yaml_path = Path(feedstock_dir).joinpath("conda-forge.yml")
            if conda_forge_yaml_path.exists():
                conda_forge_yaml = conda_forge_yaml_path.read_text()

        populate_feedstock_attributes(
            name,
            sub_graph,
            meta_yaml=meta_yaml,
            recipe_yaml=recipe_yaml,
            conda_forge_yaml=conda_forge_yaml,
            mark_not_archived=mark_not_archived,
            feedstock_dir=feedstock_dir,
        )

    return sub_graph


def load_feedstock_containerized(
    name: str,
    sub_graph: typing.MutableMapping,
    meta_yaml: str | None = None,
    recipe_yaml: str | None = None,
    conda_forge_yaml: str | None = None,
    mark_not_archived: bool = False,
):
    """Load a feedstock into subgraph based on its name. If meta_yaml and/or
    conda_forge_yaml are not provided, they will be fetched from the feedstock.

    **This function runs the feedstock parsing in a container.**

    Parameters
    ----------
    name : str
        Name of the feedstock
    sub_graph : MutableMapping
        The existing metadata if any
    meta_yaml : str | None
        The string meta.yaml, overrides the file in the feedstock if provided
    recipe_yaml : str | None
        The string recipe.yaml, overrides the file in the feedstock if provided
    conda_forge_yaml : str | None
        The string conda-forge.yaml, overrides the file in the feedstock if provided
    mark_not_archived : bool
        If True, forcibly mark the feedstock as not archived in the node attrs.

    Returns
    -------
    sub_graph : MutableMapping
        The sub_graph, now updated with the feedstock metadata
    """
    if "feedstock_name" not in sub_graph:
        sub_graph["feedstock_name"] = name

    args = [
        "conda-forge-tick-container",
        "parse-feedstock",
        "--existing-feedstock-node-attrs",
        "-",
    ]

    args += get_default_log_level_args(logger)

    if meta_yaml is not None:
        args += ["--meta-yaml", meta_yaml]

    if recipe_yaml is not None:
        args += ["--recipe-yaml", recipe_yaml]

    if conda_forge_yaml is not None:
        args += ["--conda-forge-yaml", conda_forge_yaml]

    if mark_not_archived:
        args += ["--mark-not-archived"]

    json_blob = (
        dumps(sub_graph.data) if isinstance(sub_graph, LazyJson) else dumps(sub_graph)
    )

    data = run_container_operation(
        args,
        json_loads=loads,
        input=json_blob,
        extra_container_args=[
            "-e",
            f"{ENV_OVERRIDE_CONDA_FORGE_ORG}={CONDA_FORGE_ORG}",
        ],
    )

    return data


def load_feedstock(
    name: str,
    sub_graph: typing.MutableMapping,
    meta_yaml: str | None = None,
    recipe_yaml: str | None = None,
    conda_forge_yaml: str | None = None,
    mark_not_archived: bool = False,
    use_container: bool | None = None,
):
    """Load a feedstock into subgraph based on its name. If meta_yaml and/or
    conda_forge_yaml are not provided, they will be fetched from the feedstock.

    Parameters
    ----------
    name : str
        Name of the feedstock
    sub_graph : MutableMapping
        The existing metadata if any
    meta_yaml : str | None
        The string meta.yaml, overrides the file in the feedstock if provided
    recipe_yaml : str | None
        The string recipe.yaml, overrides the file in the feedstock if provided
    conda_forge_yaml : str | None
        The string conda-forge.yaml, overrides the file in the feedstock if provided
    mark_not_archived : bool
        If True, forcibly mark the feedstock as not archived in the node attrs.
    use_container : bool, optional
        Whether to use a container to run the version parsing.
        If None, the function will use a container if the environment
        variable `CF_FEEDSTOCK_OPS_IN_CONTAINER` is 'false'. This feature can be
        used to avoid container in container calls.

    Returns
    -------
    sub_graph : MutableMapping
        The sub_graph, now updated with the feedstock metadata
    """

    if should_use_container(use_container=use_container):
        return load_feedstock_containerized(
            name,
            sub_graph,
            meta_yaml=meta_yaml,
            recipe_yaml=recipe_yaml,
            conda_forge_yaml=conda_forge_yaml,
            mark_not_archived=mark_not_archived,
        )
    else:
        return load_feedstock_local(
            name,
            sub_graph,
            meta_yaml=meta_yaml,
            recipe_yaml=recipe_yaml,
            conda_forge_yaml=conda_forge_yaml,
            mark_not_archived=mark_not_archived,
<<<<<<< HEAD
        )


if __name__ == "__main__":
    # Do not use docker when debugging
    os.environ["CF_FEEDSTOCK_OPS_IN_CONTAINER"] = "true"

    if len(sys.argv) < 2:
        print(f"Usage: {sys.argv[0]} feedstock_name")
        sys.exit(1)
    feedstock_name = sys.argv[1]

    graph = {}
    load_feedstock_local(
        "carma",
        graph,
    )

    class SetEncoder(json.JSONEncoder):
        def default(self, obj):
            if isinstance(obj, set):
                return list(obj)
            return json.JSONEncoder.default(self, obj)

    print(json.dumps(graph, indent=4, cls=SetEncoder))
=======
        )
>>>>>>> bca0a227
<|MERGE_RESOLUTION|>--- conflicted
+++ resolved
@@ -1,10 +1,8 @@
 import collections.abc
 import hashlib
-import json
 import logging
 import os
 import re
-import sys
 import tempfile
 import typing
 import zipfile
@@ -726,32 +724,4 @@
             recipe_yaml=recipe_yaml,
             conda_forge_yaml=conda_forge_yaml,
             mark_not_archived=mark_not_archived,
-<<<<<<< HEAD
-        )
-
-
-if __name__ == "__main__":
-    # Do not use docker when debugging
-    os.environ["CF_FEEDSTOCK_OPS_IN_CONTAINER"] = "true"
-
-    if len(sys.argv) < 2:
-        print(f"Usage: {sys.argv[0]} feedstock_name")
-        sys.exit(1)
-    feedstock_name = sys.argv[1]
-
-    graph = {}
-    load_feedstock_local(
-        "carma",
-        graph,
-    )
-
-    class SetEncoder(json.JSONEncoder):
-        def default(self, obj):
-            if isinstance(obj, set):
-                return list(obj)
-            return json.JSONEncoder.default(self, obj)
-
-    print(json.dumps(graph, indent=4, cls=SetEncoder))
-=======
-        )
->>>>>>> bca0a227
+        )