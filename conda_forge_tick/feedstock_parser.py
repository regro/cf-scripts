import collections.abc
import hashlib
import logging
import os
import re
import tempfile
import typing
import zipfile
from collections import defaultdict
from pathlib import Path
from typing import Optional, Set, Union

import requests
import yaml
from conda_forge_feedstock_ops.container_utils import (
    get_default_log_level_args,
    run_container_operation,
    should_use_container,
)
from requests.models import Response

<<<<<<< HEAD
from conda_forge_tick.migrators_types import RecipeTypedDict
=======
from conda_forge_tick.settings import (
    ENV_CONDA_FORGE_ORG,
    ENV_GRAPH_GITHUB_BACKEND_REPO,
    settings,
)

if typing.TYPE_CHECKING:
    from mypy_extensions import TestTypedDict
>>>>>>> feeedc74

from .migrators_types import PackageName, RequirementsTypedDict

if typing.TYPE_CHECKING:
    from mypy_extensions import TestTypedDict

from conda_forge_tick.lazy_json_backends import LazyJson, dumps, loads
from conda_forge_tick.utils import (
    as_iterable,
    parse_meta_yaml,
    parse_recipe_yaml,
    sanitize_string,
)

logger = logging.getLogger(__name__)

PIN_SEP_PAT = re.compile(r" |>|<|=|\[")

# this dictionary maps feedstocks to their output
# that would be available in a bootstrapping scenario
# for these nodes, we only use the bootstrap requirements
# to build graph edges
BOOTSTRAP_MAPPINGS = {}


def _dedupe_list_ordered(list_with_dupes):
    if not isinstance(list_with_dupes, list):
        return list_with_dupes

    if not all(isinstance(x, str) for x in list_with_dupes):
        return list_with_dupes

    seen = set()
    list_without_dupes = []
    for item in list_with_dupes:
        if item not in seen:
            seen.add(item)
            list_without_dupes.append(item)
    return list_without_dupes


def _dedupe_meta_yaml(meta_yaml):
    """Deduplicate a meta.yaml dict recursively."""
    if isinstance(meta_yaml, dict):
        for key, value in meta_yaml.items():
            meta_yaml[key] = _dedupe_meta_yaml(value)
    elif isinstance(meta_yaml, list):
        for i, item in enumerate(meta_yaml):
            meta_yaml[i] = _dedupe_meta_yaml(item)
        meta_yaml = _dedupe_list_ordered(meta_yaml)

    return meta_yaml


def _get_requirements(
    meta_yaml: "RecipeTypedDict",
    outputs: bool = True,
    build: bool = True,
    host: bool = True,
    run: bool = True,
    outputs_to_keep: Optional[Set["PackageName"]] = None,
) -> "Set[PackageName]":
    """Get the list of recipe requirements from a meta.yaml dict.

    Parameters
    ----------
    meta_yaml: `dict`
        a parsed meta YAML dict
    outputs : `bool`
        if `True` (default) return top-level requirements _and_ all
        requirements in `outputs`, otherwise just return top-level
        requirements.
    build, host, run : `bool`
        include (`True`) or not (`False`) requirements from these sections

    Returns
    -------
    reqs : `set`
        the set of recipe requirements
    """
    kw = dict(build=build, host=host, run=run)
    if outputs_to_keep:
        reqs = set()
        outputs_ = meta_yaml.get("outputs", []) or [] if outputs else []
        for output in outputs_:
            if output.get("name") in outputs_to_keep:
                reqs |= _parse_requirements(output.get("requirements", {}) or {}, **kw)
    else:
        reqs = _parse_requirements(meta_yaml.get("requirements", {}), **kw)
        outputs_ = meta_yaml.get("outputs", []) or [] if outputs else []
        for output in outputs_:
            for req in _parse_requirements(output.get("requirements", {}) or {}, **kw):
                reqs.add(req)
    return reqs


def _parse_requirements(
    req: Union[None, typing.List[str], "RequirementsTypedDict"],
    build: bool = True,
    host: bool = True,
    run: bool = True,
) -> typing.MutableSet["PackageName"]:
    """Flatten a YAML requirements section into a list of names."""
    if not req:  # handle None as empty
        return set()
    if isinstance(req, list):  # simple list goes to both host and run
        reqlist = req if (host or run) else []
    else:
        _build = list(as_iterable(req.get("build", []) or [] if build else []))
        _host = list(as_iterable(req.get("host", []) or [] if host else []))
        _run = list(as_iterable(req.get("run", []) or [] if run else []))
        reqlist = _build + _host + _run

    packages = (PIN_SEP_PAT.split(x)[0].lower() for x in reqlist if x is not None)
    return {typing.cast("PackageName", pkg) for pkg in packages}


def _extract_requirements(meta_yaml, outputs_to_keep=None):
    strong_exports = False
    requirements_dict = defaultdict(set)

    if outputs_to_keep:
        metas = []
        for output in meta_yaml.get("outputs", []) or []:
            if output.get("name") in outputs_to_keep:
                metas.append(output)
    else:
        metas = [meta_yaml] + meta_yaml.get("outputs", []) or []

    for block in metas:
        req: "RequirementsTypedDict" = block.get("requirements", {}) or {}
        if isinstance(req, list):
            requirements_dict["run"].update(set(req))
            continue
        for section in ["build", "host", "run"]:
            requirements_dict[section].update(
                list(as_iterable(req.get(section, []) or [])),
            )

        test: "TestTypedDict" = block.get("test", {}) or {}
        requirements_dict["test"].update(test.get("requirements", []) or [])
        requirements_dict["test"].update(test.get("requires", []) or [])

        if "tests" in block:
            for test in block.get("tests", []):
                # only script tests have requirements
                if "requirements" in test:
                    run_reqs = test["requirements"].get("run", [])
                    build_reqs = test["requirements"].get("build", [])
                    requirements_dict["test"].update(run_reqs + build_reqs)
                if "python" in test:
                    # if pip_check is unset or True, we need pip
                    if test.get("pip_check", True):
                        requirements_dict["test"].add("pip")

        run_exports = (block.get("build", {}) or {}).get("run_exports", {})
        if isinstance(run_exports, dict) and run_exports.get("strong"):
            strong_exports = True
    for k in list(requirements_dict.keys()):
        requirements_dict[k] = {v for v in requirements_dict[k] if v}
    req_no_pins = {
        k: {PIN_SEP_PAT.split(x)[0].lower() for x in v}
        for k, v in dict(requirements_dict).items()
    }
    return dict(requirements_dict), req_no_pins, strong_exports


def _fetch_static_repo(name, dest):
    found_branch = None
    for branch in ["main", "master"]:
        try:
            r = requests.get(
                f"https://github.com/{settings().conda_forge_org}/{name}-feedstock/archive/{branch}.zip",
            )
            r.raise_for_status()
            found_branch = branch
            break
        except Exception:
            pass

    if r.status_code != 200:
        logger.error(
            "Something odd happened when fetching feedstock %s: %d", name, r.status_code
        )
        return r

    zname = os.path.join(dest, f"{name}-feedstock-{found_branch}.zip")

    with open(zname, "wb") as fp:
        fp.write(r.content)

    z = zipfile.ZipFile(zname)
    z.extractall(path=dest)
    dest_dir = os.path.join(dest, os.path.split(z.namelist()[0])[0])
    return dest_dir


def _clean_req_nones(reqs):
    for section in ["build", "host", "run"]:
        # We make sure to set a section only if it is actually in
        # the recipe. Adding a section when it is not there might
        # confuse migrators trying to move CB2 recipes to CB3.
        if section in reqs:
            val = reqs.get(section, [])
            if val is None:
                val = []
            if isinstance(val, str):
                val = [val]
            reqs[section] = [v for v in val if v is not None]
    return reqs


def populate_feedstock_attributes(
    name: str,
    existing_node_attrs: typing.MutableMapping[str, typing.Any],
    meta_yaml: str | None = None,
    recipe_yaml: str | None = None,
    conda_forge_yaml: str | None = None,
    mark_not_archived: bool = False,
    feedstock_dir: str | Path | None = None,
) -> dict[str, typing.Any]:
    """
    Parse the various configuration information into the node_attrs of a feedstock.

    Parameters
    ----------
    name
        The name of the feedstock.
    existing_node_attrs
        The existing node_attrs of the feedstock. Pass an empty dict if none.
    meta_yaml
        The meta.yaml file as a string.
    recipe_yaml
        The recipe.yaml file as a string.
    conda_forge_yaml
        The conda-forge.yaml file as a string.
    mark_not_archived
        If True, forcibly mark the feedstock as not archived in the node attrs,
        even if it is archived.
    feedstock_dir
        The directory where the feedstock is located. If None, some information
        will not be available.

    Returns
    -------
    dict[str, Any]
        A dictionary with the new node_attrs of the feedstock, with only some
        fields populated.

    Raises
    ------
    ValueError
        If both `meta_yaml` and `recipe_yaml` are provided.
        If neither `meta_yaml` nor `recipe_yaml` are provided.
    """
    from conda_forge_tick.chaindb import ChainDB, _convert_to_dict

    node_attrs = {key: value for key, value in existing_node_attrs.items()}

    if isinstance(feedstock_dir, str):
        feedstock_dir = Path(feedstock_dir)

    if (meta_yaml is None and recipe_yaml is None) or (
        meta_yaml is not None and recipe_yaml is not None
    ):
        raise ValueError("Either `meta_yaml` or `recipe_yaml` needs to be given.")

    node_attrs.update(
        {"feedstock_name": name, "parsing_error": False, "branch": "main"}
    )

    if mark_not_archived:
        node_attrs.update({"archived": False})

    # strip out old keys - this removes old platforms when one gets disabled
    for key in list(node_attrs.keys()):
        if key.endswith("meta_yaml") or key.endswith("requirements") or key == "req":
            del node_attrs[key]

    if isinstance(meta_yaml, str):
        node_attrs["raw_meta_yaml"] = meta_yaml
    elif isinstance(recipe_yaml, str):
        node_attrs["raw_meta_yaml"] = recipe_yaml

    # Get the conda-forge.yml
    if isinstance(conda_forge_yaml, str):
        try:
            node_attrs["conda-forge.yml"] = {
                k: v for k, v in yaml.safe_load(conda_forge_yaml).items()
            }
        except Exception as e:
            import traceback

            trb = traceback.format_exc()
            node_attrs["parsing_error"] = sanitize_string(
                f"feedstock parsing error: cannot load conda-forge.yml: {e}\n{trb}"
            )
            return node_attrs

    if feedstock_dir is not None:
        logger.debug(
            "# of ci support files: %s",
            len(list(feedstock_dir.joinpath(".ci_support").glob("*.yaml"))),
        )

    try:
        if (
            feedstock_dir is not None
            and len(list(feedstock_dir.joinpath(".ci_support").glob("*.yaml"))) > 0
        ):
            recipe_dir = feedstock_dir / "recipe"
            ci_support_files = sorted(
                feedstock_dir.joinpath(".ci_support").glob("*.yaml")
            )
            variant_yamls = []
            plat_archs = []
            for cbc_path in ci_support_files:
                logger.debug("parsing conda-build config: %s", cbc_path)
                cbc_name = cbc_path.name
                cbc_name_parts = cbc_name.replace(".yaml", "").split("_")
                plat = cbc_name_parts[0]
                if len(cbc_name_parts) == 1:
                    arch = "64"
                else:
                    if cbc_name_parts[1] in ["64", "aarch64", "ppc64le", "arm64"]:
                        arch = cbc_name_parts[1]
                    else:
                        arch = "64"
                # some older cbc yaml files have things like "linux64"
                for _tt in ["64", "aarch64", "ppc64le", "arm64", "32"]:
                    if plat.endswith(_tt):
                        plat = plat[: -len(_tt)]
                        break
                plat_archs.append((plat, arch))

                if isinstance(meta_yaml, str):
                    variant_yamls.append(
                        parse_meta_yaml(
                            meta_yaml,
                            platform=plat,
                            arch=arch,
                            cbc_path=cbc_path,
                            orig_cbc_path=os.path.join(
                                recipe_dir,
                                "conda_build_config.yaml",
                            ),
                        ),
                    )
                    variant_yamls[-1]["schema_version"] = 0
                elif isinstance(recipe_yaml, str):
                    platform_arch = (
                        f"{plat}-{arch}"
                        if isinstance(plat, str) and isinstance(arch, str)
                        else None
                    )
                    variant_yamls.append(
                        parse_recipe_yaml(
                            recipe_yaml,
                            platform_arch=platform_arch,
                            cbc_path=cbc_path,
                        ),
                    )
                    variant_yamls[-1]["schema_version"] = variant_yamls[-1].get(
                        "schema_version", 1
                    )

                # sometimes the requirements come out to None or [None]
                # and this ruins the aggregated meta_yaml / breaks stuff
                logger.debug("getting reqs for config: %s", cbc_path)
                if "requirements" in variant_yamls[-1]:
                    variant_yamls[-1]["requirements"] = _clean_req_nones(
                        variant_yamls[-1]["requirements"],
                    )
                if "outputs" in variant_yamls[-1]:
                    for iout in range(len(variant_yamls[-1]["outputs"])):
                        if "requirements" in variant_yamls[-1]["outputs"][iout]:
                            variant_yamls[-1]["outputs"][iout]["requirements"] = (
                                _clean_req_nones(
                                    variant_yamls[-1]["outputs"][iout]["requirements"],
                                )
                            )

                # collapse them down
                logger.debug("collapsing reqs for %s", name)
                final_cfgs = {}
                for plat_arch, varyml in zip(plat_archs, variant_yamls):
                    if plat_arch not in final_cfgs:
                        final_cfgs[plat_arch] = []
                    final_cfgs[plat_arch].append(varyml)
                for k in final_cfgs:
                    ymls = final_cfgs[k]
                    final_cfgs[k] = _dedupe_meta_yaml(_convert_to_dict(ChainDB(*ymls)))

                plat_archs.clear()
                variant_yamls.clear()
                for k, v in final_cfgs.items():
                    plat_archs.append(k)
                    variant_yamls.append(v)
        else:
            logger.debug("doing generic parsing")
            plat_archs = [("win", "64"), ("osx", "64"), ("linux", "64")]
            for k in set(node_attrs["conda-forge.yml"].get("provider", {})):
                if "_" in k:
                    plat_archs.append(tuple(k.split("_")))
            if isinstance(meta_yaml, str):
                variant_yamls = [
                    parse_meta_yaml(meta_yaml, platform=plat, arch=arch)
                    for plat, arch in plat_archs
                ]
            elif isinstance(recipe_yaml, str):
                raise NotImplementedError(
                    "recipe_yaml generic parsing not implemented yet! Ensure the feedstock has .ci_support files."
                )
    except Exception as e:
        import traceback

        trb = traceback.format_exc()
        node_attrs["parsing_error"] = sanitize_string(
            f"feedstock parsing error: cannot rendering recipe: {e}\n{trb}"
        )
        raise

    logger.debug("platforms: %s", plat_archs)
    node_attrs["platforms"] = ["_".join(k) for k in plat_archs]

    # this makes certain that we have consistent ordering
    sorted_variant_yamls = [x for _, x in sorted(zip(plat_archs, variant_yamls))]
    yaml_dict = ChainDB(*sorted_variant_yamls)
    if not yaml_dict:
        logger.error("Something odd happened when parsing recipe %s", name)
        node_attrs["parsing_error"] = (
            "feedstock parsing error: could not combine metadata dicts across platforms"
        )
        return node_attrs

    node_attrs["meta_yaml"] = _dedupe_meta_yaml(_convert_to_dict(yaml_dict))
    meta_yaml = node_attrs["meta_yaml"]

    # remove all plat-arch specific keys to remove old ones if a combination is disabled
    for k in list(node_attrs.keys()):
        if k in ["raw_meta_yaml", "total_requirements"]:
            continue
        if k.endswith("_meta_yaml") or k.endswith("_requirements"):
            node_attrs.pop(k)

    for k, v in zip(plat_archs, variant_yamls):
        plat_arch_name = "_".join(k)
        node_attrs[f"{plat_arch_name}_meta_yaml"] = v
        _, node_attrs[f"{plat_arch_name}_requirements"], _ = _extract_requirements(
            v,
            outputs_to_keep=BOOTSTRAP_MAPPINGS.get(name, None),
        )

    (
        node_attrs["total_requirements"],
        node_attrs["requirements"],
        node_attrs["strong_exports"],
    ) = _extract_requirements(
        meta_yaml,
        outputs_to_keep=BOOTSTRAP_MAPPINGS.get(name, None),
    )

    # handle multi outputs
    outputs_names = set()
    if "outputs" in yaml_dict:
        outputs_names.update(
            set(
                list({d.get("name", "") for d in yaml_dict["outputs"]}),
            ),
        )
        # handle implicit meta packages
        if "run" in node_attrs.get("meta_yaml", {}).get("requirements", {}):
            outputs_names.add(meta_yaml["package"]["name"])
    # add in single package name
    else:
        outputs_names = {meta_yaml["package"]["name"]}
    node_attrs["outputs_names"] = outputs_names

    # TODO: Write schema for dict
    # TODO: remove this
    req = _get_requirements(
        yaml_dict,
        outputs_to_keep=BOOTSTRAP_MAPPINGS.get(name, []),
    )
    node_attrs["req"] = req

    # set name and version
    keys = [("package", "name"), ("package", "version")]
    missing_keys = [k[1] for k in keys if k[1] not in yaml_dict.get(k[0], {})]
    for k in keys:
        if k[1] not in missing_keys:
            node_attrs[k[1]] = yaml_dict[k[0]][k[1]]

    # sometimes a version is not given at the top level, so we check outputs
    # we do not know which version to take, but hopefully they are all the same
    if (
        "version" not in node_attrs
        and "outputs" in yaml_dict
        and len(yaml_dict["outputs"]) > 0
        and "version" in yaml_dict["outputs"][0]
    ):
        node_attrs["version"] = yaml_dict["outputs"][0]["version"]

    # set the url and hash
    node_attrs.pop("url", None)
    node_attrs.pop("hash_type", None)

    source = yaml_dict.get("source", [])
    if isinstance(source, collections.abc.Mapping):
        source = [source]
    source_keys: Set[str] = set()
    for s in source:
        if not node_attrs.get("url"):
            node_attrs["url"] = s.get("url")
        source_keys |= s.keys()

    kl = list(sorted(source_keys & hashlib.algorithms_available, reverse=True))
    if kl:
        node_attrs["hash_type"] = kl[0]

    return node_attrs


def load_feedstock_local(
    name: str,
    sub_graph: typing.MutableMapping,
    meta_yaml: str | None = None,
    recipe_yaml: str | None = None,
    conda_forge_yaml: str | None = None,
    mark_not_archived: bool = False,
) -> dict[str, typing.Any]:
    """Load a feedstock into subgraph based on its name. If meta_yaml and/or
    conda_forge_yaml are not provided, they will be fetched from the feedstock.

    Parameters
    ----------
    name : str
        Name of the feedstock
    sub_graph : MutableMapping
        The existing metadata if any
    meta_yaml : str | None
        The string meta.yaml, overrides the file in the feedstock if provided
    recipe_yaml: str | None
        The string recipe.yaml, overrides the file in the feedstock if provided
    conda_forge_yaml : Optional[str]
        The string conda-forge.yaml, overrides the file in the feedstock if provided
    mark_not_archived : bool
        If True, forcibly mark the feedstock as not archived in the node attrs.

    Returns
    -------
    sub_graph : MutableMapping
        The sub_graph, now updated with the feedstock metadata

    Raises
    ------
    ValueError
        If both `meta_yaml` and `recipe_yaml` are provided.
        If neither `meta_yaml` nor `recipe_yaml` are provided and no file is present in
        the feedstock.
    """
    new_sub_graph = {key: value for key, value in sub_graph.items()}

    if meta_yaml is not None and recipe_yaml is not None:
        raise ValueError("Only either `meta_yaml` or `recipe_yaml` can be overridden.")

    # pull down one copy of the repo
    with tempfile.TemporaryDirectory() as tmpdir:
        feedstock_dir = _fetch_static_repo(name, tmpdir)

        # If either `meta_yaml` or `recipe_yaml` is overridden, use that
        # otherwise use "meta.yaml" file if it exists
        # otherwise use "recipe.yaml" file if it exists
        # if nothing is overridden and no file is present, error out
        if meta_yaml is None and recipe_yaml is None:
            if isinstance(feedstock_dir, Response):
                new_sub_graph.update(
                    {"feedstock_name": name, "parsing_error": False, "branch": "main"}
                )

                if mark_not_archived:
                    new_sub_graph.update({"archived": False})

                new_sub_graph["parsing_error"] = sanitize_string(
                    f"make_graph: {feedstock_dir.status_code}"
                )
                return new_sub_graph

            meta_yaml_path = Path(feedstock_dir).joinpath("recipe", "meta.yaml")
            recipe_yaml_path = Path(feedstock_dir).joinpath("recipe", "recipe.yaml")
            if meta_yaml_path.exists():
                meta_yaml = meta_yaml_path.read_text()
            elif recipe_yaml_path.exists():
                recipe_yaml = recipe_yaml_path.read_text()
            else:
                raise ValueError(
                    "Either `meta.yaml` or `recipe.yaml` need to be present in the feedstock"
                )

        if conda_forge_yaml is None:
            conda_forge_yaml_path = Path(feedstock_dir).joinpath("conda-forge.yml")
            if conda_forge_yaml_path.exists():
                conda_forge_yaml = conda_forge_yaml_path.read_text()

        return populate_feedstock_attributes(
            name,
            new_sub_graph,
            meta_yaml=meta_yaml,
            recipe_yaml=recipe_yaml,
            conda_forge_yaml=conda_forge_yaml,
            mark_not_archived=mark_not_archived,
            feedstock_dir=feedstock_dir,
        )


def load_feedstock_containerized(
    name: str,
    sub_graph: typing.MutableMapping,
    meta_yaml: str | None = None,
    recipe_yaml: str | None = None,
    conda_forge_yaml: str | None = None,
    mark_not_archived: bool = False,
):
    """Load a feedstock into subgraph based on its name. If meta_yaml and/or
    conda_forge_yaml are not provided, they will be fetched from the feedstock.

    **This function runs the feedstock parsing in a container.**

    Parameters
    ----------
    name : str
        Name of the feedstock
    sub_graph : MutableMapping
        The existing metadata if any
    meta_yaml : str | None
        The string meta.yaml, overrides the file in the feedstock if provided
    recipe_yaml : str | None
        The string recipe.yaml, overrides the file in the feedstock if provided
    conda_forge_yaml : str | None
        The string conda-forge.yaml, overrides the file in the feedstock if provided
    mark_not_archived : bool
        If True, forcibly mark the feedstock as not archived in the node attrs.

    Returns
    -------
    sub_graph : MutableMapping
        The sub_graph, now updated with the feedstock metadata
    """
    if "feedstock_name" not in sub_graph:
        sub_graph["feedstock_name"] = name

    args = [
        "conda-forge-tick-container",
        "parse-feedstock",
        "--existing-feedstock-node-attrs",
        "-",
    ]

    args += get_default_log_level_args(logger)

    if meta_yaml is not None:
        args += ["--meta-yaml", meta_yaml]

    if recipe_yaml is not None:
        args += ["--recipe-yaml", recipe_yaml]

    if conda_forge_yaml is not None:
        args += ["--conda-forge-yaml", conda_forge_yaml]

    if mark_not_archived:
        args += ["--mark-not-archived"]

    json_blob = (
        dumps(sub_graph.data) if isinstance(sub_graph, LazyJson) else dumps(sub_graph)
    )

    data = run_container_operation(
        args,
        json_loads=loads,
        input=json_blob,
        extra_container_args=[
            "-e",
            f"{ENV_CONDA_FORGE_ORG}={settings().conda_forge_org}",
            "-e",
            f"{ENV_GRAPH_GITHUB_BACKEND_REPO}={settings().graph_github_backend_repo}",
        ],
    )

    return data


def load_feedstock(
    name: str,
    sub_graph: typing.MutableMapping,
    meta_yaml: str | None = None,
    recipe_yaml: str | None = None,
    conda_forge_yaml: str | None = None,
    mark_not_archived: bool = False,
    use_container: bool | None = None,
):
    """Load a feedstock into subgraph based on its name. If meta_yaml and/or
    conda_forge_yaml are not provided, they will be fetched from the feedstock.

    Parameters
    ----------
    name : str
        Name of the feedstock
    sub_graph : MutableMapping
        The existing metadata if any
    meta_yaml : str | None
        The string meta.yaml, overrides the file in the feedstock if provided
    recipe_yaml : str | None
        The string recipe.yaml, overrides the file in the feedstock if provided
    conda_forge_yaml : str | None
        The string conda-forge.yaml, overrides the file in the feedstock if provided
    mark_not_archived : bool
        If True, forcibly mark the feedstock as not archived in the node attrs.
    use_container : bool, optional
        Whether to use a container to run the version parsing.
        If None, the function will use a container if the environment
        variable `CF_FEEDSTOCK_OPS_IN_CONTAINER` is 'false'. This feature can be
        used to avoid container in container calls.

    Returns
    -------
    sub_graph : MutableMapping
        The sub_graph, now updated with the feedstock metadata
    """
    if should_use_container(use_container=use_container):
        return load_feedstock_containerized(
            name,
            sub_graph,
            meta_yaml=meta_yaml,
            recipe_yaml=recipe_yaml,
            conda_forge_yaml=conda_forge_yaml,
            mark_not_archived=mark_not_archived,
        )
    else:
        return load_feedstock_local(
            name,
            sub_graph,
            meta_yaml=meta_yaml,
            recipe_yaml=recipe_yaml,
            conda_forge_yaml=conda_forge_yaml,
            mark_not_archived=mark_not_archived,
        )<|MERGE_RESOLUTION|>--- conflicted
+++ resolved
@@ -19,9 +19,6 @@
 )
 from requests.models import Response
 
-<<<<<<< HEAD
-from conda_forge_tick.migrators_types import RecipeTypedDict
-=======
 from conda_forge_tick.settings import (
     ENV_CONDA_FORGE_ORG,
     ENV_GRAPH_GITHUB_BACKEND_REPO,
@@ -30,7 +27,8 @@
 
 if typing.TYPE_CHECKING:
     from mypy_extensions import TestTypedDict
->>>>>>> feeedc74
+
+    from conda_forge_tick.migrators_types import RecipeTypedDict
 
 from .migrators_types import PackageName, RequirementsTypedDict
 
