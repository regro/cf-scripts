--- conflicted
+++ resolved
@@ -24,12 +24,14 @@
 from .all_feedstocks import get_all_feedstocks, get_archived_feedstocks
 from .cli_context import CliContext
 from .executors import executor
-<<<<<<< HEAD
-from .utils import as_iterable, dump_graph, load_existing_graph
-=======
 from .settings import settings
-from .utils import as_iterable, dump_graph, load_graph, sanitize_string
->>>>>>> 5fe7a9c0
+from .utils import (
+    as_iterable,
+    dump_graph,
+    load_existing_graph,
+    load_graph,
+    sanitize_string,
+)
 
 # from conda_forge_tick.profiler import profiling
 
@@ -299,23 +301,8 @@
     return gx
 
 
-<<<<<<< HEAD
-def _add_run_exports(nodes_to_update):
-    gx = load_existing_graph()
-
-    new_names = [name for name in nodes_to_update if name not in gx.nodes]
-    for name in nodes_to_update:
-        sub_graph = {
-            "payload": LazyJson(f"node_attrs/{name}.json"),
-        }
-        if name in new_names:
-            gx.add_node(name, **sub_graph)
-        else:
-            gx.nodes[name].update(**sub_graph)
-=======
 def _add_graph_metadata(gx: nx.DiGraph):
     logger.info("adding graph metadata")
->>>>>>> 5fe7a9c0
 
     # make the outputs look up table so we can link properly
     # and add this as an attr so we can use later
