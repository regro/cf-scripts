--- conflicted
+++ resolved
@@ -147,19 +147,6 @@
                     pass
 
                 print(">>>>>>>>>>>> git push try", flush=True)
-<<<<<<< HEAD
-            status = run_command_hiding_token(
-                [
-                    "git",
-                    "push",
-                    f"https://{get_bot_token()}@github.com/{settings().graph_github_backend_repo}.git",
-                    settings().graph_repo_default_branch,
-                ],
-                token=get_bot_token(),
-            )
-            if status != 0:
-                print(">>>>>>>>>>>> git push failed", flush=True)
-=======
                 status = run_command_hiding_token(
                     [
                         "git",
@@ -171,7 +158,6 @@
                 )
                 if status != 0:
                     print(">>>>>>>>>>>> git push failed", flush=True)
->>>>>>> 2e5de2c8
             num_try += 1
 
         if status != 0 or not graph_ok:
