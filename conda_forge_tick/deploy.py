--- conflicted
+++ resolved
@@ -4,19 +4,13 @@
 import sys
 
 from .cli_context import CliContext
-<<<<<<< HEAD
-from .git_utils import get_bot_token
-from .lazy_json_backends import CF_TICK_GRAPH_DATA_HASHMAPS, get_lazy_json_backends
-from .settings import DEPLOY_REPO
-from .utils import get_bot_run_url, load_existing_graph, run_command_hiding_token
-=======
-from .git_utils import delete_file_via_gh_api, push_file_via_gh_api
+from .git_utils import delete_file_via_gh_api, get_bot_token, push_file_via_gh_api
 from .lazy_json_backends import (
     CF_TICK_GRAPH_DATA_HASHMAPS,
-    CF_TICK_GRAPH_GITHUB_BACKEND_REPO,
     get_lazy_json_backends,
 )
 from .os_utils import clean_disk_space
+from .settings import DEPLOY_REPO
 from .utils import (
     fold_log_lines,
     get_bot_run_url,
@@ -25,7 +19,6 @@
 )
 
 logger = logging.getLogger(__name__)
->>>>>>> 439f365c
 
 """
 Environment Variables:
@@ -147,20 +140,21 @@
 
         status = 1
         num_try = 0
-<<<<<<< HEAD
         while status != 0 and num_try < 100 and graph_ok:
-            try:
-                print("\n\n>>>>>>>>>>>> git pull try %d\n\n" % num_try, flush=True)
-                _n_added = _pull_changes(batch)
-                n_added += _n_added
-                n_added_this_batch += _n_added
-            except Exception as e:
-                print(
-                    "\n\n>>>>>>>>>>>> git pull try %d failed: %s \n\n" % (num_try, e),
-                    flush=True,
-                )
-                pass
-            print("\n\n>>>>>>>>>>>> git push try %d\n\n" % num_try, flush=True)
+            with fold_log_lines(">>>>>>>>>>>> git pull+push try %d" % num_try):
+                try:
+                    print(">>>>>>>>>>>> git pull", flush=True)
+                    _n_added = _pull_changes(batch)
+                    n_added += _n_added
+                    n_added_this_batch += _n_added
+                except Exception as e:
+                    print(
+                        ">>>>>>>>>>>> git pull failed: %s" % repr(e),
+                        flush=True,
+                    )
+                    pass
+
+                print(">>>>>>>>>>>> git push try", flush=True)
             status = run_command_hiding_token(
                 [
                     "git",
@@ -173,40 +167,8 @@
                 ],
                 token=get_bot_token(),
             )
-            _flush_io()
-=======
-        while status != 0 and num_try < 20 and graph_ok:
-            with fold_log_lines(">>>>>>>>>>>> git pull+push try %d" % num_try):
-                try:
-                    print(">>>>>>>>>>>> git pull", flush=True)
-                    _n_added = _pull_changes(batch)
-                    n_added += _n_added
-                    n_added_this_batch += _n_added
-                except Exception as e:
-                    print(
-                        ">>>>>>>>>>>> git pull failed: %s" % repr(e),
-                        flush=True,
-                    )
-                    pass
-
-                print(">>>>>>>>>>>> git push try", flush=True)
-                with sensitive_env() as env:
-                    status = run_command_hiding_token(
-                        [
-                            "git",
-                            "push",
-                            "https://{token}@github.com/{deploy_repo}.git".format(
-                                token=env.get("BOT_TOKEN", ""),
-                                deploy_repo="regro/cf-graph-countyfair",
-                            ),
-                            "master",
-                        ],
-                        token=env.get("BOT_TOKEN", ""),
-                    )
-                if status != 0:
-                    print(">>>>>>>>>>>> git push failed", flush=True)
-
->>>>>>> 439f365c
+            if status != 0:
+                print(">>>>>>>>>>>> git push failed", flush=True)
             num_try += 1
 
         if status != 0 or not graph_ok:
@@ -325,7 +287,7 @@
 
                 msg = _get_pth_commit_message(pth)
 
-                push_file_via_gh_api(pth, CF_TICK_GRAPH_GITHUB_BACKEND_REPO, msg)
+                push_file_via_gh_api(pth, DEPLOY_REPO, msg)
             except Exception as e:
                 logger.warning(
                     "git push via API failed - trying via git CLI", exc_info=e
@@ -348,7 +310,7 @@
                 # make a nice message for stuff managed via LazyJson
                 msg = _get_pth_commit_message(pth)
 
-                delete_file_via_gh_api(pth, CF_TICK_GRAPH_GITHUB_BACKEND_REPO, msg)
+                delete_file_via_gh_api(pth, DEPLOY_REPO, msg)
             except Exception as e:
                 logger.warning(
                     "git delete via API failed - trying via git CLI", exc_info=e
