--- conflicted
+++ resolved
@@ -941,17 +941,12 @@
 
 def _get_pth_blob_sha_and_content(pth, gh):
     try:
-<<<<<<< HEAD
         cnt = gh.get_repo(DEPLOY_REPO).get_contents(pth)
-        return cnt.sha, cnt.decoded_content.decode("utf-8")
-=======
-        cnt = gh.get_repo("regro/cf-graph-countyfair").get_contents(pth)
         # I was using the decoded_content attribute here, but it seems that
         # every once and a while github does not send the encoding correctly
         # so I switched to doing the decoding by hand.
         data = base64.b64decode(cnt.content.encode("utf-8")).decode("utf-8")
         return cnt.sha, data
->>>>>>> e6d97420
     except github.UnknownObjectException:
         return None, None
 
