--- conflicted
+++ resolved
@@ -968,13 +968,8 @@
     ntries = 10
     for tr in range(ntries):
         try:
-<<<<<<< HEAD
-            gh = github_client()
+            gh = pygithub_client_regro()
             repo = gh.get_repo(DEPLOY_REPO)
-=======
-            gh = pygithub_client_regro()
-            repo = gh.get_repo("regro/cf-graph-countyfair")
->>>>>>> d9f91ee4
 
             sha, cnt = _get_pth_blob_sha_and_content(pth, gh)
             if sha is None:
