import base64
import contextlib
import functools
import glob
import hashlib
import logging
import math
import os
import subprocess
import time
import urllib
from abc import ABC, abstractmethod
from collections.abc import Callable, Collection, MutableMapping
from typing import (
    IO,
    Any,
    Dict,
    Iterable,
    Iterator,
    List,
    Mapping,
    Optional,
    Set,
    Union,
)

import github
import networkx as nx
import orjson
import requests

from .cli_context import CliContext
from .executors import lock_git_operation
<<<<<<< HEAD
from .settings import GRAPH_REPO, GRAPH_REPO_DEFAULT_BRANCH
=======
from .settings import settings
>>>>>>> 5fb04974

logger = logging.getLogger(__name__)

CF_TICK_GRAPH_DATA_USE_FILE_CACHE = (
    False
    if (
        "CF_TICK_GRAPH_DATA_USE_FILE_CACHE" in os.environ
        and os.environ["CF_TICK_GRAPH_DATA_USE_FILE_CACHE"].lower() in ["false", "0"]
    )
    else True
)
CF_TICK_GRAPH_DATA_BACKENDS = tuple(
    os.environ.get("CF_TICK_GRAPH_DATA_BACKENDS", "file").split(":"),
)
CF_TICK_GRAPH_DATA_PRIMARY_BACKEND = CF_TICK_GRAPH_DATA_BACKENDS[0]

CF_TICK_GRAPH_DATA_HASHMAPS = [
    "pr_json",
    "pr_info",
    "version_pr_info",
    "versions",
    "node_attrs",
    "migrators",
]

<<<<<<< HEAD
CF_TICK_GRAPH_GITHUB_BACKEND_BASE_URL = (
    f"https://github.com/{GRAPH_REPO}/raw/{GRAPH_REPO_DEFAULT_BRANCH}"
)
=======
>>>>>>> 5fb04974
CF_TICK_GRAPH_GITHUB_BACKEND_NUM_DIRS = 5


def get_sharded_path(file_path, n_dirs=CF_TICK_GRAPH_GITHUB_BACKEND_NUM_DIRS):
    """computed a sharded location for the LazyJson file."""
    top_dir, file_name = os.path.split(file_path)

    if len(top_dir) == 0 or top_dir == "lazy_json":
        return file_name
    else:
        hx = hashlib.sha1(file_name.encode("utf-8")).hexdigest()[0:n_dirs]
        pth_parts = [top_dir] + [hx[i] for i in range(n_dirs)] + [file_name]
        return os.path.join(*pth_parts)


class LazyJsonBackend(ABC):
    @contextlib.contextmanager
    @abstractmethod
    def transaction_context(self) -> "Iterator[LazyJsonBackend]":
        pass

    @contextlib.contextmanager
    @abstractmethod
    def snapshot_context(self) -> "Iterator[LazyJsonBackend]":
        pass

    @abstractmethod
    def hexists(self, name: str, key: str) -> bool:
        pass

    @abstractmethod
    def hset(self, name: str, key: str, value: str) -> None:
        pass

    @abstractmethod
    def hmset(self, name: str, mapping: Mapping[str, str]) -> None:
        pass

    @abstractmethod
    def hmget(self, name: str, keys: Iterable[str]) -> List[str]:
        pass

    @abstractmethod
    def hdel(self, name: str, keys: Iterable[str]) -> None:
        pass

    @abstractmethod
    def hkeys(self, name: str) -> List[str]:
        pass

    def hsetnx(self, name: str, key: str, value: str) -> bool:
        if self.hexists(name, key):
            return False
        else:
            self.hset(name, key, value)
            return True

    @abstractmethod
    def hget(self, name: str, key: str) -> str:
        pass

    @abstractmethod
    def hgetall(self, name: str, hashval: bool = False) -> Dict[str, str]:
        pass


class FileLazyJsonBackend(LazyJsonBackend):
    @contextlib.contextmanager
    def transaction_context(self) -> "Iterator[FileLazyJsonBackend]":
        # context not required
        yield self

    @contextlib.contextmanager
    def snapshot_context(self) -> "Iterator[FileLazyJsonBackend]":
        # context not required
        yield self

    def hexists(self, name: str, key: str) -> bool:
        return os.path.exists(get_sharded_path(f"{name}/{key}.json"))

    def hset(self, name: str, key: str, value: str) -> None:
        sharded_path = get_sharded_path(f"{name}/{key}.json")
        if os.path.split(sharded_path)[0]:
            os.makedirs(os.path.split(sharded_path)[0], exist_ok=True)
        with open(sharded_path, "w") as f:
            f.write(value)

    def hmset(self, name: str, mapping: Mapping[str, str]) -> None:
        for key, value in mapping.items():
            self.hset(name, key, value)

    def hmget(self, name: str, keys: Iterable[str]) -> List[str]:
        return [self.hget(name, key) for key in keys]

    def hgetall(self, name: str, hashval: bool = False) -> Dict[str, str]:
        return {
            key: (
                hashlib.sha256(self.hget(name, key).encode("utf-8")).hexdigest()
                if hashval
                else self.hget(name, key)
            )
            for key in self.hkeys(name)
        }

    def hdel(self, name: str, keys: Iterable[str]) -> None:
        lzj_names = [get_sharded_path(f"{name}/{key}.json") for key in keys]
        with lock_git_operation():
            subprocess.run(
                ["git", "rm", "--ignore-unmatch", "-f"] + lzj_names,
                capture_output=True,
            )
        subprocess.run(
            ["rm", "-f"] + lzj_names,
            capture_output=True,
        )

    def hkeys(self, name: str) -> List[str]:
        jlen = len(".json")
        if name == "lazy_json":
            fnames = glob.glob("*.json")
            fnames = set(fnames) - {
                "ranked_hubs_authorities.json",
                "all_feedstocks.json",
            }
        else:
            fnames = glob.glob(os.path.join(name, "**/*.json"), recursive=True)
        return [os.path.basename(fname)[:-jlen] for fname in fnames]

    def hget(self, name: str, key: str) -> str:
        sharded_path = get_sharded_path(f"{name}/{key}.json")
        with open(sharded_path) as f:
            data_str = f.read()
        return data_str


class GithubLazyJsonBackend(LazyJsonBackend):
    """
    Read-only backend that makes live requests to https://raw.githubusercontent.com
    URLs for serving JSON files.

    Any write operations are ignored!
    """

    _write_warned = False
    _n_requests = 0

    def __init__(self) -> None:
        self.base_url = settings().graph_github_backend_raw_base_url

    @property
    def base_url(self) -> str:
        return self._base_url

    @base_url.setter
    def base_url(self, value: str) -> None:
        if not value.endswith("/"):
            value += "/"
        self._base_url = value

    @classmethod
    def _ignore_write(cls) -> None:
        if cls._write_warned:
            return
        logger.info("Note: Write operations to the GitHub online backend are ignored.")
        cls._write_warned = True

    @classmethod
    def _inform_web_request(cls):
        cls._n_requests += 1
        if cls._n_requests % 20 == 0:
            logger.info(
                f"Made {cls._n_requests} requests to the GitHub online backend.",
            )
        if cls._n_requests == 20:
            logger.warning(
                "Using the GitHub online backend for making a lot of requests "
                "is not recommended.",
            )

    def transaction_context(self) -> "Iterator[GithubLazyJsonBackend]":
        # context not required
        yield self

    def snapshot_context(self) -> "Iterator[GithubLazyJsonBackend]":
        # context not required
        yield self

    def hexists(self, name: str, key: str) -> bool:
        self._inform_web_request()
        url = urllib.parse.urljoin(
            self.base_url,
            get_sharded_path(f"{name}/{key}.json"),
        )
        status = requests.head(url, allow_redirects=True).status_code

        if status == 200:
            return True
        if status == 404:
            return False

        raise RuntimeError(f"Unexpected status code {status} for {url}")

    def hset(self, name: str, key: str, value: str) -> None:
        self._ignore_write()

    def hmset(self, name: str, mapping: Mapping[str, str]) -> None:
        self._ignore_write()

    def hmget(self, name: str, keys: Iterable[str]) -> List[str]:
        return [self.hget(name, key) for key in keys]

    def hdel(self, name: str, keys: Iterable[str]) -> None:
        self._ignore_write()

    def hkeys(self, name: str) -> List[str]:
        """
        Not implemented for GithubLazyJsonBackend.
        Raises an error.
        """
        raise NotImplementedError(
            "hkeys not implemented for GitHub JSON backend."
            "You cannot use the GitHub backend with operations that "
            "require listing all hashmap keys."
        )

    def hget(self, name: str, key: str) -> str:
        self._inform_web_request()
        sharded_path = get_sharded_path(f"{name}/{key}.json")
        url = urllib.parse.urljoin(self.base_url, sharded_path)
        r = requests.get(url)
        if r.status_code == 404:
            raise KeyError(f"Key {key} not found in hashmap {name}")
        r.raise_for_status()
        return r.text

    def hgetall(self, name: str, hashval: bool = False) -> Dict[str, str]:
        """
        Not implemented for GithubLazyJsonBackend.
        Raises an error.
        """
        raise NotImplementedError(
            "hgetall not implemented for GitHub JSON backend."
            "You cannot use the GitHub backend as source or target "
            "for hashmap synchronization or other"
            "commands that require listing all hashmap keys.",
        )


def _test_and_raise_besides_file_not_exists(e: github.GithubException):
    if isinstance(e, github.UnknownObjectException):
        return
    if e.status == 404 and "No object found" in e.data["message"]:
        return
    raise e


class GithubAPILazyJsonBackend(LazyJsonBackend):
    """LazyJsonBackend that uses the GitHub API to store and retrieve JSON files.

    This backend will read and write files, but cannot be used to synchronize
    hashmap data across backends.
    """

    def __init__(self):
        from conda_forge_tick.git_utils import github_client

        self._gh = github_client()
<<<<<<< HEAD
        self._repo = self._gh.get_repo(GRAPH_REPO)
=======
        self._repo = self._gh.get_repo(settings().graph_github_backend_repo)
>>>>>>> 5fb04974

    @contextlib.contextmanager
    def transaction_context(self) -> "Iterator[FileLazyJsonBackend]":
        # context not required
        yield self

    @contextlib.contextmanager
    def snapshot_context(self) -> "Iterator[FileLazyJsonBackend]":
        # context not required
        yield self

    def hexists(self, name: str, key: str) -> bool:
        pth = get_sharded_path(f"{name}/{key}.json")
        try:
            self._repo.get_contents(pth)
        except github.GithubException as e:
            _test_and_raise_besides_file_not_exists(e)
            return False
        else:
            return True

    def hset(self, name: str, key: str, value: str) -> None:
        from conda_forge_tick.utils import get_bot_run_url

        filename = f"{name}/{key}.json"

        bn, fn = os.path.split(filename)
        if fn.endswith(".json"):
            fn = fn[:-5]
        pth = get_sharded_path(filename)
        msg = f"{bn} - {fn} - {get_bot_run_url()}"

        ntries = 10

        # exponential backoff will be base ** tr
        # we fail at ntries - 1 so the last time we
        # compute the backoff is at ntries - 2
        base = math.exp(math.log(60.0) / (ntries - 2.0))

        for tr in range(ntries):
            try:
                try:
                    _cnts = self._repo.get_contents(pth)
                    cnt = base64.b64decode(_cnts.content.encode("utf-8")).decode(
                        "utf-8"
                    )
                    sha = _cnts.sha
                except github.GithubException as e:
                    _test_and_raise_besides_file_not_exists(e)
                    sha = None
                    cnt = None

                if sha is None:
                    self._repo.create_file(
                        pth,
                        msg,
                        value,
                    )
                else:
                    if cnt != value:
                        self._repo.update_file(
                            pth,
                            msg,
                            value,
                            sha,
                        )
                break
            except Exception as e:
                logger.warning(
                    "failed to push '%s' - trying %d more times",
                    filename,
                    ntries - tr - 1,
                    exc_info=e,
                )
                if tr == ntries - 1:
                    raise e
                else:
                    time.sleep(base**tr)

    def hmset(self, name: str, mapping: Mapping[str, str]) -> None:
        for key, value in mapping.items():
            self.hset(name, key, value)

    def hmget(self, name: str, keys: Iterable[str]) -> List[str]:
        return [self.hget(name, key) for key in keys]

    def hgetall(self, name: str, hashval: bool = False) -> Dict[str, str]:
        raise NotImplementedError(
            "hgetall not implemented for GithubAPILazyJsonBackend. "
            "You cannot use the GithubAPILazyJsonBackend as "
            "source or target for hashmap synchronization or other"
            "commands that require listing all hashmap keys."
        )

    def _hdel_one(self, name: str, key: str) -> None:
        from conda_forge_tick.utils import get_bot_run_url

        filename = f"{name}/{key}.json"

        bn, fn = os.path.split(filename)
        if fn.endswith(".json"):
            fn = fn[:-5]
        pth = get_sharded_path(filename)
        msg = f"{bn} - {fn} - {get_bot_run_url()}"

        ntries = 10

        # exponential backoff will be base ** tr
        # we fail at ntries - 1 so the last time we
        # compute the backoff is at ntries - 2
        base = math.exp(math.log(60.0) / (ntries - 2.0))

        for tr in range(ntries):
            try:
                try:
                    _cnts = self._repo.get_contents(pth)
                    sha = _cnts.sha
                except github.GithubException as e:
                    _test_and_raise_besides_file_not_exists(e)
                    sha = None

                if sha is not None:
                    self._repo.delete_file(
                        pth,
                        msg,
                        sha,
                    )
                break
            except Exception as e:
                logger.warning(
                    "failed to delete '%s' - trying %d more times",
                    filename,
                    ntries - tr - 1,
                    exc_info=e,
                )
                if tr == ntries - 1:
                    raise e
                else:
                    time.sleep(base**tr)

    def hdel(self, name: str, keys: Iterable[str]) -> None:
        for key in keys:
            self._hdel_one(name, key)

    def hkeys(self, name: str) -> List[str]:
        raise NotImplementedError(
            "hkeys not implemented for GithubAPILazyJsonBackend. "
            "You cannot use the GithubAPILazyJsonBackend as "
            "source or target for hashmap synchronization or other"
            "commands that require listing all hashmap keys."
        )

    def hget(self, name: str, key: str) -> str:
        from conda_forge_tick.git_utils import get_bot_token

        pth = get_sharded_path(f"{name}/{key}.json")
        hrds = {
            "Accept": "application/vnd.github.raw+json",
            "Authorization": f"Bearer {get_bot_token()}",
        }

        ntries = 10

        # exponential backoff will be base ** tr
        # we fail at ntries - 1 so the last time we
        # compute the backoff is at ntries - 2
        base = math.exp(math.log(60.0) / (ntries - 2.0))

        for tr in range(ntries):
            try:
                cnts = requests.get(
<<<<<<< HEAD
                    f"https://api.github.com/repos/{GRAPH_REPO}/contents/{pth}",
=======
                    f"https://api.github.com/repos/{settings().graph_github_backend_repo}/contents/{pth}",
>>>>>>> 5fb04974
                    headers=hrds,
                )
                cnts.raise_for_status()
                return cnts.text
            except Exception as e:
                logger.warning(
                    "failed to pull '%s' - trying %d more times",
                    pth,
                    ntries - tr - 1,
                    exc_info=e,
                )
                if tr == ntries - 1:
                    raise e
                else:
                    time.sleep(base**tr)


@functools.lru_cache(maxsize=128)
def _get_graph_data_mongodb_client_cached(pid):
    import pymongo
    from pymongo import MongoClient

    from . import sensitive_env

    with sensitive_env() as env:
        client = MongoClient(env.get("MONGODB_CONNECTION_STRING", ""))

    db = client["cf_graph"]
    for hashmap in CF_TICK_GRAPH_DATA_HASHMAPS + ["lazy_json"]:
        if hashmap not in db.list_collection_names():
            coll = db.create_collection(hashmap)
            coll.create_index(
                [("node", pymongo.ASCENDING)],
                background=True,
                unique=True,
            )

    return client


def get_graph_data_mongodb_client():
    return _get_graph_data_mongodb_client_cached(str(os.getpid()))


class MongoDBLazyJsonBackend(LazyJsonBackend):
    _session = None
    _snapshot_session = None

    @contextlib.contextmanager
    def transaction_context(self) -> "Iterator[MongoDBLazyJsonBackend]":
        try:
            if self.__class__._session is None:
                client = get_graph_data_mongodb_client()
                with client.start_session() as session:
                    with session.start_transaction():
                        self.__class__._session = session
                        yield self
                        self.__class__._session = None
            else:
                yield self
        finally:
            self.__class__._session = None

    @contextlib.contextmanager
    def snapshot_context(self) -> "Iterator[MongoDBLazyJsonBackend]":
        try:
            if self.__class__._snapshot_session is None:
                client = get_graph_data_mongodb_client()
                if "Single" not in client.topology_description.topology_type_name:
                    with client.start_session(snapshot=True) as session:
                        self.__class__._snapshot_session = session
                        yield self
                        self.__class__._snapshot_session = None
                else:
                    yield self
            else:
                yield self
        finally:
            self.__class__._snapshot_session = None

    def hgetall(self, name, hashval=False):
        assert name in CF_TICK_GRAPH_DATA_HASHMAPS or name == "lazy_json"
        coll = self._get_collection(name)
        if hashval:
            curr = coll.find(
                {},
                {"node": 1, "sha256": 1},
                session=self.__class__._snapshot_session,
            )
            return {d["node"]: d["sha256"] for d in curr}
        else:
            curr = coll.find({}, session=self.__class__._snapshot_session)
            return {d["node"]: dumps(d["value"]) for d in curr}

    def _get_collection(self, name):
        return get_graph_data_mongodb_client()["cf_graph"][name]

    def hexists(self, name, key):
        assert name in CF_TICK_GRAPH_DATA_HASHMAPS or name == "lazy_json"
        coll = self._get_collection(name)
        num = coll.count_documents({"node": key}, session=self.__class__._session)
        return num == 1

    def hset(self, name, key, value):
        assert name in CF_TICK_GRAPH_DATA_HASHMAPS or name == "lazy_json"
        coll = self._get_collection(name)
        coll.update_one(
            {"node": key},
            {
                "$set": {
                    "node": key,
                    "value": orjson.loads(value),
                    "sha256": hashlib.sha256(value.encode("utf-8")).hexdigest(),
                },
            },
            upsert=True,
            session=self.__class__._session,
        )

    def hmset(self, name, mapping):
        from pymongo import UpdateOne

        assert name in CF_TICK_GRAPH_DATA_HASHMAPS or name == "lazy_json"
        coll = self._get_collection(name)
        coll.bulk_write(
            [
                UpdateOne(
                    {"node": key},
                    {
                        "$set": {
                            "node": key,
                            "value": orjson.loads(value),
                            "sha256": hashlib.sha256(value.encode("utf-8")).hexdigest(),
                        },
                    },
                    upsert=True,
                )
                for key, value in mapping.items()
            ],
            session=self.__class__._session,
        )

    def hmget(self, name, keys):
        assert name in CF_TICK_GRAPH_DATA_HASHMAPS or name == "lazy_json"
        coll = self._get_collection(name)
        cur = coll.find(
            {"node": {"$in": list(keys)}},
            session=self.__class__._session,
        )
        odata = {d["node"]: dumps(d["value"]) for d in cur}
        return [odata[k] for k in keys]

    def hdel(self, name, keys):
        assert name in CF_TICK_GRAPH_DATA_HASHMAPS or name == "lazy_json"
        coll = self._get_collection(name)
        for key in keys:
            coll.delete_one({"node": key}, session=self.__class__._session)

    def hkeys(self, name):
        assert name in CF_TICK_GRAPH_DATA_HASHMAPS or name == "lazy_json"
        coll = self._get_collection(name)
        curr = coll.find({}, {"node": 1}, session=self.__class__._session)
        return [doc["node"] for doc in curr]

    def hget(self, name, key):
        assert name in CF_TICK_GRAPH_DATA_HASHMAPS or name == "lazy_json"
        coll = self._get_collection(name)
        data = coll.find_one({"node": key}, session=self.__class__._session)
        assert data is not None
        return dumps(data["value"])


LAZY_JSON_BACKENDS = {
    "file": FileLazyJsonBackend,
    "mongodb": MongoDBLazyJsonBackend,
    "github": GithubLazyJsonBackend,
    "github_api": GithubAPILazyJsonBackend,
}


def sync_lazy_json_hashmap(
    hashmap,
    source_backend,
    destination_backends,
    n_per_batch=5000,
    writer=print,
    keys_to_sync=None,
):
    primary_backend = LAZY_JSON_BACKENDS[source_backend]()
    primary_hashes = primary_backend.hgetall(hashmap, hashval=True)
    primary_nodes = set(primary_hashes.keys())
    writer(
        "    FOUND %s:%s nodes (%d)" % (source_backend, hashmap, len(primary_nodes)),
    )

    all_nodes_to_get = set()
    backend_hashes = {}
    for backend_name in destination_backends:
        backend = LAZY_JSON_BACKENDS[backend_name]()
        backend_hashes[backend_name] = backend.hgetall(hashmap, hashval=True)
        writer(
            "    FOUND %s:%s nodes (%d)"
            % (backend_name, hashmap, len(backend_hashes[backend_name])),
        )

        curr_nodes = set(backend_hashes[backend_name].keys())
        del_nodes = curr_nodes - primary_nodes
        if keys_to_sync is not None:
            del_nodes &= keys_to_sync
        if del_nodes:
            backend.hdel(hashmap, list(del_nodes))
            writer(
                "    DELETED %s:%s nodes (%d): %r"
                % (backend_name, hashmap, len(del_nodes), sorted(del_nodes)),
            )

        for node, hashval in primary_hashes.items():
            if node not in backend_hashes[backend_name] or (
                backend_hashes[backend_name][node] != primary_hashes[node]
            ):
                all_nodes_to_get.add(node)

    if keys_to_sync is not None:
        all_nodes_to_get &= keys_to_sync

    writer(
        "    OUT OF SYNC %s:%s nodes (%d)"
        % (source_backend, hashmap, len(all_nodes_to_get)),
    )

    while all_nodes_to_get:
        nodes_to_get = [
            all_nodes_to_get.pop()
            for _ in range(min(len(all_nodes_to_get), n_per_batch))
        ]
        writer(
            "    PULLING %s:%s nodes (%d) for batch"
            % (source_backend, hashmap, len(nodes_to_get)),
        )

        batch = {
            k: v
            for k, v in zip(
                nodes_to_get,
                primary_backend.hmget(hashmap, nodes_to_get),
            )
        }
        for backend_name in destination_backends:
            _batch = {
                node: value
                for node, value in batch.items()
                if (
                    node not in backend_hashes[backend_name]
                    or (backend_hashes[backend_name][node] != primary_hashes[node])
                )
            }
            if _batch:
                writer(
                    "    UPDATING %s:%s nodes (%d)"
                    % (backend_name, hashmap, len(_batch)),
                )

                backend = LAZY_JSON_BACKENDS[backend_name]()
                backend.hmset(hashmap, _batch)
                writer(
                    "    UPDATED %s:%s nodes (%d): %r"
                    % (backend_name, hashmap, len(_batch), sorted(_batch)),
                )


def sync_lazy_json_across_backends(batch_size=5000, keys_to_sync=None):
    """Sync data from the primary backend to the secondary ones.

    If there is only one backend, this is a no-op.
    """
    if len(CF_TICK_GRAPH_DATA_BACKENDS) > 1:
        # pulling in this order helps us ensure we get a consistent view
        # of the backend data even if we did not sync from a snapshot
        all_collections = set(CF_TICK_GRAPH_DATA_HASHMAPS + ["lazy_json"])
        ordered_collections = [
            "lazy_json",
            "node_attrs",
            "pr_info",
            "version_pr_info",
            "pr_json",
            "versions",
        ]
        rest_of_the_collections = list(all_collections - set(ordered_collections))

        def _write_and_flush(x):
            print(x, flush=True)

        for hashmap in ordered_collections + rest_of_the_collections:
            print("SYNCING %s" % hashmap, flush=True)
            sync_lazy_json_hashmap(
                hashmap,
                CF_TICK_GRAPH_DATA_PRIMARY_BACKEND,
                CF_TICK_GRAPH_DATA_BACKENDS[1:],
                writer=_write_and_flush,
                keys_to_sync=keys_to_sync,
            )

        # if mongodb has better performance we do this
        # only certain collections need to be updated in a single transaction
        # all_collections = set(CF_TICK_GRAPH_DATA_HASHMAPS + ["lazy_json"])
        # pr_collections = {"pr_info", "pr_json", "version_pr_info"}
        # node_collections = {"node_attrs", "lazy_json"}
        # parallel_collections = all_collections - pr_collections - node_collections

        # for collection_set in [pr_collections, node_collections]:
        #     with primary_backend.snapshot_context():
        #         with tqdm.tqdm(
        #             collection_set,
        #             ncols=80,
        #             desc="syncing %r" % collection_set,
        #         ) as pbar:
        #             for hashmap in pbar:
        #                 tqdm.tqdm.write("SYNCING %s" % hashmap)
        #                 _flush_it()
        #                 _sync_hashmap(hashmap, batch_size, primary_backend)

        # with tqdm.tqdm(
        #     parallel_collections,
        #     ncols=80,
        #     desc="syncing %r" % parallel_collections,
        # ) as pbar:
        #     for hashmap in pbar:
        #         tqdm.tqdm.write("SYNCING %s" % hashmap)
        #         _flush_it()
        #         _sync_hashmap(hashmap, batch_size, primary_backend)


def remove_key_for_hashmap(name, node):
    """Remove the key node for hashmap name."""
    for backend_name in CF_TICK_GRAPH_DATA_BACKENDS:
        backend = LAZY_JSON_BACKENDS[backend_name]()
        backend.hdel(name, [node])


def get_all_keys_for_hashmap(name):
    """Get all keys for the hashmap `name`."""
    backend = LAZY_JSON_BACKENDS[CF_TICK_GRAPH_DATA_PRIMARY_BACKEND]()
    return backend.hkeys(name)


@contextlib.contextmanager
def lazy_json_transaction():
    try:
        backend = LAZY_JSON_BACKENDS[CF_TICK_GRAPH_DATA_PRIMARY_BACKEND]()
        with backend.transaction_context():
            yield None
    finally:
        pass


@contextlib.contextmanager
def lazy_json_snapshot():
    try:
        backend = LAZY_JSON_BACKENDS[CF_TICK_GRAPH_DATA_PRIMARY_BACKEND]()
        with backend.snapshot_context():
            yield None
    finally:
        pass


@contextlib.contextmanager
def lazy_json_override_backends(
    new_backends,
    hashmaps_to_sync=None,
    use_file_cache=None,
    keys_to_sync=None,
):
    global CF_TICK_GRAPH_DATA_BACKENDS
    global CF_TICK_GRAPH_DATA_PRIMARY_BACKEND
    global CF_TICK_GRAPH_DATA_USE_FILE_CACHE

    old_cache = CF_TICK_GRAPH_DATA_USE_FILE_CACHE
    old_backends = CF_TICK_GRAPH_DATA_BACKENDS
    try:
        CF_TICK_GRAPH_DATA_BACKENDS = tuple(new_backends)
        CF_TICK_GRAPH_DATA_PRIMARY_BACKEND = new_backends[0]
        if use_file_cache is not None:
            CF_TICK_GRAPH_DATA_USE_FILE_CACHE = use_file_cache
        yield
    finally:
        if hashmaps_to_sync is not None:
            sync_backends = list(set(old_backends) - set(new_backends))
            if sync_backends:
                for hashmap in hashmaps_to_sync:
                    print(
                        f"SYNCING {hashmap} from {new_backends[0]} to {sync_backends}",
                        flush=True,
                    )
                    sync_lazy_json_hashmap(
                        hashmap,
                        new_backends[0],
                        sync_backends,
                        keys_to_sync=keys_to_sync,
                    )

        CF_TICK_GRAPH_DATA_BACKENDS = old_backends
        CF_TICK_GRAPH_DATA_PRIMARY_BACKEND = old_backends[0]
        CF_TICK_GRAPH_DATA_USE_FILE_CACHE = old_cache


def get_lazy_json_backends():
    return CF_TICK_GRAPH_DATA_BACKENDS


def get_lazy_json_primary_backend():
    return CF_TICK_GRAPH_DATA_PRIMARY_BACKEND


def sync_lazy_json_hashmap_key(
    hashmap,
    key,
    source_backend,
    destination_backends,
):
    src = LAZY_JSON_BACKENDS[source_backend]()
    src_data = src.hget(hashmap, key)
    for backend_name in destination_backends:
        backend = LAZY_JSON_BACKENDS[backend_name]()
        if not backend.hexists(hashmap, key) or (
            backend.hget(hashmap, key) != src_data
        ):
            backend.hset(hashmap, key, src_data)


def sync_lazy_json_object(
    lzj,
    source_backend,
    destination_backends,
):
    sync_lazy_json_hashmap_key(
        lzj.hashmap,
        lzj.node,
        source_backend,
        destination_backends,
    )


class LazyJson(MutableMapping):
    """Lazy load a dict from a json file and save it when updated"""

    def __init__(self, file_name: str):
        self.file_name = file_name
        self._data: Optional[dict] = None
        self._data_hash_at_load = None
        self._in_context = False
        fparts = os.path.split(self.file_name)
        if len(fparts[0]) > 0:
            key = fparts[0]
            node = fparts[1][: -len(".json")]
        else:
            key = "lazy_json"
            node = self.file_name[: -len(".json")]
        self.hashmap = key
        self.node = node

        # make this backwards compatible with old behavior
        if CF_TICK_GRAPH_DATA_PRIMARY_BACKEND == "file":
            LAZY_JSON_BACKENDS[CF_TICK_GRAPH_DATA_PRIMARY_BACKEND]().hsetnx(
                self.hashmap,
                self.node,
                dumps({}),
            )

    @property
    def data(self):
        self._load()
        return self._data

    def clear(self):
        assert self._in_context
        self._load()
        self._data.clear()

    def __len__(self) -> int:
        self._load()
        assert self._data is not None
        return len(self._data)

    def __iter__(self) -> Iterator[Any]:
        self._load()
        assert self._data is not None
        yield from self._data

    def __delitem__(self, v: Any) -> None:
        assert self._in_context
        self._load()
        assert self._data is not None
        del self._data[v]

    def _load(self) -> None:
        if self._data is None:
            file_backend = LAZY_JSON_BACKENDS["file"]()

            # check if we have it in the cache first
            # if yes, load it from cache, if not load from primary backend and cache it
            if CF_TICK_GRAPH_DATA_USE_FILE_CACHE and file_backend.hexists(
                self.hashmap, self.node
            ):
                data_str = file_backend.hget(self.hashmap, self.node)
            else:
                backend = LAZY_JSON_BACKENDS[CF_TICK_GRAPH_DATA_PRIMARY_BACKEND]()
                backend.hsetnx(self.hashmap, self.node, dumps({}))
                data_str = backend.hget(self.hashmap, self.node)
                if isinstance(data_str, bytes):
                    data_str = data_str.decode("utf-8")

                # cache it locally for later
                if (
                    CF_TICK_GRAPH_DATA_USE_FILE_CACHE
                    and CF_TICK_GRAPH_DATA_PRIMARY_BACKEND != "file"
                ):
                    file_backend.hset(self.hashmap, self.node, data_str)

            self._data_hash_at_load = hashlib.sha256(
                data_str.encode("utf-8"),
            ).hexdigest()
            self._data = loads(data_str)

    def _dump(self, purge=False) -> None:
        self._load()
        data_str = dumps(self._data)
        curr_hash = hashlib.sha256(data_str.encode("utf-8")).hexdigest()
        if curr_hash != self._data_hash_at_load:
            self._data_hash_at_load = curr_hash

            # cache it locally
            if CF_TICK_GRAPH_DATA_USE_FILE_CACHE:
                file_backend = LAZY_JSON_BACKENDS["file"]()
                file_backend.hset(self.hashmap, self.node, data_str)

            # sync changes to all backends
            for backend_name in CF_TICK_GRAPH_DATA_BACKENDS:
                if backend_name == "file" and CF_TICK_GRAPH_DATA_USE_FILE_CACHE:
                    continue
                backend = LAZY_JSON_BACKENDS[backend_name]()
                backend.hset(self.hashmap, self.node, data_str)

        if purge:
            # this evicts the json from memory and trades i/o for mem
            # the bot uses too much mem if we don't do this
            self._data = None
            self._data_hash_at_load = None

    def __getitem__(self, item: Any) -> Any:
        self._load()
        assert self._data is not None
        return self._data[item]

    def __setitem__(self, key: Any, value: Any) -> None:
        assert self._in_context
        self._load()
        assert self._data is not None
        self._data[key] = value

    def __getstate__(self) -> dict:
        state = self.__dict__.copy()
        state["_data"] = None
        state["_data_hash_at_load"] = None
        return state

    def __enter__(self) -> "LazyJson":
        self._in_context = True
        return self

    def __exit__(self, *args: Any) -> Any:
        self._dump(purge=True)
        self._in_context = False

    def __eq__(self, other: object) -> bool:
        if isinstance(other, LazyJson):
            return self.file_name == other.file_name and self.data == other.data
        elif isinstance(other, dict):
            return self.data == other
        else:
            return super().__eq__(other)


def default(obj: Any) -> Any:
    """For custom object serialization."""
    if isinstance(obj, LazyJson):
        return {"__lazy_json__": obj.file_name}
    elif isinstance(obj, Set):
        return {"__set__": True, "elements": sorted(obj)}
    elif isinstance(obj, nx.DiGraph):
        nld = nx.node_link_data(obj, edges="links")
        links = nld["links"]
        links2 = sorted(links, key=lambda x: f"{x['source']}{x['target']}")
        nld["links"] = links2
        return {"__nx_digraph__": True, "node_link_data": nld}
    raise TypeError(repr(obj) + " is not JSON serializable")


def object_hook(dct: dict) -> Union[LazyJson, Set, dict]:
    """For custom object deserialization."""
    if "__lazy_json__" in dct:
        return LazyJson(dct["__lazy_json__"])
    elif "__set__" in dct:
        return set(dct["elements"])
    elif "__nx_digraph__" in dct:
        return nx.node_link_graph(dct["node_link_data"], edges="links")
    return dct


def dumps(
    obj: Any,
    default: "Callable[[Any], Any]" = default,
) -> str:
    """Returns a JSON string from a Python object."""
    return orjson.dumps(
        obj,
        option=orjson.OPT_SORT_KEYS | orjson.OPT_INDENT_2,
        default=default,
    ).decode("utf-8")


def dump(
    obj: Any,
    fp: IO[str],
    default: "Callable[[Any], Any]" = default,
) -> None:
    """Returns a JSON string from a Python object."""
    return fp.write(dumps(obj, default=default))


def _call_object_hook(
    data: Any,
    object_hook: "Callable[[dict], Any]",
) -> Any:
    """Recursively calls object_hook depth-first."""
    if isinstance(data, list):
        return [_call_object_hook(d, object_hook) for d in data]
    elif isinstance(data, dict):
        for k in data:
            data[k] = _call_object_hook(data[k], object_hook)
        return object_hook(data)
    else:
        return data


def loads(s: str, object_hook: "Callable[[dict], Any]" = object_hook) -> dict:
    """Loads a string as JSON, with appropriate object hooks"""
    data = orjson.loads(s)
    if object_hook is not None:
        data = _call_object_hook(data, object_hook)
    return data


def load(
    fp: IO[str],
    object_hook: "Callable[[dict], Any]" = object_hook,
) -> dict:
    """Loads a file object as JSON, with appropriate object hooks."""
    return loads(fp.read())


def main_sync(ctx: CliContext):
    if not ctx.dry_run:
        sync_lazy_json_across_backends()


def main_cache(ctx: CliContext):
    global CF_TICK_GRAPH_DATA_BACKENDS

    if not ctx.dry_run and len(CF_TICK_GRAPH_DATA_BACKENDS) > 1:
        OLD_CF_TICK_GRAPH_DATA_BACKENDS = CF_TICK_GRAPH_DATA_BACKENDS
        try:
            CF_TICK_GRAPH_DATA_BACKENDS = (
                CF_TICK_GRAPH_DATA_PRIMARY_BACKEND,
                "file",
            )
            sync_lazy_json_across_backends()
        finally:
            CF_TICK_GRAPH_DATA_BACKENDS = OLD_CF_TICK_GRAPH_DATA_BACKENDS


def touch_all_lazy_json_refs(data, _seen=None):
    """Touch all lazy json refs in the data structure to ensure they are loaded
    and ready to use.

    Parameters
    ----------
    data : Any
        The data structure to touch. The data structure will be recursively
        traversed to touch all LazyJson objects by calling their `data` property.
    """
    from collections.abc import Mapping

    _seen = _seen or []

    if isinstance(data, Mapping):
        for v in data.values():
            if v not in _seen:
                _seen.append(v)
                _seen = touch_all_lazy_json_refs(v, _seen=_seen)
    elif (
        isinstance(data, Collection)
        and not isinstance(data, str)
        and not isinstance(data, bytes)
    ):
        for v in data:
            if v not in _seen:
                _seen.append(v)
                _seen = touch_all_lazy_json_refs(v, _seen=_seen)

    if isinstance(data, LazyJson):
        data.data

    return _seen<|MERGE_RESOLUTION|>--- conflicted
+++ resolved
@@ -31,11 +31,7 @@
 
 from .cli_context import CliContext
 from .executors import lock_git_operation
-<<<<<<< HEAD
-from .settings import GRAPH_REPO, GRAPH_REPO_DEFAULT_BRANCH
-=======
 from .settings import settings
->>>>>>> 5fb04974
 
 logger = logging.getLogger(__name__)
 
@@ -61,12 +57,6 @@
     "migrators",
 ]
 
-<<<<<<< HEAD
-CF_TICK_GRAPH_GITHUB_BACKEND_BASE_URL = (
-    f"https://github.com/{GRAPH_REPO}/raw/{GRAPH_REPO_DEFAULT_BRANCH}"
-)
-=======
->>>>>>> 5fb04974
 CF_TICK_GRAPH_GITHUB_BACKEND_NUM_DIRS = 5
 
 
@@ -334,11 +324,7 @@
         from conda_forge_tick.git_utils import github_client
 
         self._gh = github_client()
-<<<<<<< HEAD
-        self._repo = self._gh.get_repo(GRAPH_REPO)
-=======
         self._repo = self._gh.get_repo(settings().graph_github_backend_repo)
->>>>>>> 5fb04974
 
     @contextlib.contextmanager
     def transaction_context(self) -> "Iterator[FileLazyJsonBackend]":
@@ -510,11 +496,7 @@
         for tr in range(ntries):
             try:
                 cnts = requests.get(
-<<<<<<< HEAD
-                    f"https://api.github.com/repos/{GRAPH_REPO}/contents/{pth}",
-=======
                     f"https://api.github.com/repos/{settings().graph_github_backend_repo}/contents/{pth}",
->>>>>>> 5fb04974
                     headers=hrds,
                 )
                 cnts.raise_for_status()
