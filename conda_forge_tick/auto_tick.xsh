--- conflicted
+++ resolved
@@ -446,13 +446,9 @@
 
     add_arch_migrate($MIGRATORS, gx)
     add_rebuild_openssl($MIGRATORS, gx)
-<<<<<<< HEAD
     add_rebuild_successors($MIGRATORS, gx, 'fortran_compiler_stub', '7',
                            rebuild_class=GFortranOSXRebuild)
-    add_rebuild_successors($MIGRATORS, gx, 'gdal', '3.0.1')
-=======
     add_rebuild_successors($MIGRATORS, gx, 'proj4', '6.1.1')
->>>>>>> 33c535b7
     add_rebuild_successors($MIGRATORS, gx, 'qt', '5.12')
 
     return gx, smithy_version, pinning_version, temp, $MIGRATORS
