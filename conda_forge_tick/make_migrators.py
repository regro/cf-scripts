import contextlib
import copy
import glob
import logging
import os
import pprint
import re
import secrets
import time
import typing
from concurrent.futures import as_completed
from typing import (
    Any,
    List,
    MutableMapping,
    MutableSequence,
    Union,
    cast,
)

if typing.TYPE_CHECKING:
    from .migrators_types import PackageName

import networkx as nx
import tqdm
from conda.models.version import VersionOrder
from conda_build.config import Config
from conda_build.variants import parse_config_file

from conda_forge_tick.cli_context import CliContext
from conda_forge_tick.executors import executor
from conda_forge_tick.lazy_json_backends import (
    LazyJson,
    get_all_keys_for_hashmap,
    lazy_json_override_backends,
    remove_key_for_hashmap,
)
from conda_forge_tick.migrators import (
    AddNVIDIATools,
    ArchRebuild,
    CombineV1ConditionsMigrator,
    CondaForgeYAMLCleanup,
    CrossCompilationForARMAndPower,
    CrossPythonMigrator,
    CrossRBaseMigrator,
    DependencyUpdateMigrator,
    DuplicateLinesCleanup,
    ExtraJinja2KeysCleanup,
    FlangMigrator,
    GraphMigrator,
    GuardTestingMigrator,
    Jinja2VarsCleanup,
    LibboostMigrator,
    LicenseMigrator,
    MigrationYaml,
    Migrator,
    MiniMigrator,
    MiniReplacement,
    MPIPinRunAsBuildCleanup,
    NoarchPythonMinMigrator,
    NoCondaInspectMigrator,
    Numpy2Migrator,
    PipMigrator,
    PipWheelMigrator,
    PyPIOrgMigrator,
    Replacement,
    RUCRTCleanup,
    StaticLibMigrator,
    StdlibMigrator,
    UpdateCMakeArgsMigrator,
    UpdateConfigSubGuessMigrator,
    Version,
    YAMLRoundTrip,
    make_from_lazy_json_data,
)
from conda_forge_tick.migrators.arch import OSXArm
from conda_forge_tick.migrators.migration_yaml import MigrationYamlCreator
from conda_forge_tick.os_utils import pushd
from conda_forge_tick.utils import (
    CB_CONFIG,
    fold_log_lines,
<<<<<<< HEAD
=======
    get_keys_default,
    get_recipe_schema_version,
>>>>>>> 49d9efd0
    load_existing_graph,
    parse_meta_yaml,
    parse_munged_run_export,
    parse_recipe_yaml,
    pluck,
    yaml_safe_load,
)

logger = logging.getLogger(__name__)

RNG = secrets.SystemRandom()

PR_LIMIT = 5
PR_ATTEMPT_LIMIT_FACTOR = 2
MAX_PR_LIMIT = 20
MAX_SOLVER_ATTEMPTS = 3
FORCE_PR_AFTER_SOLVER_ATTEMPTS = 10
CHECK_SOLVABLE_TIMEOUT = 30  # in days
DEFAULT_MINI_MIGRATORS = [
    CondaForgeYAMLCleanup,
    Jinja2VarsCleanup,
    DuplicateLinesCleanup,
    PipMigrator,
    LicenseMigrator,
    CondaForgeYAMLCleanup,
    ExtraJinja2KeysCleanup,
    NoCondaInspectMigrator,
    MPIPinRunAsBuildCleanup,
    PyPIOrgMigrator,
    CombineV1ConditionsMigrator,
]


def _make_mini_migrators_with_defaults(
    extra_mini_migrators: list[MiniMigrator] = None,
) -> list[MiniMigrator]:
    extra_mini_migrators = extra_mini_migrators or []
    for klass in DEFAULT_MINI_MIGRATORS:
        if not any(isinstance(m, klass) for m in extra_mini_migrators):
            extra_mini_migrators.append(klass())
    return extra_mini_migrators


def _compute_migrator_pr_limit(
    migrator: Migrator, nominal_pr_limit: int
) -> (int, int, float):
    # adaptively set PR limits based on the number of PRs made so far
    number_pred = 0
    for _, v in migrator.graph.nodes.items():
        payload = v.get("payload", {}) or {}
        if not isinstance(payload, LazyJson):
            payload = contextlib.nullcontext(enter_result=payload)

        with payload as p:
            muid = migrator.migrator_uid(p)
            pr_info = p.get("pr_info", {}) or {}
            if not isinstance(pr_info, LazyJson):
                pr_info = contextlib.nullcontext(enter_result=pr_info)
            with pr_info as pri:
                muids = [
                    pred.get("data", {}) or {} for pred in (pri.get("PRed", []) or [])
                ]
                if muid in muids:
                    number_pred += 1

    tot_nodes = len(migrator.graph.nodes)
    frac_pred = number_pred / tot_nodes if tot_nodes > 0 else 1.0

    tenth = int(tot_nodes / 10)
    quarter = int(tot_nodes / 4)
    half = int(tot_nodes / 2)
    three_quarters = int(tot_nodes * 0.75)
    number_pred_breaks = sorted(
        [0, 10, tenth, quarter, half, three_quarters, tot_nodes]
    )
    pr_limits = [
        min(2, nominal_pr_limit),
        nominal_pr_limit,
        min(int(nominal_pr_limit * 2), MAX_PR_LIMIT),
        min(int(nominal_pr_limit * 1.75), MAX_PR_LIMIT),
        min(int(nominal_pr_limit * 1.50), MAX_PR_LIMIT),
        min(int(nominal_pr_limit * 1.25), MAX_PR_LIMIT),
        min(nominal_pr_limit, MAX_PR_LIMIT),
    ]

    pr_limit = None
    for i, lim in enumerate(number_pred_breaks):
        if number_pred <= lim:
            pr_limit = pr_limits[i]
            break

    if pr_limit is None:
        pr_limit = nominal_pr_limit

    return pr_limit, number_pred, frac_pred


def add_replacement_migrator(
    migrators: MutableSequence[Migrator],
    gx: nx.DiGraph,
    old_pkg: "PackageName",
    new_pkg: "PackageName",
    rationale: str,
    alt_migrator: Union[Migrator, None] = None,
) -> None:
    """Adds a migrator to replace one package with another.

    Parameters
    ----------
    migrators : list of Migrator
        The list of migrators to run.
    gx : graph
        The conda-forge dependency graph.
    old_pkg : str
        The package to be replaced.
    new_pkg : str
        The package to replace the `old_pkg`.
    rationale : str
        The reason the for the migration. Should be a full statement.
    alt_migrator : Replacement migrator or a subclass thereof
        An alternate Replacement migrator to use for special tasks.

    """
    with fold_log_lines(f"making replacement migrator for {old_pkg} -> {new_pkg}"):
        if alt_migrator is not None:
            migrators.append(
                alt_migrator(
                    old_pkg=old_pkg,
                    new_pkg=new_pkg,
                    rationale=rationale,
                    pr_limit=PR_LIMIT,
                    total_graph=gx,
                ),
            )
        else:
            migrators.append(
                Replacement(
                    old_pkg=old_pkg,
                    new_pkg=new_pkg,
                    rationale=rationale,
                    pr_limit=PR_LIMIT,
                    total_graph=gx,
                ),
            )

        # adaptively set PR limits based on the number of PRs made so far
        pr_limit, _, _ = _compute_migrator_pr_limit(
            migrators[-1],
            PR_LIMIT,
        )
        migrators[-1].pr_limit = pr_limit


def add_arch_migrate(migrators: MutableSequence[Migrator], gx: nx.DiGraph) -> None:
    """Adds rebuild migrators.

    Parameters
    ----------
    migrators : list of Migrator
        The list of migrators to run.

    """
    with fold_log_lines("making aarch64+ppc64le migrator"):
        migrators.append(
            ArchRebuild(
                total_graph=gx,
                pr_limit=PR_LIMIT,
            ),
        )

    with fold_log_lines("making osx-arm64 migrator"):
        migrators.append(
            OSXArm(
                total_graph=gx,
                pr_limit=PR_LIMIT,
                piggy_back_migrations=[
                    UpdateConfigSubGuessMigrator(),
                    CondaForgeYAMLCleanup(),
                    UpdateCMakeArgsMigrator(),
                    GuardTestingMigrator(),
                    CrossRBaseMigrator(),
                    CrossPythonMigrator(),
                    NoCondaInspectMigrator(),
                    MPIPinRunAsBuildCleanup(),
                    CombineV1ConditionsMigrator(),
                ],
            ),
        )


def add_rebuild_migration_yaml(
    migrators: MutableSequence[Migrator],
    gx: nx.DiGraph,
    migration_yaml: str,
    config: dict,
    migration_name: str,
    nominal_pr_limit: int = PR_LIMIT,
    max_solver_attempts: int = 3,
    force_pr_after_solver_attempts: int = FORCE_PR_AFTER_SOLVER_ATTEMPTS,
    paused: bool = False,
) -> None:
    """Adds rebuild migrator.

    Parameters
    ----------
    migrators : list of Migrator
        The list of migrators to run.
    gx : networkx.DiGraph
        The feedstock graph
    migration_yaml : str
        The raw yaml for the migration variant dict
    config: dict
        The __migrator contents of the migration
    migration_name: str
        Name of the migration
    nominal_pr_limit : int, optional
        The number of PRs per hour, defaults to 5
    force_pr_after_solver_attempts : int, optional
        The number of solver attempts after which to force a PR, defaults to 100.
    paused : bool, optional
        Whether the migration is paused, defaults to False.
    """
    piggy_back_migrations = [
        CrossCompilationForARMAndPower(),
        StdlibMigrator(),
    ]
    if migration_name == "qt515":
        piggy_back_migrations.append(MiniReplacement(old_pkg="qt", new_pkg="qt-main"))
    if migration_name == "jpeg_to_libjpeg_turbo":
        piggy_back_migrations.append(
            MiniReplacement(old_pkg="jpeg", new_pkg="libjpeg-turbo")
        )
    if migration_name == "boost_cpp_to_libboost":
        piggy_back_migrations.append(LibboostMigrator())
    if migration_name == "numpy2":
        piggy_back_migrations.append(Numpy2Migrator())
    if migration_name.startswith("r-base44"):
        piggy_back_migrations.append(RUCRTCleanup())
    if migration_name.startswith("flang19"):
        piggy_back_migrations.append(FlangMigrator())
    if migration_name.startswith("xz_to_liblzma_devel"):
        piggy_back_migrations.append(
            MiniReplacement(old_pkg="xz", new_pkg="liblzma-devel")
        )
    piggy_back_migrations = _make_mini_migrators_with_defaults(
        extra_mini_migrators=piggy_back_migrations
    )

    migrator = MigrationYaml(
        migration_yaml,
        name=migration_name,
        total_graph=gx,
        pr_limit=nominal_pr_limit,
        piggy_back_migrations=piggy_back_migrations,
        max_solver_attempts=max_solver_attempts,
        force_pr_after_solver_attempts=force_pr_after_solver_attempts,
        paused=paused,
        **config,
    )

    # adaptively set PR limits based on the number of PRs made so far
    pr_limit, number_pred, frac_pred = _compute_migrator_pr_limit(
        migrator,
        nominal_pr_limit,
    )
    migrator.pr_limit = pr_limit

    print(f"migration yaml:\n{migration_yaml}", flush=True)
    print(f"bump number: {migrator.bump_number}", flush=True)
    print(
        f"# of PRs made so far: {number_pred} ({frac_pred * 100:0.2f} percent)",
        flush=True,
    )
    final_config = {}
    final_config.update(config)
    final_config["pr_limit"] = migrator.pr_limit
    final_config["max_solver_attempts"] = max_solver_attempts
    print("final config:\n", pprint.pformat(final_config) + "\n\n", flush=True)
    migrators.append(migrator)


def migration_factory(
    migrators: MutableSequence[Migrator],
    gx: nx.DiGraph,
    pr_limit: int = PR_LIMIT,
    only_keep=None,
) -> None:
    migration_yamls = []
    migrations_loc = os.path.join(
        os.environ["CONDA_PREFIX"],
        "share",
        "conda-forge",
        "migrations",
    )
    with pushd(migrations_loc):
        for yaml_file in sorted(glob.glob("*.y*ml")):
            with open(yaml_file) as f:
                yaml_contents = f.read()
            migration_yamls.append((yaml_file, yaml_contents))

    if only_keep is None:
        only_keep = [
            os.path.splitext(os.path.basename(yaml_file))[0]
            for yaml_file, _ in migration_yamls
        ]

    for yaml_file, yaml_contents in migration_yamls:
        loaded_yaml = yaml_safe_load(yaml_contents)
        __mname = os.path.splitext(os.path.basename(yaml_file))[0]

        if __mname not in only_keep:
            continue

        with fold_log_lines(f"making {__mname} migrator"):
            migrator_config = loaded_yaml.get("__migrator", {})
            paused = migrator_config.pop("paused", False)
            _pr_limit = min(migrator_config.pop("pr_limit", pr_limit), MAX_PR_LIMIT)
            max_solver_attempts = min(
                migrator_config.pop("max_solver_attempts", MAX_SOLVER_ATTEMPTS),
                MAX_SOLVER_ATTEMPTS,
            )
            force_pr_after_solver_attempts = min(
                migrator_config.pop(
                    "force_pr_after_solver_attempts",
                    FORCE_PR_AFTER_SOLVER_ATTEMPTS,
                ),
                FORCE_PR_AFTER_SOLVER_ATTEMPTS,
            )

            age = time.time() - loaded_yaml.get("migrator_ts", time.time())
            age /= 24 * 60 * 60
            print(
                "migrator %s is %d days old" % (__mname, int(age)),
                flush=True,
            )
            if (
                age > CHECK_SOLVABLE_TIMEOUT
                and "check_solvable" not in migrator_config
                and not migrator_config.get("longterm", False)
            ):
                migrator_config["check_solvable"] = False
                print(
                    "turning off solver checks for migrator "
                    "%s since over %d is over limit %d"
                    % (
                        __mname,
                        age,
                        CHECK_SOLVABLE_TIMEOUT,
                    ),
                    flush=True,
                )
                skip_solver_checks = True
            else:
                skip_solver_checks = False

            add_rebuild_migration_yaml(
                migrators=migrators,
                gx=gx,
                migration_yaml=yaml_contents,
                migration_name=os.path.splitext(yaml_file)[0],
                config=migrator_config,
                nominal_pr_limit=_pr_limit,
                max_solver_attempts=max_solver_attempts,
                force_pr_after_solver_attempts=force_pr_after_solver_attempts,
                paused=paused,
            )
            if skip_solver_checks:
                assert not migrators[-1].check_solvable

            if paused:
                print(f"skipping migration {__mname} because it is paused", flush=True)


def _get_max_pin_from_pinning_dict(
    pinning_dict: Mapping[str, Any], recipe_version: int
):
    """
    Given a pinning dictionary in the format returned by parse_munged_run_export,
    return the value for max_pin.

    In recipe v0, this is the value of the key "max_pin".
    In recipe v1, this is the value of the key "upper_bound", but only if it has the
    format of a pinning spec and is not a hard-coded version string.

    :return: the value for max_pin, or an empty string if not defined or not a pinning spec.
    """
    pinning_spec_regex = re.compile(r"^(x\.)*x$")

    if recipe_version == 0:
        value = pinning_dict.get("max_pin", "")
    elif recipe_version == 1:
        value = pinning_dict.get("upper_bound", "")
    else:
        raise ValueError(f"Unsupported schema version: {recipe_version}")

    if pinning_spec_regex.match(value):
        return value
    return ""


def _extract_most_stringent_pin_from_recipe(
    feedstock_name: str,
    package_name: str,
    feedstock_attrs: Mapping[str, Any],
    gx: nx.DiGraph,
) -> tuple[str, list[dict]]:
    """
    Given the name of a package that is specified in the run_exports in a feedstock,
    find the run_exports pinning specification that is most stringent for that package
    in the feedstock recipe.
    We do that by considering all run_exports sections from outputs of the feedstock.
    The package must also be an output of the feedstock.

    :param feedstock_name: name of the feedstock to analyze
    :param package_name: name of the package that is specified as run_exports
    :param feedstock_attrs: the node attributes of the feedstock
    :param gx: an instance of the global cf-graph

    :return: a tuple (pin_spec, possible_p_dicts) where pin_spec is the most stringent
    pinning spec found and possible_p_dicts is a list of all the run_exports dictionaries
    that were found in the recipe, in the format returned by parse_munged_run_export.
    If the package is not found in the recipe, pin_spec is an empty string and
    possible_p_dicts still contains all the run_exports dictionaries.
    """
    schema_version = get_recipe_schema_version(feedstock_attrs)
    # we need a special parsing for pinning stuff
    if schema_version == 0:
        meta_yaml = parse_meta_yaml(
            feedstock_attrs["raw_meta_yaml"],
            for_pinning=True,
        )
    elif schema_version == 1:
        meta_yaml = parse_recipe_yaml(
            feedstock_attrs["raw_meta_yaml"],
            for_pinning=True,
        )
    else:
        raise ValueError(f"Unsupported schema version: {schema_version}")
    # find the most stringent max pin for this feedstock if any
    pin_spec = ""
    possible_p_dicts = []
    for block in [meta_yaml] + meta_yaml.get("outputs", []) or []:
        build = block.get("build", {}) or {}

        # parse back to dict
        if isinstance(build.get("run_exports", None), MutableMapping):
            for _, v in build.get("run_exports", {}).items():
                for p in v:
                    possible_p_dicts.append(parse_munged_run_export(p))
        else:
            for p in build.get("run_exports", []) or []:
                possible_p_dicts.append(parse_munged_run_export(p))

        # and check the exported package is within the feedstock
        exports = [
            _get_max_pin_from_pinning_dict(p, schema_version)
            for p in possible_p_dicts
            # make certain not direct hard pin
            if isinstance(p, MutableMapping)
            # ensure the export is for this package
            and p.get("package_name", "") == package_name
            # ensure the pinned package is in an output of the
            # parent feedstock
            and (
                feedstock_name
                in gx.graph["outputs_lut"].get(
                    p.get("package_name", ""),
                    set(),
                )
            )
        ]
        if not exports:
            continue
        # get the most stringent pin spec from the recipe block
        max_pin = max(exports, key=len)
        if len(max_pin) > len(pin_spec):
            pin_spec = max_pin
    return pin_spec, possible_p_dicts


def _outside_pin_range(pin_spec, current_pin, new_version):
    pin_level = len(pin_spec.split("."))
    current_split = current_pin.split(".")
    new_split = new_version.split(".")
    # if our pin spec is more exact than our current pin then rebuild more precisely
    if pin_level > len(current_split):
        return True
    for i in range(pin_level):
        if current_split[i] != new_split[i]:
            return True
    return False


def create_migration_yaml_creator(
    migrators: MutableSequence[Migrator], gx: nx.DiGraph, pin_to_debug=None
):
    cfp_gx = copy.deepcopy(gx)
    for node in list(cfp_gx.nodes):
        if node != "conda-forge-pinning":
            pluck(cfp_gx, node)

    with pushd(os.environ["CONDA_PREFIX"]):
        pinnings = parse_config_file(
            "conda_build_config.yaml",
            config=Config(**CB_CONFIG),
        )

        fname = "share/conda-forge/migration_support/packages_to_migrate_together.yaml"
        if os.path.exists(fname):
            with open(fname) as f:
                packages_to_migrate_together = yaml_safe_load(f)
        else:
            packages_to_migrate_together = {}

    packages_to_migrate_together_mapping = {}

    for top, pkgs in packages_to_migrate_together.items():
        for pkg in pkgs:
            packages_to_migrate_together_mapping[pkg] = top

    pinning_names = sorted(list(pinnings.keys()))

    feedstocks_to_be_repinned = []
    for pinning_name in pinning_names:
        if (
            pinning_name in packages_to_migrate_together_mapping
            and pinning_name not in packages_to_migrate_together
        ):
            continue
        package_pin_list = pinnings[pinning_name]
        if pin_to_debug is not None and pinning_name != pin_to_debug:
            continue

        # there are three things:
        # pinning_name - entry in pinning file
        # package_name - the actual package, could differ via `-` -> `_`
        #                from pinning_name
        # feedstock_name - the feedstock that outputs the package
        # we need the package names for the migrator itself but need the
        # feedstock for everything else

        # exclude non-package keys
        if pinning_name not in gx.graph["outputs_lut"]:
            # conda_build_config.yaml can't have `-` unlike our package names
            package_name = pinning_name.replace("_", "-")
        else:
            package_name = pinning_name

        # replace sub-packages with their feedstock names
        # TODO - we are grabbing one element almost at random here
        # the sorted call makes it stable at least?
        feedstock_name = next(
            iter(
                sorted(gx.graph["outputs_lut"].get(package_name, {package_name})),
            ),
        )

        if feedstock_name not in gx.nodes:
            continue
        feedstock_attrs = gx.nodes[feedstock_name]["payload"]

        if (
            feedstock_attrs.get("archived", False)
            or not feedstock_attrs.get("version")
            or feedstock_name in feedstocks_to_be_repinned
        ):
            continue

        current_pins = list(map(str, package_pin_list))
        current_version = str(feedstock_attrs["version"])

<<<<<<< HEAD
                # find the most stringent max pin for this feedstock if any
                pin_spec = ""
                for block in [meta_yaml] + meta_yaml.get("outputs", []) or []:
                    build = block.get("build", {}) or {}

                    # parse back to dict
                    possible_p_dicts = []
                    if isinstance(build.get("run_exports", None), MutableMapping):
                        for _, v in build.get("run_exports", {}).items():
                            for p in v:
                                possible_p_dicts.append(parse_munged_run_export(p))
                    else:
                        for p in build.get("run_exports", []) or []:
                            possible_p_dicts.append(parse_munged_run_export(p))

                    # and check the exported package is within the feedstock
                    exports = [
                        p.get("max_pin", "")
                        for p in possible_p_dicts
                        # make certain not direct hard pin
                        if isinstance(p, MutableMapping)
                        # ensure the export is for this package
                        and p.get("package_name", "") == package_name
                        # ensure the pinned package is in an output of the
                        # parent feedstock
                        and (
                            fs_name
                            in gx.graph["outputs_lut"].get(
                                p.get("package_name", ""),
                                set(),
                            )
                        )
                    ]
                    if not exports:
                        continue
                    # get the most stringent pin spec from the recipe block
                    max_pin = max(exports, key=len)
                    if len(max_pin) > len(pin_spec):
                        pin_spec = max_pin

                # fall back to the pinning file or "x"
                if not pin_spec:
                    pin_spec = (
                        pinnings["pin_run_as_build"]
                        .get(pinning_name, {})
                        .get("max_pin", "x")
                    ) or "x"

                current_pins = list(
                    map(lambda x: re.sub("[^0-9.]", "", x).rstrip("."), current_pins),
                )
                current_pins = [cp.strip() for cp in current_pins if cp.strip() != ""]
                current_version = re.sub("[^0-9.]", "", current_version).rstrip(".")
                if not current_pins or current_version == "":
                    continue

                current_pin = str(max(map(VersionOrder, current_pins)))
                # If the current pin and the current version is the same nothing
                # to do even if the pin isn't accurate to the spec
                if current_pin != current_version and _outside_pin_range(
                    pin_spec,
                    current_pin,
                    current_version,
                ):
                    feedstocks_to_be_repinned.append(fs_name)
                    with fold_log_lines(
                        "making pinning migrator for %s" % pinning_name
                    ):
                        pinnings_together = packages_to_migrate_together.get(
                            pinning_name, [pinning_name]
                        )
                        print("%s:" % pinning_name, flush=True)
                        print("    package name:", package_name, flush=True)
                        print("    feedstock name:", fs_name, flush=True)
                        for p in possible_p_dicts:
                            print("    possible pin spec:", p, flush=True)
                        print(
                            "    migrator:\n"
                            "        curr version: %s\n"
                            "        curr pin: %s\n"
                            "        pin_spec: %s\n"
                            "        pinnings: %s"
                            % (
                                current_version,
                                current_pin,
                                pin_spec,
                                pinnings_together,
                            ),
                            flush=True,
                        )
                        migrators.append(
                            MigrationYamlCreator(
                                package_name=pinning_name,
                                new_pin_version=current_version,
                                current_pin=current_pin,
                                pin_spec=pin_spec,
                                feedstock_name=fs_name,
                                total_graph=cfp_gx,
                                pinnings=pinnings_together,
                                full_graph=gx,
                                pr_limit=1,
                            ),
                        )
            except Exception as e:
                with fold_log_lines(
                    "failed to make pinning migrator for %s" % pinning_name
                ):
                    print("%s:" % pinning_name, flush=True)
                    print("    package name:", package_name, flush=True)
                    print("    feedstock name:", fs_name, flush=True)
                    print("    error:", repr(e), flush=True)
                continue
=======
        try:
            pin_spec, possible_p_dicts = _extract_most_stringent_pin_from_recipe(
                feedstock_name, package_name, feedstock_attrs, gx
            )

            # fall back to the pinning file or "x"
            if not pin_spec:
                # since this comes from conda_build_config.yaml, max_pin is correct for v1 as well
                pin_spec = (
                    pinnings["pin_run_as_build"]
                    .get(pinning_name, {})
                    .get("max_pin", "x")
                ) or "x"

            current_pins = list(
                map(lambda x: re.sub("[^0-9.]", "", x).rstrip("."), current_pins),
            )
            current_pins = [cp.strip() for cp in current_pins if cp.strip() != ""]
            current_version = re.sub("[^0-9.]", "", current_version).rstrip(".")
            if not current_pins or current_version == "":
                continue

            current_pin = str(max(map(VersionOrder, current_pins)))
            # If the current pin and the current version is the same nothing
            # to do even if the pin isn't accurate to the spec
            if current_pin != current_version and _outside_pin_range(
                pin_spec,
                current_pin,
                current_version,
            ):
                feedstocks_to_be_repinned.append(feedstock_name)
                with fold_log_lines("making pinning migrator for %s" % pinning_name):
                    pinnings_together = packages_to_migrate_together.get(
                        pinning_name, [pinning_name]
                    )
                    print("    %s:" % pinning_name, flush=True)
                    print("        package name:", package_name, flush=True)
                    print("        feedstock name:", feedstock_name, flush=True)
                    for p in possible_p_dicts:
                        print("        possible pin spec:", p, flush=True)
                    print(
                        "        migrator:\n"
                        "            curr version: %s\n"
                        "            curr pin: %s\n"
                        "            pin_spec: %s\n"
                        "            pinnings: %s"
                        % (
                            current_version,
                            current_pin,
                            pin_spec,
                            pinnings_together,
                        ),
                        flush=True,
                    )
                    migrators.append(
                        MigrationYamlCreator(
                            pinning_name,
                            current_version,
                            current_pin,
                            pin_spec,
                            feedstock_name,
                            cfp_gx,
                            pinnings=pinnings_together,
                            full_graph=gx,
                            pr_limit=1,
                        ),
                    )
        except Exception as e:
            with fold_log_lines(
                "failed to make pinning migrator for %s" % pinning_name
            ):
                print("    %s:" % pinning_name, flush=True)
                print("        package name:", package_name, flush=True)
                print("        feedstock name:", feedstock_name, flush=True)
                print("        error:", repr(e), flush=True)
            continue
>>>>>>> 49d9efd0


def add_noarch_python_min_migrator(
    migrators: MutableSequence[Migrator], gx: nx.DiGraph
):
    with fold_log_lines("making `noarch: python` migrator"):
        migrators.append(
            NoarchPythonMinMigrator(
                total_graph=gx,
                pr_limit=PR_LIMIT,
                piggy_back_migrations=_make_mini_migrators_with_defaults(
                    extra_mini_migrators=[YAMLRoundTrip()],
                ),
            ),
        )

        # adaptively set PR limits based on the number of PRs made so far
        pr_limit, _, _ = _compute_migrator_pr_limit(
            migrators[-1],
            PR_LIMIT,
        )
        migrators[-1].pr_limit = pr_limit


def add_static_lib_migrator(migrators: MutableSequence[Migrator], gx: nx.DiGraph):
    with fold_log_lines("making static lib migrator"):
        migrators.append(
            StaticLibMigrator(
                total_graph=gx,
                pr_limit=PR_LIMIT,
                piggy_back_migrations=_make_mini_migrators_with_defaults(
                    extra_mini_migrators=[YAMLRoundTrip()],
                ),
            ),
        )

        # adaptively set PR limits based on the number of PRs made so far
        pr_limit, _, _ = _compute_migrator_pr_limit(
            migrators[-1],
            PR_LIMIT,
        )
        migrators[-1].pr_limit = pr_limit


def add_nvtools_migrator(
    migrators: MutableSequence[Migrator],
    gx: nx.DiGraph,
):
    with fold_log_lines("making add nvtools migrator"):
        migrators.append(
            AddNVIDIATools(
                check_solvable=False,
                total_graph=gx,
                pr_limit=PR_LIMIT,
                piggy_back_migrations=_make_mini_migrators_with_defaults(
                    extra_mini_migrators=[YAMLRoundTrip()],
                ),
            )
        )
        pr_limit, _, _ = _compute_migrator_pr_limit(
            migrators[-1],
            PR_LIMIT,
        )
        migrators[-1].pr_limit = pr_limit


def initialize_migrators(
    gx: nx.DiGraph,
    dry_run: bool = False,
) -> MutableSequence[Migrator]:
    migrators: List[Migrator] = []

    add_arch_migrate(migrators, gx)

    add_replacement_migrator(
        migrators,
        gx,
        cast("PackageName", "mpir"),
        cast("PackageName", "gmp"),
        "The package 'mpir' is deprecated and unmaintained. Use 'gmp' instead.",
    )

    add_replacement_migrator(
        migrators,
        gx,
        cast("PackageName", "astropy"),
        cast("PackageName", "astropy-base"),
        "The astropy feedstock has been split into two packages, astropy-base only "
        "has required dependencies and astropy now has all optional dependencies. "
        "To maintain the old behavior you should migrate to astropy-base.",
    )

    add_noarch_python_min_migrator(migrators, gx)

    add_static_lib_migrator(migrators, gx)

    add_nvtools_migrator(migrators, gx)

    pinning_migrators: List[Migrator] = []
    migration_factory(pinning_migrators, gx)
    create_migration_yaml_creator(migrators=pinning_migrators, gx=gx)

    with fold_log_lines("migration graph sizes"):
        print("rebuild migration graph sizes:", flush=True)
        for m in migrators + pinning_migrators:
            if isinstance(m, GraphMigrator):
                print(
                    f"    {getattr(m, 'name', m)} graph size: "
                    f"{len(getattr(m, 'graph', []))}",
                    flush=True,
                )

    with fold_log_lines("making version migrator"):
        print("building package import maps and version migrator", flush=True)
        python_nodes = {
            n for n, v in gx.nodes("payload") if "python" in v.get("req", "")
        }
        python_nodes.update(
            [
                k
                for node_name, node in gx.nodes("payload")
                for k in node.get("outputs_names", [])
                if node_name in python_nodes
            ],
        )
        version_migrator = Version(
            python_nodes=python_nodes,
            total_graph=gx,
            pr_limit=PR_LIMIT * 2,
            piggy_back_migrations=_make_mini_migrators_with_defaults(
                extra_mini_migrators=[
                    PipWheelMigrator(),
                    DependencyUpdateMigrator(python_nodes),
                    StdlibMigrator(),
                ],
            ),
        )

        RNG.shuffle(pinning_migrators)
        migrators = [version_migrator] + migrators + pinning_migrators

    return migrators


def _load(name):
    with LazyJson(f"migrators/{name}.json") as lzj:
        return make_from_lazy_json_data(lzj.data)


def load_migrators(skip_paused: bool = True) -> MutableSequence[Migrator]:
    """Loads all current migrators.

    Parameters
    ----------
    skip_paused : bool, optional
        Whether to skip paused migrators, defaults to True.

    Returns
    -------
    migrators : list of Migrator
        The list of migrators to run in the correct randomized order.
    """
    migrators = []
    version_migrator = None
    pinning_migrators = []
    longterm_migrators = []
    all_names = get_all_keys_for_hashmap("migrators")
    with executor("process", 4) as pool:
        futs = [pool.submit(_load, name) for name in all_names]

        for fut in tqdm.tqdm(
            as_completed(futs), desc="loading migrators", ncols=80, total=len(all_names)
        ):
            migrator = fut.result()

            if getattr(migrator, "paused", False) and skip_paused:
                continue

            if isinstance(migrator, Version):
                version_migrator = migrator
            elif isinstance(migrator, MigrationYamlCreator) or isinstance(
                migrator, MigrationYaml
            ):
                if getattr(migrator, "longterm", False):
                    longterm_migrators.append(migrator)
                else:
                    pinning_migrators.append(migrator)
            else:
                migrators.append(migrator)

    if version_migrator is None:
        raise RuntimeError("No version migrator found in the migrators directory!")

    RNG.shuffle(pinning_migrators)
    RNG.shuffle(longterm_migrators)
    migrators = [version_migrator] + migrators + pinning_migrators + longterm_migrators

    return migrators


def dump_migrators(migrators: MutableSequence[Migrator], dry_run: bool = False) -> None:
    """Dumps the current migrators to JSON.

    Parameters
    ----------
    migrators : list of Migrator
        The list of migrators to dump.
    dry_run : bool, optional
        Whether to perform a dry run, defaults to False. If True, no changes will be made.
    """
    if dry_run:
        print("dry run: dumping migrators to json", flush=True)
        return

    with (
        fold_log_lines("dumping migrators to JSON"),
        lazy_json_override_backends(
            ["file"],
            hashmaps_to_sync=["migrators"],
        ),
    ):
        old_migrators = set(get_all_keys_for_hashmap("migrators"))
        new_migrators = set()
        for migrator in tqdm.tqdm(
            migrators, desc="dumping migrators", ncols=80, total=len(migrators)
        ):
            try:
                data = migrator.to_lazy_json_data()
                if data["name"] in new_migrators:
                    raise RuntimeError(f"Duplicate migrator name: {data['name']}!")

                new_migrators.add(data["name"])

                with LazyJson(f"migrators/{data['name']}.json") as lzj:
                    lzj.update(data)

            except Exception as e:
                logger.error(f"Error dumping migrator {migrator} to JSON!", exc_info=e)

        migrators_to_remove = old_migrators - new_migrators
        for migrator in migrators_to_remove:
            remove_key_for_hashmap("migrators", migrator)


def main(ctx: CliContext) -> None:
    gx = load_existing_graph()
    migrators = initialize_migrators(
        gx,
        dry_run=ctx.dry_run,
    )
    dump_migrators(
        migrators,
        dry_run=ctx.dry_run,
    )<|MERGE_RESOLUTION|>--- conflicted
+++ resolved
@@ -12,6 +12,7 @@
 from typing import (
     Any,
     List,
+    Mapping,
     MutableMapping,
     MutableSequence,
     Union,
@@ -79,11 +80,7 @@
 from conda_forge_tick.utils import (
     CB_CONFIG,
     fold_log_lines,
-<<<<<<< HEAD
-=======
-    get_keys_default,
     get_recipe_schema_version,
->>>>>>> 49d9efd0
     load_existing_graph,
     parse_meta_yaml,
     parse_munged_run_export,
@@ -655,120 +652,6 @@
         current_pins = list(map(str, package_pin_list))
         current_version = str(feedstock_attrs["version"])
 
-<<<<<<< HEAD
-                # find the most stringent max pin for this feedstock if any
-                pin_spec = ""
-                for block in [meta_yaml] + meta_yaml.get("outputs", []) or []:
-                    build = block.get("build", {}) or {}
-
-                    # parse back to dict
-                    possible_p_dicts = []
-                    if isinstance(build.get("run_exports", None), MutableMapping):
-                        for _, v in build.get("run_exports", {}).items():
-                            for p in v:
-                                possible_p_dicts.append(parse_munged_run_export(p))
-                    else:
-                        for p in build.get("run_exports", []) or []:
-                            possible_p_dicts.append(parse_munged_run_export(p))
-
-                    # and check the exported package is within the feedstock
-                    exports = [
-                        p.get("max_pin", "")
-                        for p in possible_p_dicts
-                        # make certain not direct hard pin
-                        if isinstance(p, MutableMapping)
-                        # ensure the export is for this package
-                        and p.get("package_name", "") == package_name
-                        # ensure the pinned package is in an output of the
-                        # parent feedstock
-                        and (
-                            fs_name
-                            in gx.graph["outputs_lut"].get(
-                                p.get("package_name", ""),
-                                set(),
-                            )
-                        )
-                    ]
-                    if not exports:
-                        continue
-                    # get the most stringent pin spec from the recipe block
-                    max_pin = max(exports, key=len)
-                    if len(max_pin) > len(pin_spec):
-                        pin_spec = max_pin
-
-                # fall back to the pinning file or "x"
-                if not pin_spec:
-                    pin_spec = (
-                        pinnings["pin_run_as_build"]
-                        .get(pinning_name, {})
-                        .get("max_pin", "x")
-                    ) or "x"
-
-                current_pins = list(
-                    map(lambda x: re.sub("[^0-9.]", "", x).rstrip("."), current_pins),
-                )
-                current_pins = [cp.strip() for cp in current_pins if cp.strip() != ""]
-                current_version = re.sub("[^0-9.]", "", current_version).rstrip(".")
-                if not current_pins or current_version == "":
-                    continue
-
-                current_pin = str(max(map(VersionOrder, current_pins)))
-                # If the current pin and the current version is the same nothing
-                # to do even if the pin isn't accurate to the spec
-                if current_pin != current_version and _outside_pin_range(
-                    pin_spec,
-                    current_pin,
-                    current_version,
-                ):
-                    feedstocks_to_be_repinned.append(fs_name)
-                    with fold_log_lines(
-                        "making pinning migrator for %s" % pinning_name
-                    ):
-                        pinnings_together = packages_to_migrate_together.get(
-                            pinning_name, [pinning_name]
-                        )
-                        print("%s:" % pinning_name, flush=True)
-                        print("    package name:", package_name, flush=True)
-                        print("    feedstock name:", fs_name, flush=True)
-                        for p in possible_p_dicts:
-                            print("    possible pin spec:", p, flush=True)
-                        print(
-                            "    migrator:\n"
-                            "        curr version: %s\n"
-                            "        curr pin: %s\n"
-                            "        pin_spec: %s\n"
-                            "        pinnings: %s"
-                            % (
-                                current_version,
-                                current_pin,
-                                pin_spec,
-                                pinnings_together,
-                            ),
-                            flush=True,
-                        )
-                        migrators.append(
-                            MigrationYamlCreator(
-                                package_name=pinning_name,
-                                new_pin_version=current_version,
-                                current_pin=current_pin,
-                                pin_spec=pin_spec,
-                                feedstock_name=fs_name,
-                                total_graph=cfp_gx,
-                                pinnings=pinnings_together,
-                                full_graph=gx,
-                                pr_limit=1,
-                            ),
-                        )
-            except Exception as e:
-                with fold_log_lines(
-                    "failed to make pinning migrator for %s" % pinning_name
-                ):
-                    print("%s:" % pinning_name, flush=True)
-                    print("    package name:", package_name, flush=True)
-                    print("    feedstock name:", fs_name, flush=True)
-                    print("    error:", repr(e), flush=True)
-                continue
-=======
         try:
             pin_spec, possible_p_dicts = _extract_most_stringent_pin_from_recipe(
                 feedstock_name, package_name, feedstock_attrs, gx
@@ -804,17 +687,17 @@
                     pinnings_together = packages_to_migrate_together.get(
                         pinning_name, [pinning_name]
                     )
-                    print("    %s:" % pinning_name, flush=True)
-                    print("        package name:", package_name, flush=True)
-                    print("        feedstock name:", feedstock_name, flush=True)
+                    print("%s:" % pinning_name, flush=True)
+                    print("    package name:", package_name, flush=True)
+                    print("    feedstock name:", feedstock_name, flush=True)
                     for p in possible_p_dicts:
-                        print("        possible pin spec:", p, flush=True)
+                        print("    possible pin spec:", p, flush=True)
                     print(
-                        "        migrator:\n"
-                        "            curr version: %s\n"
-                        "            curr pin: %s\n"
-                        "            pin_spec: %s\n"
-                        "            pinnings: %s"
+                        "    migrator:\n"
+                        "        curr version: %s\n"
+                        "        curr pin: %s\n"
+                        "        pin_spec: %s\n"
+                        "        pinnings: %s"
                         % (
                             current_version,
                             current_pin,
@@ -823,6 +706,7 @@
                         ),
                         flush=True,
                     )
+                    print(" ", flush=True)
                     migrators.append(
                         MigrationYamlCreator(
                             pinning_name,
@@ -840,12 +724,12 @@
             with fold_log_lines(
                 "failed to make pinning migrator for %s" % pinning_name
             ):
-                print("    %s:" % pinning_name, flush=True)
-                print("        package name:", package_name, flush=True)
-                print("        feedstock name:", feedstock_name, flush=True)
-                print("        error:", repr(e), flush=True)
+                print("%s:" % pinning_name, flush=True)
+                print("    package name:", package_name, flush=True)
+                print("    feedstock name:", feedstock_name, flush=True)
+                print("    error:", repr(e), flush=True)
+                print(" ", flush=True)
             continue
->>>>>>> 49d9efd0
 
 
 def add_noarch_python_min_migrator(
