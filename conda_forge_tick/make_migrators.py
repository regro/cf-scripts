import contextlib
import copy
import glob
import logging
import os
import pprint
import re
import secrets
import sys
import time
import typing
from concurrent.futures import as_completed
from typing import (
    Any,
    List,
    Mapping,
    MutableMapping,
    MutableSequence,
    Union,
    cast,
)

if typing.TYPE_CHECKING:
    from .migrators_types import PackageName

import networkx as nx
import tqdm
from conda.models.version import VersionOrder
from conda_build.config import Config
from conda_build.variants import parse_config_file

from conda_forge_tick.cli_context import CliContext
from conda_forge_tick.executors import executor
from conda_forge_tick.lazy_json_backends import (
    LazyJson,
    get_all_keys_for_hashmap,
    lazy_json_override_backends,
    remove_key_for_hashmap,
)
from conda_forge_tick.migrators import (
    AddNVIDIATools,
    ArchRebuild,
    CombineV1ConditionsMigrator,
    CondaForgeYAMLCleanup,
    CrossCompilationForARMAndPower,
    CrossPythonMigrator,
    CrossRBaseMigrator,
    DependencyUpdateMigrator,
    DuplicateLinesCleanup,
    ExtraJinja2KeysCleanup,
    FlangMigrator,
    GuardTestingMigrator,
    Jinja2VarsCleanup,
    LibboostMigrator,
    LicenseMigrator,
    MigrationYaml,
    Migrator,
    MiniMigrator,
    MiniReplacement,
    MPIPinRunAsBuildCleanup,
    NoarchPythonMinMigrator,
    NoCondaInspectMigrator,
    Numpy2Migrator,
    PipMigrator,
    PipWheelMigrator,
    PyPIOrgMigrator,
    Replacement,
    RUCRTCleanup,
    StaticLibMigrator,
    StdlibMigrator,
    UpdateCMakeArgsMigrator,
    UpdateConfigSubGuessMigrator,
    Version,
    YAMLRoundTrip,
    make_from_lazy_json_data,
)
<<<<<<< HEAD
from conda_forge_tick.migrators.arch import OSXArm, WinArm64
from conda_forge_tick.migrators.migration_yaml import (
    MigrationYamlCreator,
    create_rebuild_graph,
)
=======
from conda_forge_tick.migrators.arch import OSXArm
from conda_forge_tick.migrators.migration_yaml import MigrationYamlCreator
>>>>>>> 11e94f83
from conda_forge_tick.os_utils import pushd
from conda_forge_tick.utils import (
    CB_CONFIG,
    fold_log_lines,
    get_recipe_schema_version,
    load_existing_graph,
    parse_meta_yaml,
    parse_munged_run_export,
    parse_recipe_yaml,
    pluck,
    yaml_safe_load,
)

logger = logging.getLogger(__name__)

RNG = secrets.SystemRandom()

PR_LIMIT = 5
PR_ATTEMPT_LIMIT_FACTOR = 2
MAX_PR_LIMIT = 20
MAX_SOLVER_ATTEMPTS = 3
FORCE_PR_AFTER_SOLVER_ATTEMPTS = 10
CHECK_SOLVABLE_TIMEOUT = 30  # in days
DEFAULT_MINI_MIGRATORS = [
    CondaForgeYAMLCleanup,
    Jinja2VarsCleanup,
    DuplicateLinesCleanup,
    PipMigrator,
    LicenseMigrator,
    CondaForgeYAMLCleanup,
    ExtraJinja2KeysCleanup,
    NoCondaInspectMigrator,
    MPIPinRunAsBuildCleanup,
    PyPIOrgMigrator,
    CombineV1ConditionsMigrator,
]


def _make_mini_migrators_with_defaults(
    extra_mini_migrators: list[MiniMigrator] = None,
) -> list[MiniMigrator]:
    extra_mini_migrators = extra_mini_migrators or []
    for klass in DEFAULT_MINI_MIGRATORS:
        if not any(isinstance(m, klass) for m in extra_mini_migrators):
            extra_mini_migrators.append(klass())
    return extra_mini_migrators


def _compute_migrator_pr_limit(
    migrator: Migrator, nominal_pr_limit: int
) -> (int, int, float):
    # adaptively set PR limits based on the number of PRs made so far
    number_pred = 0
    for _, v in migrator.graph.nodes.items():
        payload = v.get("payload", {}) or {}
        if not isinstance(payload, LazyJson):
            payload = contextlib.nullcontext(enter_result=payload)

        with payload as p:
            muid = migrator.migrator_uid(p)
            pr_info = p.get("pr_info", {}) or {}
            if not isinstance(pr_info, LazyJson):
                pr_info = contextlib.nullcontext(enter_result=pr_info)
            with pr_info as pri:
                muids = [
                    pred.get("data", {}) or {} for pred in (pri.get("PRed", []) or [])
                ]
                if muid in muids:
                    number_pred += 1

    tot_nodes = len(migrator.graph.nodes)
    frac_pred = number_pred / tot_nodes if tot_nodes > 0 else 1.0

    tenth = int(tot_nodes / 10)
    quarter = int(tot_nodes / 4)
    half = int(tot_nodes / 2)
    three_quarters = int(tot_nodes * 0.75)
    number_pred_breaks = sorted(
        [0, 10, tenth, quarter, half, three_quarters, tot_nodes]
    )
    pr_limits = [
        min(2, nominal_pr_limit),
        nominal_pr_limit,
        min(int(nominal_pr_limit * 2), MAX_PR_LIMIT),
        min(int(nominal_pr_limit * 1.75), MAX_PR_LIMIT),
        min(int(nominal_pr_limit * 1.50), MAX_PR_LIMIT),
        min(int(nominal_pr_limit * 1.25), MAX_PR_LIMIT),
        min(nominal_pr_limit, MAX_PR_LIMIT),
    ]

    pr_limit = None
    for i, lim in enumerate(number_pred_breaks):
        if number_pred <= lim:
            pr_limit = pr_limits[i]
            break

    if pr_limit is None:
        pr_limit = nominal_pr_limit

    return pr_limit, number_pred, frac_pred


def add_replacement_migrator(
    migrators: MutableSequence[Migrator],
    gx: nx.DiGraph,
    old_pkg: "PackageName",
    new_pkg: "PackageName",
    rationale: str,
    alt_migrator: Union[Migrator, None] = None,
) -> None:
    """Adds a migrator to replace one package with another.

    Parameters
    ----------
    migrators : list of Migrator
        The list of migrators to run.
    gx : graph
        The conda-forge dependency graph.
    old_pkg : str
        The package to be replaced.
    new_pkg : str
        The package to replace the `old_pkg`.
    rationale : str
        The reason the for the migration. Should be a full statement.
    alt_migrator : Replacement migrator or a subclass thereof
        An alternate Replacement migrator to use for special tasks.

    """
    with fold_log_lines(f"making replacement migrator for {old_pkg} -> {new_pkg}"):
        if alt_migrator is not None:
            migrators.append(
                alt_migrator(
                    old_pkg=old_pkg,
                    new_pkg=new_pkg,
                    rationale=rationale,
                    pr_limit=PR_LIMIT,
                    total_graph=gx,
                ),
            )
        else:
            migrators.append(
                Replacement(
                    old_pkg=old_pkg,
                    new_pkg=new_pkg,
                    rationale=rationale,
                    pr_limit=PR_LIMIT,
                    total_graph=gx,
                ),
            )

        # adaptively set PR limits based on the number of PRs made so far
        pr_limit, _, _ = _compute_migrator_pr_limit(
            migrators[-1],
            PR_LIMIT,
        )
        migrators[-1].pr_limit = pr_limit


def add_arch_migrate(migrators: MutableSequence[Migrator], gx: nx.DiGraph) -> None:
    """Adds rebuild migrators.

    Parameters
    ----------
    migrators : list of Migrator
        The list of migrators to run.

    """
    with fold_log_lines("making aarch64+ppc64le migrator"):
        migrators.append(
            ArchRebuild(
                total_graph=gx,
                pr_limit=PR_LIMIT,
            ),
        )

    with fold_log_lines("making osx-arm64 migrator"):
        migrators.append(
            OSXArm(
                total_graph=gx,
                pr_limit=PR_LIMIT,
                piggy_back_migrations=[
                    UpdateConfigSubGuessMigrator(),
                    CondaForgeYAMLCleanup(),
                    UpdateCMakeArgsMigrator(),
                    GuardTestingMigrator(),
                    CrossRBaseMigrator(),
                    CrossPythonMigrator(),
                    NoCondaInspectMigrator(),
                    MPIPinRunAsBuildCleanup(),
                    CombineV1ConditionsMigrator(),
                ],
            ),
        )

    with fold_log_lines("making win-arm64 migrator"):
        migrators.append(
            WinArm64(
                graph=total_graph,
                pr_limit=PR_LIMIT,
                name="arm64 win addition",
            ),
        )


def add_rebuild_migration_yaml(
    migrators: MutableSequence[Migrator],
    gx: nx.DiGraph,
    migration_yaml: str,
    config: dict,
    migration_name: str,
    nominal_pr_limit: int = PR_LIMIT,
    max_solver_attempts: int = 3,
    force_pr_after_solver_attempts: int = FORCE_PR_AFTER_SOLVER_ATTEMPTS,
    paused: bool = False,
) -> None:
    """Adds rebuild migrator.

    Parameters
    ----------
    migrators : list of Migrator
        The list of migrators to run.
    gx : networkx.DiGraph
        The feedstock graph
    migration_yaml : str
        The raw yaml for the migration variant dict
    config: dict
        The __migrator contents of the migration
    migration_name: str
        Name of the migration
    nominal_pr_limit : int, optional
        The number of PRs per hour, defaults to 5
    force_pr_after_solver_attempts : int, optional
        The number of solver attempts after which to force a PR, defaults to 100.
    paused : bool, optional
        Whether the migration is paused, defaults to False.
    """
    piggy_back_migrations = [
        CrossCompilationForARMAndPower(),
        StdlibMigrator(),
    ]
    if migration_name == "qt515":
        piggy_back_migrations.append(MiniReplacement(old_pkg="qt", new_pkg="qt-main"))
    if migration_name == "jpeg_to_libjpeg_turbo":
        piggy_back_migrations.append(
            MiniReplacement(old_pkg="jpeg", new_pkg="libjpeg-turbo")
        )
    if migration_name == "boost_cpp_to_libboost":
        piggy_back_migrations.append(LibboostMigrator())
    if migration_name == "numpy2":
        piggy_back_migrations.append(Numpy2Migrator())
    if migration_name.startswith("r-base44"):
        piggy_back_migrations.append(RUCRTCleanup())
    if migration_name.startswith("flang19"):
        piggy_back_migrations.append(FlangMigrator())
    if migration_name.startswith("xz_to_liblzma_devel"):
        piggy_back_migrations.append(
            MiniReplacement(old_pkg="xz", new_pkg="liblzma-devel")
        )
    piggy_back_migrations = _make_mini_migrators_with_defaults(
        extra_mini_migrators=piggy_back_migrations
    )

    migrator = MigrationYaml(
        migration_yaml,
        name=migration_name,
        total_graph=gx,
        pr_limit=nominal_pr_limit,
        piggy_back_migrations=piggy_back_migrations,
        max_solver_attempts=max_solver_attempts,
        force_pr_after_solver_attempts=force_pr_after_solver_attempts,
        paused=paused,
        **config,
    )

    # adaptively set PR limits based on the number of PRs made so far
    pr_limit, number_pred, frac_pred = _compute_migrator_pr_limit(
        migrator,
        nominal_pr_limit,
    )
    migrator.pr_limit = pr_limit

    print(f"migration yaml:\n{migration_yaml.rstrip()}", flush=True)
    print(f"bump number: {migrator.bump_number}", flush=True)
    print(
        f"# of PRs made so far: {number_pred} ({frac_pred * 100:0.2f} percent)",
        flush=True,
    )
    final_config = {}
    final_config.update(config)
    final_config["pr_limit"] = migrator.pr_limit
    final_config["max_solver_attempts"] = max_solver_attempts
    print("final config:\n", pprint.pformat(final_config), flush=True)
    migrators.append(migrator)


def migration_factory(
    migrators: MutableSequence[Migrator],
    gx: nx.DiGraph,
    pr_limit: int = PR_LIMIT,
    only_keep=None,
) -> None:
    migration_yamls = []
    migrations_loc = os.path.join(
        os.environ["CONDA_PREFIX"],
        "share",
        "conda-forge",
        "migrations",
    )
    with pushd(migrations_loc):
        for yaml_file in sorted(glob.glob("*.y*ml")):
            with open(yaml_file) as f:
                yaml_contents = f.read()
            migration_yamls.append((yaml_file, yaml_contents))

    if only_keep is None:
        only_keep = [
            os.path.splitext(os.path.basename(yaml_file))[0]
            for yaml_file, _ in migration_yamls
        ]

    for yaml_file, yaml_contents in migration_yamls:
        loaded_yaml = yaml_safe_load(yaml_contents)
        __mname = os.path.splitext(os.path.basename(yaml_file))[0]

        if __mname not in only_keep:
            continue

        with fold_log_lines(f"making {__mname} migrator"):
            migrator_config = loaded_yaml.get("__migrator", {})
            paused = migrator_config.pop("paused", False)
            _pr_limit = min(migrator_config.pop("pr_limit", pr_limit), MAX_PR_LIMIT)
            max_solver_attempts = min(
                migrator_config.pop("max_solver_attempts", MAX_SOLVER_ATTEMPTS),
                MAX_SOLVER_ATTEMPTS,
            )
            force_pr_after_solver_attempts = min(
                migrator_config.pop(
                    "force_pr_after_solver_attempts",
                    FORCE_PR_AFTER_SOLVER_ATTEMPTS,
                ),
                FORCE_PR_AFTER_SOLVER_ATTEMPTS,
            )

            age = time.time() - loaded_yaml.get("migrator_ts", time.time())
            age /= 24 * 60 * 60
            print(
                "migrator %s is %d days old" % (__mname, int(age)),
                flush=True,
            )
            if (
                age > CHECK_SOLVABLE_TIMEOUT
                and "check_solvable" not in migrator_config
                and not migrator_config.get("longterm", False)
            ):
                migrator_config["check_solvable"] = False
                print(
                    "turning off solver checks for migrator "
                    "%s since over %d is over limit %d"
                    % (
                        __mname,
                        age,
                        CHECK_SOLVABLE_TIMEOUT,
                    ),
                    flush=True,
                )
                skip_solver_checks = True
            else:
                skip_solver_checks = False

            add_rebuild_migration_yaml(
                migrators=migrators,
                gx=gx,
                migration_yaml=yaml_contents,
                migration_name=os.path.splitext(yaml_file)[0],
                config=migrator_config,
                nominal_pr_limit=_pr_limit,
                max_solver_attempts=max_solver_attempts,
                force_pr_after_solver_attempts=force_pr_after_solver_attempts,
                paused=paused,
            )
            if skip_solver_checks:
                assert not migrators[-1].check_solvable

            if paused:
                print(f"skipping migration {__mname} because it is paused", flush=True)

            print("\n", flush=True)
            sys.stdout.flush()
            sys.stderr.flush()


def _get_max_pin_from_pinning_dict(
    pinning_dict: Mapping[str, Any], recipe_version: int
):
    """
    Given a pinning dictionary in the format returned by parse_munged_run_export,
    return the value for max_pin.

    In recipe v0, this is the value of the key "max_pin".
    In recipe v1, this is the value of the key "upper_bound", but only if it has the
    format of a pinning spec and is not a hard-coded version string.

    :return: the value for max_pin, or an empty string if not defined or not a pinning spec.
    """
    pinning_spec_regex = re.compile(r"^(x\.)*x$")

    if recipe_version == 0:
        value = pinning_dict.get("max_pin", "")
    elif recipe_version == 1:
        value = pinning_dict.get("upper_bound", "")
    else:
        raise ValueError(f"Unsupported schema version: {recipe_version}")

    if pinning_spec_regex.match(value):
        return value
    return ""


def _extract_most_stringent_pin_from_recipe(
    feedstock_name: str,
    package_name: str,
    feedstock_attrs: Mapping[str, Any],
    gx: nx.DiGraph,
) -> tuple[str, list[dict]]:
    """
    Given the name of a package that is specified in the run_exports in a feedstock,
    find the run_exports pinning specification that is most stringent for that package
    in the feedstock recipe.
    We do that by considering all run_exports sections from outputs of the feedstock.
    The package must also be an output of the feedstock.

    :param feedstock_name: name of the feedstock to analyze
    :param package_name: name of the package that is specified as run_exports
    :param feedstock_attrs: the node attributes of the feedstock
    :param gx: an instance of the global cf-graph

    :return: a tuple (pin_spec, possible_p_dicts) where pin_spec is the most stringent
    pinning spec found and possible_p_dicts is a list of all the run_exports dictionaries
    that were found in the recipe, in the format returned by parse_munged_run_export.
    If the package is not found in the recipe, pin_spec is an empty string and
    possible_p_dicts still contains all the run_exports dictionaries.
    """
    schema_version = get_recipe_schema_version(feedstock_attrs)
    # we need a special parsing for pinning stuff
    if schema_version == 0:
        meta_yaml = parse_meta_yaml(
            feedstock_attrs["raw_meta_yaml"],
            for_pinning=True,
        )
    elif schema_version == 1:
        meta_yaml = parse_recipe_yaml(
            feedstock_attrs["raw_meta_yaml"],
            for_pinning=True,
        )
    else:
        raise ValueError(f"Unsupported schema version: {schema_version}")
    # find the most stringent max pin for this feedstock if any
    pin_spec = ""
    possible_p_dicts = []
    for block in [meta_yaml] + meta_yaml.get("outputs", []) or []:
        build = block.get("build", {}) or {}

        # parse back to dict
        if isinstance(build.get("run_exports", None), MutableMapping):
            for _, v in build.get("run_exports", {}).items():
                for p in v:
                    possible_p_dicts.append(parse_munged_run_export(p))
        else:
            for p in build.get("run_exports", []) or []:
                possible_p_dicts.append(parse_munged_run_export(p))

        # and check the exported package is within the feedstock
        exports = [
            _get_max_pin_from_pinning_dict(p, schema_version)
            for p in possible_p_dicts
            # make certain not direct hard pin
            if isinstance(p, MutableMapping)
            # ensure the export is for this package
            and p.get("package_name", "") == package_name
            # ensure the pinned package is in an output of the
            # parent feedstock
            and (
                feedstock_name
                in gx.graph["outputs_lut"].get(
                    p.get("package_name", ""),
                    set(),
                )
            )
        ]
        if not exports:
            continue
        # get the most stringent pin spec from the recipe block
        max_pin = max(exports, key=len)
        if len(max_pin) > len(pin_spec):
            pin_spec = max_pin
    return pin_spec, possible_p_dicts


def _outside_pin_range(pin_spec, current_pin, new_version):
    pin_level = len(pin_spec.split("."))
    current_split = current_pin.split(".")
    new_split = new_version.split(".")
    # if our pin spec is more exact than our current pin then rebuild more precisely
    if pin_level > len(current_split):
        return True
    for i in range(pin_level):
        if current_split[i] != new_split[i]:
            return True
    return False


def _compute_approximate_pinning_migration_sizes(
    gx,
    pinning_names,
    packages_to_migrate_together_mapping,
    packages_to_migrate_together,
    pinnings,
):
    pinning_migration_sizes = {pinning_name: 0 for pinning_name in pinning_names}
    for node in list(gx.nodes):
        with gx.nodes[node]["payload"] as attrs:
            for pinning_name in pinning_names:
                if (
                    pinning_name in packages_to_migrate_together_mapping
                    and pinning_name not in packages_to_migrate_together
                ):
                    continue

                if pinning_name not in gx.graph["outputs_lut"]:
                    # conda_build_config.yaml can't have `-` unlike our package names
                    package_name = pinning_name.replace("_", "-")
                else:
                    package_name = pinning_name

                requirements = attrs.get("requirements", {})
                host = requirements.get("host", set())
                build = requirements.get("build", set())
                bh = host or build
                if package_name in bh:
                    pinning_migration_sizes[pinning_name] += 1

    return pinning_migration_sizes


def create_migration_yaml_creator(
    migrators: MutableSequence[Migrator], gx: nx.DiGraph, pin_to_debug=None
):
    cfp_gx = copy.deepcopy(gx)
    for node in list(cfp_gx.nodes):
        if node != "conda-forge-pinning":
            pluck(cfp_gx, node)
    cfp_gx.remove_edges_from(nx.selfloop_edges(cfp_gx))

    with pushd(os.environ["CONDA_PREFIX"]):
        pinnings = parse_config_file(
            "conda_build_config.yaml",
            config=Config(**CB_CONFIG),
        )

        fname = "share/conda-forge/migration_support/packages_to_migrate_together.yaml"
        if os.path.exists(fname):
            with open(fname) as f:
                packages_to_migrate_together = yaml_safe_load(f)
        else:
            packages_to_migrate_together = {}

    packages_to_migrate_together_mapping = {}

    for top, pkgs in packages_to_migrate_together.items():
        for pkg in pkgs:
            packages_to_migrate_together_mapping[pkg] = top

    pinning_names = sorted(list(pinnings.keys()))

    pinning_migration_sizes = _compute_approximate_pinning_migration_sizes(
        gx,
        pinning_names,
        packages_to_migrate_together_mapping,
        packages_to_migrate_together,
        pinnings,
    )

    feedstocks_to_be_repinned = []
    for pinning_name in pinning_names:
        if (
            pinning_name in packages_to_migrate_together_mapping
            and pinning_name not in packages_to_migrate_together
        ):
            continue
        package_pin_list = pinnings[pinning_name]
        if pin_to_debug is not None and pinning_name != pin_to_debug:
            continue

        # there are three things:
        # pinning_name - entry in pinning file
        # package_name - the actual package, could differ via `-` -> `_`
        #                from pinning_name
        # feedstock_name - the feedstock that outputs the package
        # we need the package names for the migrator itself but need the
        # feedstock for everything else

        # exclude non-package keys
        if pinning_name not in gx.graph["outputs_lut"]:
            # conda_build_config.yaml can't have `-` unlike our package names
            package_name = pinning_name.replace("_", "-")
        else:
            package_name = pinning_name

        # replace sub-packages with their feedstock names
        # TODO - we are grabbing one element almost at random here
        # the sorted call makes it stable at least?
        feedstock_name = next(
            iter(
                sorted(gx.graph["outputs_lut"].get(package_name, {package_name})),
            ),
        )

        if feedstock_name not in gx.nodes:
            continue
        feedstock_attrs = gx.nodes[feedstock_name]["payload"]

        if (
            feedstock_attrs.get("archived", False)
            or not feedstock_attrs.get("version")
            or feedstock_name in feedstocks_to_be_repinned
        ):
            continue

        current_pins = list(map(str, package_pin_list))
        current_version = str(feedstock_attrs["version"])

        try:
            pin_spec, possible_p_dicts = _extract_most_stringent_pin_from_recipe(
                feedstock_name, package_name, feedstock_attrs, gx
            )

            # fall back to the pinning file or "x"
            if not pin_spec:
                # since this comes from conda_build_config.yaml, max_pin is correct for v1 as well
                pin_spec = (
                    pinnings["pin_run_as_build"]
                    .get(pinning_name, {})
                    .get("max_pin", "x")
                ) or "x"

            current_pins = list(
                map(lambda x: re.sub("[^0-9.]", "", x).rstrip("."), current_pins),
            )
            current_pins = [cp.strip() for cp in current_pins if cp.strip() != ""]
            current_version = re.sub("[^0-9.]", "", current_version).rstrip(".")
            if not current_pins or current_version == "":
                continue

            current_pin = str(max(map(VersionOrder, current_pins)))
            # If the current pin and the current version is the same nothing
            # to do even if the pin isn't accurate to the spec
            if current_pin != current_version and _outside_pin_range(
                pin_spec,
                current_pin,
                current_version,
            ):
                feedstocks_to_be_repinned.append(feedstock_name)
                with fold_log_lines("making pinning migrator for %s" % pinning_name):
                    pinnings_together = packages_to_migrate_together.get(
                        pinning_name, [pinning_name]
                    )
                    print("%s:" % pinning_name, flush=True)
                    print("    package name:", package_name, flush=True)
                    print("    feedstock name:", feedstock_name, flush=True)
                    for p in possible_p_dicts:
                        print("    possible pin spec:", p, flush=True)
                    print(
                        "    migrator:\n"
                        "        curr version: %s\n"
                        "        curr pin: %s\n"
                        "        pin_spec: %s\n"
                        "        pinnings: %s"
                        % (
                            current_version,
                            current_pin,
                            pin_spec,
                            pinnings_together,
                        ),
                        flush=True,
                    )
                    print(" ", flush=True)
                    migrators.append(
                        MigrationYamlCreator(
                            package_name=pinning_name,
                            new_pin_version=current_version,
                            current_pin=current_pin,
                            pin_spec=pin_spec,
                            feedstock_name=feedstock_name,
                            total_graph=cfp_gx,
                            pinnings=pinnings_together,
                            pr_limit=1,
                            pin_impact=pinning_migration_sizes[pinning_name],
                        ),
                    )
        except Exception as e:
            with fold_log_lines(
                "failed to make pinning migrator for %s" % pinning_name
            ):
                print("%s:" % pinning_name, flush=True)
                print("    package name:", package_name, flush=True)
                print("    feedstock name:", feedstock_name, flush=True)
                print("    error:", repr(e), flush=True)
                print(" ", flush=True)
            continue


def add_noarch_python_min_migrator(
    migrators: MutableSequence[Migrator], gx: nx.DiGraph
):
    with fold_log_lines("making `noarch: python` migrator"):
        migrators.append(
            NoarchPythonMinMigrator(
                total_graph=gx,
                pr_limit=PR_LIMIT,
                piggy_back_migrations=_make_mini_migrators_with_defaults(
                    extra_mini_migrators=[YAMLRoundTrip()],
                ),
            ),
        )

        # adaptively set PR limits based on the number of PRs made so far
        pr_limit, _, _ = _compute_migrator_pr_limit(
            migrators[-1],
            PR_LIMIT,
        )
        migrators[-1].pr_limit = pr_limit


def add_static_lib_migrator(migrators: MutableSequence[Migrator], gx: nx.DiGraph):
    with fold_log_lines("making static lib migrator"):
        migrators.append(
            StaticLibMigrator(
                total_graph=gx,
                pr_limit=PR_LIMIT,
                piggy_back_migrations=_make_mini_migrators_with_defaults(
                    extra_mini_migrators=[YAMLRoundTrip()],
                ),
            ),
        )

        # adaptively set PR limits based on the number of PRs made so far
        pr_limit, _, _ = _compute_migrator_pr_limit(
            migrators[-1],
            PR_LIMIT,
        )
        migrators[-1].pr_limit = pr_limit


def add_nvtools_migrator(
    migrators: MutableSequence[Migrator],
    gx: nx.DiGraph,
):
    with fold_log_lines("making add nvtools migrator"):
        migrators.append(
            AddNVIDIATools(
                check_solvable=False,
                total_graph=gx,
                pr_limit=PR_LIMIT,
                piggy_back_migrations=_make_mini_migrators_with_defaults(
                    extra_mini_migrators=[YAMLRoundTrip()],
                ),
            )
        )
        pr_limit, _, _ = _compute_migrator_pr_limit(
            migrators[-1],
            PR_LIMIT,
        )
        migrators[-1].pr_limit = pr_limit


def initialize_migrators(
    gx: nx.DiGraph,
    dry_run: bool = False,
) -> MutableSequence[Migrator]:
    migrators: List[Migrator] = []

    add_arch_migrate(migrators, gx)

    add_replacement_migrator(
        migrators,
        gx,
        cast("PackageName", "mpir"),
        cast("PackageName", "gmp"),
        "The package 'mpir' is deprecated and unmaintained. Use 'gmp' instead.",
    )

    add_replacement_migrator(
        migrators,
        gx,
        cast("PackageName", "astropy"),
        cast("PackageName", "astropy-base"),
        "The astropy feedstock has been split into two packages, astropy-base only "
        "has required dependencies and astropy now has all optional dependencies. "
        "To maintain the old behavior you should migrate to astropy-base.",
    )

    add_noarch_python_min_migrator(migrators, gx)

    add_static_lib_migrator(migrators, gx)

    add_nvtools_migrator(migrators, gx)

    pinning_migrators: List[Migrator] = []
    migration_factory(pinning_migrators, gx)
    create_migration_yaml_creator(migrators=pinning_migrators, gx=gx)

    with fold_log_lines("making version migrator"):
        print("building package import maps and version migrator", flush=True)
        python_nodes = {
            n for n, v in gx.nodes("payload") if "python" in v.get("req", "")
        }
        python_nodes.update(
            [
                k
                for node_name, node in gx.nodes("payload")
                for k in node.get("outputs_names", [])
                if node_name in python_nodes
            ],
        )
        version_migrator = Version(
            python_nodes=python_nodes,
            total_graph=gx,
            pr_limit=PR_LIMIT * 2,
            piggy_back_migrations=_make_mini_migrators_with_defaults(
                extra_mini_migrators=[
                    PipWheelMigrator(),
                    DependencyUpdateMigrator(python_nodes),
                    StdlibMigrator(),
                ],
            ),
        )

        RNG.shuffle(pinning_migrators)
        migrators = [version_migrator] + migrators + pinning_migrators

    with fold_log_lines("migration graph sizes"):
        print("rebuild migration graph sizes:", flush=True)
        for m in migrators:
            print(
                f"    {getattr(m, 'name', m)} graph size: "
                f"{len(getattr(m, 'graph', []))}",
                flush=True,
            )

    return migrators


def _load(name):
    with LazyJson(f"migrators/{name}.json") as lzj:
        return make_from_lazy_json_data(lzj.data)


def load_migrators(skip_paused: bool = True) -> MutableSequence[Migrator]:
    """Loads all current migrators.

    Parameters
    ----------
    skip_paused : bool, optional
        Whether to skip paused migrators, defaults to True.

    Returns
    -------
    migrators : list of Migrator
        The list of migrators to run in the correct randomized order.
    """
    migrators = []
    version_migrator = None
    pinning_migrators = []
    longterm_migrators = []
    all_names = get_all_keys_for_hashmap("migrators")
    with executor("process", 2) as pool:
        futs = [pool.submit(_load, name) for name in all_names]

        for fut in tqdm.tqdm(
            as_completed(futs), desc="loading migrators", ncols=80, total=len(all_names)
        ):
            migrator = fut.result()

            if getattr(migrator, "paused", False) and skip_paused:
                continue

            if isinstance(migrator, Version):
                version_migrator = migrator
            elif isinstance(migrator, MigrationYamlCreator) or isinstance(
                migrator, MigrationYaml
            ):
                if getattr(migrator, "longterm", False):
                    longterm_migrators.append(migrator)
                else:
                    pinning_migrators.append(migrator)
            else:
                migrators.append(migrator)

    if version_migrator is None:
        raise RuntimeError("No version migrator found in the migrators directory!")

    RNG.shuffle(pinning_migrators)
    RNG.shuffle(longterm_migrators)
    migrators = [version_migrator] + migrators + pinning_migrators + longterm_migrators

    return migrators


def dump_migrators(migrators: MutableSequence[Migrator], dry_run: bool = False) -> None:
    """Dumps the current migrators to JSON.

    Parameters
    ----------
    migrators : list of Migrator
        The list of migrators to dump.
    dry_run : bool, optional
        Whether to perform a dry run, defaults to False. If True, no changes will be made.
    """
    if dry_run:
        print("dry run: dumping migrators to json", flush=True)
        return

    with (
        fold_log_lines("dumping migrators to JSON"),
        lazy_json_override_backends(
            ["file"],
            hashmaps_to_sync=["migrators"],
        ),
    ):
        old_migrators = set(get_all_keys_for_hashmap("migrators"))
        new_migrators = set()
        for migrator in tqdm.tqdm(
            migrators, desc="dumping migrators", ncols=80, total=len(migrators)
        ):
            try:
                data = migrator.to_lazy_json_data()
                if data["name"] in new_migrators:
                    raise RuntimeError(f"Duplicate migrator name: {data['name']}!")

                new_migrators.add(data["name"])

                with LazyJson(f"migrators/{data['name']}.json") as lzj:
                    lzj.update(data)

            except Exception as e:
                logger.error(f"Error dumping migrator {migrator} to JSON!", exc_info=e)

        migrators_to_remove = old_migrators - new_migrators
        for migrator in migrators_to_remove:
            remove_key_for_hashmap("migrators", migrator)


def main(ctx: CliContext) -> None:
    gx = load_existing_graph()
    migrators = initialize_migrators(
        gx,
        dry_run=ctx.dry_run,
    )
    dump_migrators(
        migrators,
        dry_run=ctx.dry_run,
    )<|MERGE_RESOLUTION|>--- conflicted
+++ resolved
@@ -74,16 +74,8 @@
     YAMLRoundTrip,
     make_from_lazy_json_data,
 )
-<<<<<<< HEAD
 from conda_forge_tick.migrators.arch import OSXArm, WinArm64
-from conda_forge_tick.migrators.migration_yaml import (
-    MigrationYamlCreator,
-    create_rebuild_graph,
-)
-=======
-from conda_forge_tick.migrators.arch import OSXArm
 from conda_forge_tick.migrators.migration_yaml import MigrationYamlCreator
->>>>>>> 11e94f83
 from conda_forge_tick.os_utils import pushd
 from conda_forge_tick.utils import (
     CB_CONFIG,
