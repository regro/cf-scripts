--- conflicted
+++ resolved
@@ -15,13 +15,6 @@
     Mapping,
     MutableMapping,
     MutableSequence,
-<<<<<<< HEAD
-    MutableSet,
-    Sequence,
-    Set,
-=======
-    Union,
->>>>>>> feeedc74
     cast,
 )
 
@@ -81,6 +74,7 @@
 )
 from conda_forge_tick.migrators.arch import OSXArm, WinArm64
 from conda_forge_tick.migrators.migration_yaml import MigrationYamlCreator
+from conda_forge_tick.migrators_types import PackageName
 from conda_forge_tick.os_utils import pushd
 from conda_forge_tick.utils import (
     CB_CONFIG,
@@ -94,14 +88,6 @@
     yaml_safe_load,
 )
 
-<<<<<<< HEAD
-from .migrators_types import BuildTypedDict, PackageName
-
-# migrator runs on loop so avoid any seeds at current time should that happen
-random.seed(os.urandom(64))
-
-=======
->>>>>>> feeedc74
 logger = logging.getLogger(__name__)
 
 RNG = secrets.SystemRandom()
@@ -305,13 +291,6 @@
 def add_rebuild_migration_yaml(
     migrators: MutableSequence[Migrator],
     gx: nx.DiGraph,
-<<<<<<< HEAD
-    package_names: Sequence[str],
-    output_to_feedstock: Mapping[str, set[str]],
-    excluded_feedstocks: MutableSet[str],
-    exclude_pinned_pkgs: bool,
-=======
->>>>>>> feeedc74
     migration_yaml: str,
     config: dict,
     migration_name: str,
@@ -425,19 +404,6 @@
             for yaml_file, _ in migration_yamls
         ]
 
-<<<<<<< HEAD
-    output_to_feedstock: Mapping[str, set[str]] = gx.graph["outputs_lut"]
-    all_package_names = set(
-        sum(
-            (
-                list(node.get("payload", {}).get("outputs_names", set()))
-                for node in gx.nodes.values()
-            ),
-            [],
-        ),
-    )
-=======
->>>>>>> feeedc74
     for yaml_file, yaml_contents in migration_yamls:
         loaded_yaml = yaml_safe_load(yaml_contents)
         __mname = os.path.splitext(os.path.basename(yaml_file))[0]
@@ -769,68 +735,10 @@
         current_pins = list(map(str, package_pin_list))
         current_version = str(feedstock_attrs["version"])
 
-<<<<<<< HEAD
-                # find the most stringent max pin for this feedstock if any
-                pin_spec = ""
-                for block in [meta_yaml] + meta_yaml.get("outputs", []) or []:
-                    build: BuildTypedDict = block.get("build", {}) or {}
-
-                    # parse back to dict
-                    possible_p_dicts = []
-                    if isinstance(build.get("run_exports", None), MutableMapping):
-                        for _, v in build.get("run_exports", {}).items():  # type: ignore[union-attr] # TODO: the isinstance check above does not lead to correct type inference
-                            for p in v:  # type: ignore[union-attr] # TODO: the isinstance check above does not lead to correct type inference
-                                possible_p_dicts.append(parse_munged_run_export(p))
-                    else:
-                        for p in build.get("run_exports", []) or []:
-                            possible_p_dicts.append(parse_munged_run_export(p))
-
-                    # and check the exported package is within the feedstock
-                    exports = [
-                        p.get("max_pin", "")
-                        for p in possible_p_dicts
-                        # make certain not direct hard pin
-                        if isinstance(p, MutableMapping)
-                        # ensure the export is for this package
-                        and p.get("package_name", "") == package_name
-                        # ensure the pinned package is in an output of the
-                        # parent feedstock
-                        and (
-                            fs_name
-                            in gx.graph["outputs_lut"].get(
-                                p.get("package_name", ""),
-                                set(),
-                            )
-                        )
-                    ]
-                    if not exports:
-                        continue
-                    # get the most stringent pin spec from the recipe block
-                    max_pin = max(exports, key=len)
-                    if len(max_pin) > len(pin_spec):
-                        pin_spec = max_pin
-
-                # fall back to the pinning file or "x"
-                if not pin_spec:
-                    pin_spec = (
-                        pinnings["pin_run_as_build"]
-                        .get(pinning_name, {})
-                        .get("max_pin", "x")
-                    ) or "x"
-
-                current_pins = list(
-                    map(lambda x: re.sub("[^0-9.]", "", x).rstrip("."), current_pins),
-                )
-                current_pins = [cp.strip() for cp in current_pins if cp.strip() != ""]
-                current_version = re.sub("[^0-9.]", "", current_version).rstrip(".")
-                if not current_pins or current_version == "":
-                    continue
-=======
         try:
             pin_spec, possible_p_dicts = _extract_most_stringent_pin_from_recipe(
                 feedstock_name, package_name, feedstock_attrs, gx
             )
->>>>>>> feeedc74
 
             # fall back to the pinning file or "x"
             if not pin_spec:
