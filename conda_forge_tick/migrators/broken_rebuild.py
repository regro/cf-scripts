import os
import secrets

import networkx as nx

from conda_forge_tick.contexts import ClonedFeedstockContext
<<<<<<< HEAD
from conda_forge_tick.migrators.core import Migrator
from conda_forge_tick.migrators_types import AttrsTypedDict
=======
from conda_forge_tick.migrators.core import Migrator, get_outputs_lut

RNG = secrets.SystemRandom()
>>>>>>> feeedc74

BROKEN_PACKAGES = """\
linux-ppc64le/adios2-2.7.1-mpi_mpich_py36ha1d8cba_0.tar.bz2
linux-ppc64le/adios2-2.7.1-mpi_mpich_py36hbc05bcd_1.tar.bz2
linux-ppc64le/adios2-2.7.1-mpi_mpich_py37h4d01b4f_1.tar.bz2
linux-ppc64le/adios2-2.7.1-mpi_mpich_py37hac56ba2_0.tar.bz2
linux-ppc64le/adios2-2.7.1-mpi_mpich_py38h3c87899_0.tar.bz2
linux-ppc64le/adios2-2.7.1-mpi_mpich_py38h799e2cf_1.tar.bz2
linux-ppc64le/adios2-2.7.1-mpi_mpich_py39he9920ea_1.tar.bz2
linux-ppc64le/adios2-2.7.1-mpi_openmpi_py36h80d3435_0.tar.bz2
linux-ppc64le/adios2-2.7.1-mpi_openmpi_py36hc70a3cf_1.tar.bz2
linux-ppc64le/adios2-2.7.1-mpi_openmpi_py37h7dbbd9e_0.tar.bz2
linux-ppc64le/adios2-2.7.1-mpi_openmpi_py37hf0c940e_1.tar.bz2
linux-ppc64le/adios2-2.7.1-mpi_openmpi_py38h3360151_1.tar.bz2
linux-ppc64le/adios2-2.7.1-mpi_openmpi_py38hde5d84f_0.tar.bz2
linux-ppc64le/adios2-2.7.1-mpi_openmpi_py39hfd5a10e_1.tar.bz2
linux-ppc64le/adios2-2.7.1-nompi_py36ha06ad60_100.tar.bz2
linux-ppc64le/adios2-2.7.1-nompi_py36he81f073_101.tar.bz2
linux-ppc64le/adios2-2.7.1-nompi_py37h2c8cc97_101.tar.bz2
linux-ppc64le/adios2-2.7.1-nompi_py37hc8240a0_100.tar.bz2
linux-ppc64le/adios2-2.7.1-nompi_py38h1d39722_100.tar.bz2
linux-ppc64le/adios2-2.7.1-nompi_py38hebd67cc_101.tar.bz2
linux-ppc64le/adios2-2.7.1-nompi_py39he85a080_101.tar.bz2
linux-ppc64le/anyio-3.3.1-py36h270354c_0.tar.bz2
linux-ppc64le/anyio-3.3.1-py37h35e4cab_0.tar.bz2
linux-ppc64le/anyio-3.3.1-py38hf8b3453_0.tar.bz2
linux-ppc64le/aws-c-s3-0.1.23-h838eefd_2.tar.bz2
linux-ppc64le/awscli-1.20.36-py36h270354c_0.tar.bz2
linux-ppc64le/awscli-1.20.36-py37h35e4cab_0.tar.bz2
linux-ppc64le/awscli-1.20.36-py37hadc05a3_0.tar.bz2
linux-ppc64le/awscli-1.20.36-py38hf8b3453_0.tar.bz2
linux-ppc64le/awscli-1.20.36-py39hc1b9086_0.tar.bz2
linux-ppc64le/awscli-1.20.37-py36h270354c_0.tar.bz2
linux-ppc64le/awscli-1.20.37-py37h35e4cab_0.tar.bz2
linux-ppc64le/awscli-1.20.37-py37hadc05a3_0.tar.bz2
linux-ppc64le/awscli-1.20.37-py38hf8b3453_0.tar.bz2
linux-ppc64le/awscli-1.20.37-py39hc1b9086_0.tar.bz2
linux-ppc64le/awscli-1.20.38-py36h270354c_0.tar.bz2
linux-ppc64le/awscli-1.20.38-py37h35e4cab_0.tar.bz2
linux-ppc64le/awscli-1.20.38-py37hadc05a3_0.tar.bz2
linux-ppc64le/awscli-1.20.38-py38hf8b3453_0.tar.bz2
linux-ppc64le/awscli-1.20.38-py39hc1b9086_0.tar.bz2
linux-ppc64le/awscrt-0.12.1-py36h00ad570_1.tar.bz2
linux-ppc64le/awscrt-0.12.1-py37h4aa8152_1.tar.bz2
linux-ppc64le/awscrt-0.12.1-py37h88afbeb_1.tar.bz2
linux-ppc64le/awscrt-0.12.1-py38h912192e_1.tar.bz2
linux-ppc64le/awscrt-0.12.1-py39h18c439e_1.tar.bz2
linux-ppc64le/awscrt-0.12.2-py36h00ad570_0.tar.bz2
linux-ppc64le/awscrt-0.12.2-py36h62de085_2.tar.bz2
linux-ppc64le/awscrt-0.12.2-py36h6bcd0ee_1.tar.bz2
linux-ppc64le/awscrt-0.12.2-py36h97b1a3a_5.tar.bz2
linux-ppc64le/awscrt-0.12.2-py36hb2704bc_3.tar.bz2
linux-ppc64le/awscrt-0.12.2-py36hfd0e850_4.tar.bz2
linux-ppc64le/awscrt-0.12.2-py37h0e3a3e5_3.tar.bz2
linux-ppc64le/awscrt-0.12.2-py37h1529239_4.tar.bz2
linux-ppc64le/awscrt-0.12.2-py37h32e9d19_1.tar.bz2
linux-ppc64le/awscrt-0.12.2-py37h37d81fc_5.tar.bz2
linux-ppc64le/awscrt-0.12.2-py37h4aa8152_0.tar.bz2
linux-ppc64le/awscrt-0.12.2-py37h4c3c8a4_2.tar.bz2
linux-ppc64le/awscrt-0.12.2-py37h7d5ebc6_5.tar.bz2
linux-ppc64le/awscrt-0.12.2-py37h88afbeb_0.tar.bz2
linux-ppc64le/awscrt-0.12.2-py37h8d1dd6a_1.tar.bz2
linux-ppc64le/awscrt-0.12.2-py37hc689c71_2.tar.bz2
linux-ppc64le/awscrt-0.12.2-py37hf38e359_4.tar.bz2
linux-ppc64le/awscrt-0.12.2-py37hf98b87a_3.tar.bz2
linux-ppc64le/awscrt-0.12.2-py38h148e87a_4.tar.bz2
linux-ppc64le/awscrt-0.12.2-py38h62882cf_5.tar.bz2
linux-ppc64le/awscrt-0.12.2-py38h65f98c4_2.tar.bz2
linux-ppc64le/awscrt-0.12.2-py38h912192e_0.tar.bz2
linux-ppc64le/awscrt-0.12.2-py38hb881f1a_1.tar.bz2
linux-ppc64le/awscrt-0.12.2-py38hd298a99_3.tar.bz2
linux-ppc64le/awscrt-0.12.2-py39h03c2277_2.tar.bz2
linux-ppc64le/awscrt-0.12.2-py39h18c439e_0.tar.bz2
linux-ppc64le/awscrt-0.12.2-py39h210f7cb_1.tar.bz2
linux-ppc64le/awscrt-0.12.2-py39h9274f38_3.tar.bz2
linux-ppc64le/awscrt-0.12.2-py39h9e0ac5b_5.tar.bz2
linux-ppc64le/awscrt-0.12.2-py39hf904918_4.tar.bz2
linux-ppc64le/binutils_linux-ppc64le-2.36-he035471_1.tar.bz2
linux-ppc64le/bitarray-2.3.3-py36hc33305d_0.tar.bz2
linux-ppc64le/bitarray-2.3.3-py37h6642d69_0.tar.bz2
linux-ppc64le/bitarray-2.3.3-py38h98b8a6f_0.tar.bz2
linux-ppc64le/bitarray-2.3.3-py39ha810350_0.tar.bz2
linux-ppc64le/cherrypy-18.6.1-py36h270354c_0.tar.bz2
linux-ppc64le/cherrypy-18.6.1-py37h35e4cab_0.tar.bz2
linux-ppc64le/cherrypy-18.6.1-py37hadc05a3_0.tar.bz2
linux-ppc64le/cherrypy-18.6.1-py38hf8b3453_0.tar.bz2
linux-ppc64le/cherrypy-18.6.1-py39hc1b9086_0.tar.bz2
linux-ppc64le/cni-1.0.1-h79e4d75_0.tar.bz2
linux-ppc64le/conda-4.10.3-py36h270354c_1.tar.bz2
linux-ppc64le/conda-4.10.3-py37h35e4cab_1.tar.bz2
linux-ppc64le/conda-4.10.3-py37hadc05a3_1.tar.bz2
linux-ppc64le/conda-4.10.3-py38hf8b3453_1.tar.bz2
linux-ppc64le/conda-4.10.3-py39hc1b9086_1.tar.bz2
linux-ppc64le/cppzmq-4.8.0-h5c3ff33_0.tar.bz2
linux-ppc64le/flask-openid-1.3.0-py36h270354c_0.tar.bz2
linux-ppc64le/flask-openid-1.3.0-py37h35e4cab_0.tar.bz2
linux-ppc64le/flask-openid-1.3.0-py38hf8b3453_0.tar.bz2
linux-ppc64le/flask-openid-1.3.0-py39hc1b9086_0.tar.bz2
linux-ppc64le/gettext-0.19.8.1-h6603d1e_1006.tar.bz2
linux-ppc64le/gh-2.0.0-hdeebcfe_2.tar.bz2
linux-ppc64le/go-1.16.8-hb5868a7_0.tar.bz2
linux-ppc64le/go-1.16.8-hb986ca7_0.tar.bz2
linux-ppc64le/go-cgo-1.16.8-h1ef31ea_0.tar.bz2
linux-ppc64le/go-nocgo-1.16.8-h5b8e9f1_0.tar.bz2
linux-ppc64le/gst-libav-1.18.5-h00c311c_0.tar.bz2
linux-ppc64le/gst-plugins-bad-1.18.5-h819bb30_0.tar.bz2
linux-ppc64le/gst-plugins-ugly-1.18.5-h851bbad_0.tar.bz2
linux-ppc64le/imagecodecs-2021.7.30-py37h039678c_0.tar.bz2
linux-ppc64le/imagecodecs-2021.7.30-py37h8db4fa0_0.tar.bz2
linux-ppc64le/imagecodecs-2021.7.30-py38hc54d1fd_0.tar.bz2
linux-ppc64le/imagecodecs-2021.7.30-py39hb254224_0.tar.bz2
linux-ppc64le/iminuit-2.8.3-py36h08d3667_0.tar.bz2
linux-ppc64le/iminuit-2.8.3-py37hc9b93fd_0.tar.bz2
linux-ppc64le/iminuit-2.8.3-py37hfc837b7_0.tar.bz2
linux-ppc64le/iminuit-2.8.3-py38ha35a538_0.tar.bz2
linux-ppc64le/iminuit-2.8.3-py39had50986_0.tar.bz2
linux-ppc64le/jwt-cpp-0.5.2-h278a7c5_0.tar.bz2
linux-ppc64le/libffi-3.4.2-h3b9df90_1.tar.bz2
linux-ppc64le/libignition-utils1-1.1.0-h3b9df90_0.tar.bz2
linux-ppc64le/libm2k-0.5.0-py36h11d542b_0.tar.bz2
linux-ppc64le/libm2k-0.5.0-py37hc8d93d0_0.tar.bz2
linux-ppc64le/libm2k-0.5.0-py37hd738acd_0.tar.bz2
linux-ppc64le/libm2k-0.5.0-py38hebe9bed_0.tar.bz2
linux-ppc64le/libm2k-0.5.0-py39hdf75b26_0.tar.bz2
linux-ppc64le/libprotobuf-3.15.8-h690f14c_1.tar.bz2
linux-ppc64le/libprotobuf-static-3.15.8-ha3edaa6_1.tar.bz2
linux-ppc64le/libpython-static-3.9.6-h3b9df90_2_cpython.tar.bz2
linux-ppc64le/libxc-5.1.6-py36h6df7b01_0.tar.bz2
linux-ppc64le/libxc-5.1.6-py37h368636e_0.tar.bz2
linux-ppc64le/libxc-5.1.6-py37h4f88000_0.tar.bz2
linux-ppc64le/libxc-5.1.6-py38hc1f7224_0.tar.bz2
linux-ppc64le/libxc-5.1.6-py39hb2284b6_0.tar.bz2
linux-ppc64le/make_arq-0.1-py36h97d1520_2.tar.bz2
linux-ppc64le/make_arq-0.1-py37h56ea505_2.tar.bz2
linux-ppc64le/make_arq-0.1-py38h3ba5731_2.tar.bz2
linux-ppc64le/mlflow-1.20.2-py36ha29011c_0.tar.bz2
linux-ppc64le/mlflow-1.20.2-py37h1717c74_0.tar.bz2
linux-ppc64le/mlflow-1.20.2-py38hf366367_0.tar.bz2
linux-ppc64le/mlflow-1.20.2-py39ha92320b_0.tar.bz2
linux-ppc64le/mlflow-skinny-1.20.2-py36hf25f7b9_0.tar.bz2
linux-ppc64le/mlflow-skinny-1.20.2-py37h34dc811_0.tar.bz2
linux-ppc64le/mlflow-skinny-1.20.2-py38h16f897f_0.tar.bz2
linux-ppc64le/mlflow-skinny-1.20.2-py39h4c20f0a_0.tar.bz2
linux-ppc64le/mlflow-ui-dbg-1.20.2-py36ha29011c_0.tar.bz2
linux-ppc64le/mlflow-ui-dbg-1.20.2-py37h1717c74_0.tar.bz2
linux-ppc64le/mlflow-ui-dbg-1.20.2-py38hf366367_0.tar.bz2
linux-ppc64le/mlflow-ui-dbg-1.20.2-py39ha92320b_0.tar.bz2
linux-ppc64le/nauty-2.7.3-h4e0d66e_0.tar.bz2
linux-ppc64le/nbgrader-0.6.2-py36h270354c_0.tar.bz2
linux-ppc64le/nbgrader-0.6.2-py37h35e4cab_0.tar.bz2
linux-ppc64le/nbgrader-0.6.2-py38hf8b3453_0.tar.bz2
linux-ppc64le/nbgrader-0.6.2-py39hc1b9086_0.tar.bz2
linux-ppc64le/nss-3.70-ha04f6ab_0.tar.bz2
linux-ppc64le/numpy-stl-2.16.3-py36h97d1520_0.tar.bz2
linux-ppc64le/numpy-stl-2.16.3-py37h290ce0f_0.tar.bz2
linux-ppc64le/numpy-stl-2.16.3-py37h56ea505_0.tar.bz2
linux-ppc64le/numpy-stl-2.16.3-py38h3ba5731_0.tar.bz2
linux-ppc64le/numpy-stl-2.16.3-py39h50b74dd_0.tar.bz2
linux-ppc64le/petsc4py-3.15.1-complex_h2e6291c_0.tar.bz2
linux-ppc64le/petsc4py-3.15.1-complex_h571f9b0_0.tar.bz2
linux-ppc64le/petsc4py-3.15.1-complex_h6d953cb_0.tar.bz2
linux-ppc64le/petsc4py-3.15.1-complex_h7473499_0.tar.bz2
linux-ppc64le/petsc4py-3.15.1-complex_h76ca59d_0.tar.bz2
linux-ppc64le/petsc4py-3.15.1-complex_h9935aae_0.tar.bz2
linux-ppc64le/petsc4py-3.15.1-complex_h9e59b48_0.tar.bz2
linux-ppc64le/petsc4py-3.15.1-complex_hb2902ad_0.tar.bz2
linux-ppc64le/petsc4py-3.15.1-complex_hbaf5487_0.tar.bz2
linux-ppc64le/petsc4py-3.15.1-complex_hbdf4c12_0.tar.bz2
linux-ppc64le/petsc4py-3.15.1-real_h1d2f542_100.tar.bz2
linux-ppc64le/petsc4py-3.15.1-real_h4768410_100.tar.bz2
linux-ppc64le/petsc4py-3.15.1-real_h49c9e13_100.tar.bz2
linux-ppc64le/petsc4py-3.15.1-real_h66010f8_100.tar.bz2
linux-ppc64le/petsc4py-3.15.1-real_h6b50bbd_100.tar.bz2
linux-ppc64le/petsc4py-3.15.1-real_h7330e61_100.tar.bz2
linux-ppc64le/petsc4py-3.15.1-real_h865e01f_100.tar.bz2
linux-ppc64le/petsc4py-3.15.1-real_h90bb8e8_100.tar.bz2
linux-ppc64le/petsc4py-3.15.1-real_hc3d6445_100.tar.bz2
linux-ppc64le/petsc4py-3.15.1-real_he873264_100.tar.bz2
linux-ppc64le/proj-8.1.1-h7148cf8_1.tar.bz2
linux-ppc64le/promise-2.3-py36h270354c_3.tar.bz2
linux-ppc64le/py-spy-0.3.9-h9b295ce_0.tar.bz2
linux-ppc64le/pyproj-3.2.0-py37h32a5595_0.tar.bz2
linux-ppc64le/pyproj-3.2.0-py37h549bcde_0.tar.bz2
linux-ppc64le/pyproj-3.2.0-py37hd2bd4fb_0.tar.bz2
linux-ppc64le/pyproj-3.2.0-py37hfc8484e_0.tar.bz2
linux-ppc64le/pyproj-3.2.0-py38h076e4c5_0.tar.bz2
linux-ppc64le/pyproj-3.2.0-py38h088fb19_0.tar.bz2
linux-ppc64le/pyproj-3.2.0-py39h1e64159_0.tar.bz2
linux-ppc64le/pyproj-3.2.0-py39ha67f3c8_0.tar.bz2
linux-ppc64le/python-3.6.13-h57873ef_1_cpython.tar.bz2
linux-ppc64le/python-3.9.6-h57873ef_2_cpython.tar.bz2
linux-ppc64le/pythran-0.10.0-py36h416786f_0.tar.bz2
linux-ppc64le/pythran-0.10.0-py37h50ba158_0.tar.bz2
linux-ppc64le/pythran-0.10.0-py37heb9fb97_0.tar.bz2
linux-ppc64le/pythran-0.10.0-py38h188d082_0.tar.bz2
linux-ppc64le/pythran-0.10.0-py39h31502c1_0.tar.bz2
linux-ppc64le/r-lhs-1.1.2-r40h6203a36_0.tar.bz2
linux-ppc64le/r-lhs-1.1.2-r41h6203a36_0.tar.bz2
linux-ppc64le/r-lhs-1.1.3-r40h6203a36_0.tar.bz2
linux-ppc64le/r-lhs-1.1.3-r41h6203a36_0.tar.bz2
linux-ppc64le/r-officer-0.4.0-r40h6203a36_0.tar.bz2
linux-ppc64le/r-officer-0.4.0-r41h6203a36_0.tar.bz2
linux-ppc64le/r-spdep-1.1_11-r40hb2931de_0.tar.bz2
linux-ppc64le/r-spdep-1.1_11-r41hb2931de_0.tar.bz2
linux-ppc64le/r-stringdist-0.9.8-r40h2be38b1_0.tar.bz2
linux-ppc64le/r-stringdist-0.9.8-r41h2be38b1_0.tar.bz2
linux-ppc64le/r-tzdb-0.1.2-r40h6203a36_0.tar.bz2
linux-ppc64le/r-vroom-1.5.4-r40h6203a36_0.tar.bz2
linux-ppc64le/r-vroom-1.5.4-r41h6203a36_0.tar.bz2
linux-ppc64le/rapidfuzz-1.5.0-py36h08d3667_0.tar.bz2
linux-ppc64le/rapidfuzz-1.5.0-py37hc9b93fd_0.tar.bz2
linux-ppc64le/rapidfuzz-1.5.0-py37hfc837b7_0.tar.bz2
linux-ppc64le/rapidfuzz-1.5.0-py38ha35a538_0.tar.bz2
linux-ppc64le/rapidfuzz-1.5.0-py39had50986_0.tar.bz2
linux-ppc64le/reproject-0.8-py37h56ea505_0.tar.bz2
linux-ppc64le/reproject-0.8-py39h50b74dd_0.tar.bz2
linux-ppc64le/ruby-2.5.7-ha4e8978_3.tar.bz2
linux-ppc64le/ruby-2.6.6-ha4e8978_3.tar.bz2
linux-ppc64le/ruby-2.7.2-ha4e8978_4.tar.bz2
linux-ppc64le/rust-1.55.0-h978bb50_0.tar.bz2
linux-ppc64le/scikit-build-0.12.0-py36h08d3667_0.tar.bz2
linux-ppc64le/scikit-build-0.12.0-py37hc9b93fd_0.tar.bz2
linux-ppc64le/scikit-build-0.12.0-py38ha35a538_0.tar.bz2
linux-ppc64le/scikit-build-0.12.0-py39had50986_0.tar.bz2
linux-ppc64le/scikit-learn-0.24.2-py36hd9e8007_1.tar.bz2
linux-ppc64le/scikit-learn-0.24.2-py37h0208604_1.tar.bz2
linux-ppc64le/scikit-learn-0.24.2-py37hfdb2fe0_1.tar.bz2
linux-ppc64le/scikit-learn-0.24.2-py38h463af93_1.tar.bz2
linux-ppc64le/scikit-learn-0.24.2-py39hd71ca89_1.tar.bz2
linux-ppc64le/setuptools-57.5.0-py37hadc05a3_0.tar.bz2
linux-ppc64le/setuptools-58.0.0-py37hadc05a3_0.tar.bz2
linux-ppc64le/setuptools-58.0.2-py36h270354c_0.tar.bz2
linux-ppc64le/setuptools-58.0.2-py37h35e4cab_0.tar.bz2
linux-ppc64le/setuptools-58.0.2-py37hadc05a3_0.tar.bz2
linux-ppc64le/setuptools-58.0.2-py38hf8b3453_0.tar.bz2
linux-ppc64le/setuptools-58.0.2-py39hc1b9086_0.tar.bz2
linux-ppc64le/setuptools-58.0.3-py36h270354c_0.tar.bz2
linux-ppc64le/setuptools-58.0.3-py37h35e4cab_0.tar.bz2
linux-ppc64le/setuptools-58.0.3-py37hadc05a3_0.tar.bz2
linux-ppc64le/setuptools-58.0.3-py38hf8b3453_0.tar.bz2
linux-ppc64le/setuptools-58.0.3-py39hc1b9086_0.tar.bz2
linux-ppc64le/setuptools-58.0.4-py36h270354c_0.tar.bz2
linux-ppc64le/setuptools-58.0.4-py37h35e4cab_0.tar.bz2
linux-ppc64le/setuptools-58.0.4-py37hadc05a3_0.tar.bz2
linux-ppc64le/setuptools-58.0.4-py38hf8b3453_0.tar.bz2
linux-ppc64le/setuptools-58.0.4-py39hc1b9086_0.tar.bz2
linux-ppc64le/snowflake-connector-python-2.6.0-py36h1fa9092_1.tar.bz2
linux-ppc64le/snowflake-connector-python-2.6.0-py39haecda89_1.tar.bz2
linux-ppc64le/sqlite-3.36.0-h4e2196e_1.tar.bz2
linux-ppc64le/thinc-8.0.10-py36h5b6f827_0.tar.bz2
linux-ppc64le/thinc-8.0.10-py37hab213b1_0.tar.bz2
linux-ppc64le/thinc-8.0.10-py38h62afdde_0.tar.bz2
linux-ppc64le/thinc-8.0.10-py39h31502c1_0.tar.bz2
linux-ppc64le/thinc-8.0.9-py36h5b6f827_0.tar.bz2
linux-ppc64le/thinc-8.0.9-py37hab213b1_0.tar.bz2
linux-ppc64le/thinc-8.0.9-py39h31502c1_0.tar.bz2
linux-ppc64le/tiledb-2.4.0-h030908f_0.tar.bz2
linux-ppc64le/uproot-4.1.1-py36h270354c_1.tar.bz2
linux-ppc64le/uproot-4.1.1-py37h35e4cab_1.tar.bz2
linux-ppc64le/uproot-4.1.1-py37hadc05a3_1.tar.bz2
linux-ppc64le/uproot-4.1.1-py38hf8b3453_1.tar.bz2
linux-ppc64le/uproot-4.1.1-py39hc1b9086_1.tar.bz2
linux-ppc64le/vim-8.2.3404-py36h652fc3f_1.tar.bz2
linux-ppc64le/vim-8.2.3404-py37h0c9c7fd_1.tar.bz2
linux-ppc64le/vim-8.2.3404-py37h519257b_1.tar.bz2
linux-ppc64le/vim-8.2.3404-py38h26a541b_1.tar.bz2
linux-ppc64le/vim-8.2.3404-py39h9bd833a_1.tar.bz2
linux-ppc64le/websockets-10.0-py37h0630641_0.tar.bz2
linux-ppc64le/websockets-10.0-py37h6642d69_0.tar.bz2
linux-ppc64le/websockets-10.0-py38h98b8a6f_0.tar.bz2
linux-ppc64le/websockets-10.0-py39ha810350_0.tar.bz2
linux-ppc64le/westpa-2020.05-py36h7bd6e92_0.tar.bz2
linux-ppc64le/westpa-2020.05-py36hc33305d_0.tar.bz2
linux-ppc64le/westpa-2020.05-py37h533c26d_0.tar.bz2
linux-ppc64le/westpa-2020.05-py37h6642d69_0.tar.bz2
linux-ppc64le/westpa-2020.05-py38h69e6286_0.tar.bz2
linux-ppc64le/westpa-2020.05-py38h98b8a6f_0.tar.bz2
linux-ppc64le/xeus-robot-0.3.8-py37hf41d104_0.tar.bz2
linux-ppc64le/xeus-robot-0.3.8-py38h7011a58_0.tar.bz2
linux-ppc64le/xeus-robot-0.3.8-py39h1f10ff4_0.tar.bz2
linux-ppc64le/xtensor-io-0.12.9-h2acdbc0_0.tar.bz2
linux-ppc64le/zfp-0.5.5-h3b9df90_6.tar.bz2
linux-ppc64le/zfpy-0.5.5-py36h5cfb26e_6.tar.bz2
linux-ppc64le/zfpy-0.5.5-py37h0eb6cc8_6.tar.bz2
linux-ppc64le/zfpy-0.5.5-py37had80f8f_6.tar.bz2
linux-ppc64le/zfpy-0.5.5-py38hca0025d_6.tar.bz2
linux-ppc64le/zfpy-0.5.5-py39h6474468_6.tar.bz2
""".splitlines()


def split_pkg(pkg: str):
    """Split a package filename into its components.

    Parameters
    ----------
    pkg : str
        The package filename.

    Returns
    -------
    tuple[str, str, str, str]
        The platform, package name, version, and build string.


    Raises
    ------
    RuntimeError
        If the package filename does not end with ".tar.bz2".
    """
    if not pkg.endswith(".tar.bz2"):
        raise RuntimeError("Can only process packages that end in .tar.bz2")
    pkg = pkg[:-8]
    plat, pkg_name = pkg.split("/")
    name_ver, build = pkg_name.rsplit("-", 1)
    name, ver = name_ver.rsplit("-", 1)
    return plat, name, ver, build


class RebuildBroken(Migrator):
    migrator_version = 3
    rerender = False
    bump_number = 1

    """Migrator for rebuilding packages marked as broken.

    Parameters
    ----------
    outputs_lut : dict
        Mapping to get feedstocks from outputs.
    pr_limit : int, optional
        The maximum number of PRs made per run of the bot.
    """

    def __init__(
        self,
        *,
        pr_limit: int = 0,
        total_graph: nx.DiGraph | None = None,
        graph: nx.DiGraph | None = None,
        effective_graph: nx.DiGraph | None = None,
    ):
        if not hasattr(self, "_init_args"):
            self._init_args = []

        if not hasattr(self, "_init_kwargs"):
            self._init_kwargs = {
                "pr_limit": pr_limit,
                "graph": graph,
                "effective_graph": effective_graph,
                "total_graph": total_graph,
            }

        self.name = "rebuild-broken"

        outputs_to_migrate = {split_pkg(pkg)[1] for pkg in BROKEN_PACKAGES}
        self.feedstocks_to_migrate = set()
        outputs_lut = get_outputs_lut(total_graph, graph, effective_graph)
        for output in outputs_to_migrate:
            for fs in outputs_lut.get(output, {output}):
                self.feedstocks_to_migrate |= {fs}

        super().__init__(
            pr_limit=pr_limit,
            check_solvable=False,
            graph=graph,
            effective_graph=effective_graph,
            total_graph=total_graph,
        )

    def order(
        self,
        graph: nx.DiGraph,
        total_graph: nx.DiGraph,
    ):
        return sorted(list(graph.nodes), key=lambda x: RNG.random())

    def filter_not_in_migration(self, attrs, not_bad_str_start=""):
        if super().filter_not_in_migration(attrs, not_bad_str_start):
            return True

<<<<<<< HEAD
    def filter(self, attrs: AttrsTypedDict, not_bad_str_start: str = "") -> bool:
        return (
            super().filter(attrs)
            or attrs["feedstock_name"] not in self.feedstocks_to_migrate
        )
=======
        not_broken = attrs["feedstock_name"] not in self.feedstocks_to_migrate
        return not_broken
>>>>>>> feeedc74

    def migrate(self, recipe_dir, attrs, **kwargs):
        self.set_build_number(os.path.join(recipe_dir, "meta.yaml"))
        return super().migrate(recipe_dir, attrs)

    def pr_body(self, feedstock_ctx: ClonedFeedstockContext) -> str:
        body = super().pr_body(feedstock_ctx)
        body = body.format(
            """\
One or more outputs of this feedstock were marked broken due a security
issue with Travis-CI. Please Merge this PR to rebuild the packages from this
feedstock. Thank you!""",
        )
        return body

    def commit_message(self, feedstock_ctx) -> str:
        return "rebuild for output marked as broken"

    def pr_title(self, feedstock_ctx) -> str:
        return "Rebuild for output marked broken"

    def remote_branch(self, feedstock_ctx) -> str:
        return f"{self.name}-migration-{self.migrator_version}"

    def migrator_uid(self, attrs):
        n = super().migrator_uid(attrs)
        n["name"] = self.name
        return n<|MERGE_RESOLUTION|>--- conflicted
+++ resolved
@@ -4,14 +4,9 @@
 import networkx as nx
 
 from conda_forge_tick.contexts import ClonedFeedstockContext
-<<<<<<< HEAD
-from conda_forge_tick.migrators.core import Migrator
-from conda_forge_tick.migrators_types import AttrsTypedDict
-=======
 from conda_forge_tick.migrators.core import Migrator, get_outputs_lut
 
 RNG = secrets.SystemRandom()
->>>>>>> feeedc74
 
 BROKEN_PACKAGES = """\
 linux-ppc64le/adios2-2.7.1-mpi_mpich_py36ha1d8cba_0.tar.bz2
@@ -392,16 +387,8 @@
         if super().filter_not_in_migration(attrs, not_bad_str_start):
             return True
 
-<<<<<<< HEAD
-    def filter(self, attrs: AttrsTypedDict, not_bad_str_start: str = "") -> bool:
-        return (
-            super().filter(attrs)
-            or attrs["feedstock_name"] not in self.feedstocks_to_migrate
-        )
-=======
         not_broken = attrs["feedstock_name"] not in self.feedstocks_to_migrate
         return not_broken
->>>>>>> feeedc74
 
     def migrate(self, recipe_dir, attrs, **kwargs):
         self.set_build_number(os.path.join(recipe_dir, "meta.yaml"))
