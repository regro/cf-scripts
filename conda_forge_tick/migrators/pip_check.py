import io
import re
import typing
from typing import Any

import ruamel.yaml
from ruamel.yaml import YAML

from conda_forge_tick.migrators.core import MiniMigrator, skip_migrator_due_to_schema
from conda_forge_tick.os_utils import pushd

if typing.TYPE_CHECKING:
    from ..migrators_types import AttrsTypedDict

# matches lines like 'key: val  # [blah or blad]'
# giving back key, val, "blah or blad" in the groups
SELECTOR_RE = re.compile(r"^(\s*)(\S*):\s*(\S*)\s*#\s*\[(.*)\]")


def _munge_key(key, selector) -> str:
    return (
        key
        + "__conda-selector_"
        + (
            selector.replace(" ", "_spc_")
            .replace("(", "_lparens_")
            .replace(")", "_rparens_")
            .replace("<=", "_le_")
            .replace(">=", "_ge_")
            .replace("<", "_lt_")
            .replace(">", "_gt_")
            .replace("==", "_eq2_")
            .replace("=", "_eq1_")
            .replace("&&", "_andsym2_")
            .replace("||", "_orsym2_")
            .replace("&", "_andsym1_")
            .replace("|", "_orsym1_")
        )
    )


def _round_trip_value(val):
    yaml = YAML(typ="jinja2")
    s = io.StringIO()
    yaml.dump({"key": yaml.load(val)}, s)
    s.seek(0)
    return s.read().split(":")[1].strip()


def _munge_line(
    line: str,
    mapping: dict[tuple[str, str, str, str], str],
    groups: dict[str, tuple[str, str, str, str]],
) -> str:
    m = SELECTOR_RE.match(line)
    if m:
        spc, key, val, selector = m.group(1, 2, 3, 4)
        new_key = _munge_key(key, selector)
        val = _round_trip_value(val)
        groups[new_key] = (spc, key, val, selector)
        mapping[(spc, new_key, val, selector)] = line
        return line.replace(key + ":", new_key + ":")
    else:
        return line


def _unmunge_line(line, mapping):
    m = SELECTOR_RE.match(line)
    if m:
        tup = m.group(1, 2, 3, 4)
        return mapping.get(tup, line)
    else:
        return line


def _has_python_in_host(host):
    host_set = {r.split(" ")[0] for r in host}
    return bool(host_set & {"python"})


def _gen_keys_selector(meta, base):
    for key in meta.keys():
        if key == base or key.startswith(base + "__conda-selector"):
            yield key, meta[key]


def _has_key_selector(meta, base):
    return len([val for val in _gen_keys_selector(meta, base)]) > 0


def _adjust_test_dict(meta, key, mapping, groups, parent_group=None):
    if _has_key_selector(meta[key], "requires"):
        for _key, val in _gen_keys_selector(meta[key], "requires"):
            val.append("pip")
            if _key in groups:
                val.yaml_add_eol_comment(
                    "# [%s]" % groups[_key][3],
                    len(val) - 1,
                    column=2,
                )
    elif _has_key_selector(meta[key], "requirements"):
        for _key, val in _gen_keys_selector(meta[key], "requirements"):
            val.append("pip")
            if _key in groups:
                val.yaml_add_eol_comment(
                    "# [%s]" % groups[_key][3],
                    len(val) - 1,
                    column=80,
                )
    else:
        new_seq = ruamel.yaml.comments.CommentedSeq()
        new_seq.append("pip")
        meta[key]["requires"] = new_seq
        if parent_group is not None:
            new_seq.yaml_add_eol_comment(
                "# [%s]" % parent_group[3],
                0,
                column=80,
            )
            meta[key].yaml_add_eol_comment(
                "# [%s]" % parent_group[3],
                "requires",
                column=80,
            )

    if _has_key_selector(meta[key], "commands"):
        for _key, val in _gen_keys_selector(meta[key], "commands"):
            val.append("python -m pip check")
            if _key in groups:
                val.yaml_add_eol_comment(
                    "# [%s]" % groups[_key][3],
                    len(val) - 1,
                    column=80,
                )
    else:
        new_seq = ruamel.yaml.comments.CommentedSeq()
        new_seq.append("python -m pip check")
        meta[key]["commands"] = new_seq
        if parent_group is not None:
            new_seq.yaml_add_eol_comment(
                "# [%s]" % parent_group[3],
                0,
                column=80,
            )
            meta[key].yaml_add_eol_comment(
                "# [%s]" % parent_group[3],
                "commands",
                column=80,
            )


class PipCheckMigrator(MiniMigrator):
    def filter(self, attrs: "AttrsTypedDict", not_bad_str_start: str = "") -> bool:
<<<<<<< HEAD
        """run pip check if we see python in any host sections"""
        # the nested types in AttrsTypedDict are incorrect
        build_host: set[str] = (
            attrs["requirements"].get("host", set())  # type: ignore[assignment]
            or attrs["requirements"].get("build", set())  # type: ignore[assignment]
=======
        """Run pip check if we see python in any host sections."""
        build_host = (
            attrs["requirements"].get("host", set())
            or attrs["requirements"].get("build", set())
>>>>>>> feeedc74
            or set()
        )
        return "python" not in build_host or skip_migrator_due_to_schema(
            attrs, self.allowed_schema_versions
        )

    def migrate(self, recipe_dir: str, attrs: "AttrsTypedDict", **kwargs: Any) -> None:
        with pushd(recipe_dir):
            mapping: dict[tuple[str, str, str, str], str] = {}
            groups: dict[str, tuple[str, str, str, str]] = {}
            with open("meta.yaml") as fp:
                lines = []
                for line in fp.readlines():
                    lines.append(_munge_line(line, mapping, groups))

            yaml = YAML(typ="jinja2")
            yaml.indent(mapping=2, sequence=4, offset=2)
            yaml.width = 120

            meta = yaml.load("".join(lines))

            if not _has_key_selector(meta, "outputs"):
                for key, _ in _gen_keys_selector(meta, "test"):
                    _adjust_test_dict(
                        meta,
                        key,
                        mapping,
                        groups,
                        parent_group=groups.get(key, None),
                    )
            else:
                # do top level
                has_python = False
                for _, val in _gen_keys_selector(meta, "requirements"):
                    for _key, reqs in _gen_keys_selector(val, "host"):
                        has_python |= _has_python_in_host(reqs)

                has_test_imports = False
                for _, val in _gen_keys_selector(meta, "test"):
                    has_test_imports |= _has_key_selector(val, "imports")

                if has_python or has_test_imports:
                    for key, _ in _gen_keys_selector(meta, "test"):
                        _adjust_test_dict(
                            meta,
                            key,
                            mapping,
                            groups,
                            parent_group=groups.get(key, None),
                        )

                # now outputs
                for _, outputs in _gen_keys_selector(meta, "outputs"):
                    for output in outputs:
                        has_python = False
                        for _, val in _gen_keys_selector(output, "requirements"):
                            for _key, reqs in _gen_keys_selector(val, "host"):
                                has_python |= _has_python_in_host(reqs)

                        if has_python:
                            for key, _ in _gen_keys_selector(output, "test"):
                                _adjust_test_dict(
                                    output,
                                    key,
                                    mapping,
                                    groups,
                                    parent_group=groups.get(key, None),
                                )

            with open("meta.yaml", "w") as fp:
                yaml.dump(meta, fp)

            # now undo mapping
            with open("meta.yaml") as fp:
                lines = []
                for line in fp.readlines():
                    lines.append(_unmunge_line(line, mapping))

            with open("meta.yaml", "w") as fp:
                for line in lines:
                    fp.write(line)<|MERGE_RESOLUTION|>--- conflicted
+++ resolved
@@ -151,18 +151,11 @@
 
 class PipCheckMigrator(MiniMigrator):
     def filter(self, attrs: "AttrsTypedDict", not_bad_str_start: str = "") -> bool:
-<<<<<<< HEAD
-        """run pip check if we see python in any host sections"""
+        """Run pip check if we see python in any host sections."""
         # the nested types in AttrsTypedDict are incorrect
         build_host: set[str] = (
             attrs["requirements"].get("host", set())  # type: ignore[assignment]
             or attrs["requirements"].get("build", set())  # type: ignore[assignment]
-=======
-        """Run pip check if we see python in any host sections."""
-        build_host = (
-            attrs["requirements"].get("host", set())
-            or attrs["requirements"].get("build", set())
->>>>>>> feeedc74
             or set()
         )
         return "python" not in build_host or skip_migrator_due_to_schema(
