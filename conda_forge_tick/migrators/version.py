import copy
import functools
import logging
import random
<<<<<<< HEAD
import warnings
=======
import secrets
import warnings
from pathlib import Path
>>>>>>> 5fe7a9c0
from typing import Any, List, Literal, Sequence

import conda.exceptions
import networkx as nx
from conda.models.version import VersionOrder
from rattler_build_conda_compat.loader import load_yaml

from conda_forge_tick.contexts import ClonedFeedstockContext, FeedstockContext
from conda_forge_tick.migrators.core import Migrator
from conda_forge_tick.migrators_types import (
    AttrsTypedDict,
    MigrationUidTypedDict,
    PackageName,
)
from conda_forge_tick.models.pr_info import MigratorName
from conda_forge_tick.update_deps import get_dep_updates_and_hints
<<<<<<< HEAD
from conda_forge_tick.update_recipe import update_version
from conda_forge_tick.utils import get_keys_default, sanitize_string
=======
from conda_forge_tick.update_recipe import update_version, update_version_v1
from conda_forge_tick.utils import (
    get_keys_default,
    get_recipe_schema_version,
    sanitize_string,
)
from conda_forge_tick.version_filters import is_version_ignored
>>>>>>> 5fe7a9c0

SKIP_DEPS_NODES = [
    "ansible",
]

logger = logging.getLogger(__name__)

RNG = secrets.SystemRandom()


class VersionMigrationError(Exception):
    pass


def _fmt_error_message(errors, version):
    msg = (
        "The recipe did not change in the version migration, a URL did "
        "not hash, or there is jinja2 syntax the bot cannot handle!\n\n"
        "Please check the URLs in your recipe with version '%s' to make sure "
        "they exist!\n\n" % version
    )
    if len(errors) > 0:
        msg += "We also found the following errors:\n\n - %s" % (
            "\n - ".join(e for e in errors)
        )
        msg += "\n"
    return sanitize_string(msg)


class Version(Migrator):
    """Migrator for version bumping of packages."""

    max_num_prs = 3
    migrator_version = 0
    rerender = True
    name = str(MigratorName.VERSION)
    allowed_schema_versions = {0, 1}
    pluck_nodes = False

    def __init__(
        self,
        python_nodes,
        *args,
        total_graph: nx.DiGraph | None = None,
        graph: nx.DiGraph | None = None,
        effective_graph: nx.DiGraph | None = None,
        **kwargs,
    ):
        if not hasattr(self, "_init_args"):
            self._init_args = [python_nodes, *args]

        if not hasattr(self, "_init_kwargs"):
            self._init_kwargs = copy.deepcopy(kwargs)
            self._init_kwargs["total_graph"] = total_graph
            self._init_kwargs["graph"] = graph
            self._init_kwargs["effective_graph"] = effective_graph

        self.python_nodes = python_nodes
<<<<<<< HEAD
        kwargs["check_solvable"] = False
        super().__init__(*args, **kwargs)
        self._new_version = None
=======
        if "check_solvable" in kwargs:
            kwargs.pop("check_solvable")
        super().__init__(
            *args,
            **kwargs,
            check_solvable=False,
            total_graph=total_graph,
            graph=graph,
            effective_graph=effective_graph,
        )
>>>>>>> 5fe7a9c0

    def filter_not_in_migration(self, attrs, not_bad_str_start="", new_version=None):
        if super().filter_not_in_migration(attrs, not_bad_str_start):
            return True

        # if no new version do nothing
        if new_version is None:
            vpri = attrs.get("version_pr_info", {})
            if "new_version" not in vpri or not vpri["new_version"]:
                no_new_version = True
            else:
                new_version = vpri["new_version"]
                no_new_version = False
        else:
            no_new_version = False

        if no_new_version:
            return True

        fs_name = (
            attrs.get("feedstock_name", "")
            or attrs.get("name", "")
            or "!!NO_FEEDSTOCK_NAME!!"
        )

        # if no jinja2 version, then move on
        no_jinja2_ver = False
        schema_version = get_recipe_schema_version(attrs)
        if schema_version == 0:
            if "raw_meta_yaml" not in attrs:
                no_jinja2_ver = True
            if "{% set version" not in attrs["raw_meta_yaml"]:
                no_jinja2_ver = True
        elif schema_version == 1:
            # load yaml and check if context is there
            if "raw_meta_yaml" not in attrs:
                no_jinja2_ver = True

            yaml = load_yaml(attrs["raw_meta_yaml"])
            if "context" not in yaml:
                no_jinja2_ver = True

            if "version" not in yaml["context"]:
                no_jinja2_ver = True
        else:
            raise NotImplementedError("Schema version not implemented!")

        if no_jinja2_ver:
            logger.debug("No jinja2 version found for feedstock %s, skipping!", fs_name)
            return True

        too_many_prs = (
            len(
                [
                    k
                    for k in attrs.get("pr_info", {}).get("PRed", [])
                    if k["data"].get("migrator_name") == Version.name
                    # The PR is the actual PR itself
                    and k.get("PR", {}).get("state", None) == "open"
                ],
            )
            > self.max_num_prs
        )

        if too_many_prs:
            logger.debug(
                "Too many PRs open for feedstock %s, skipping!",
                fs_name,
            )
            return True

        try:
            version_filter = (
                # if new version is less than current version
                (
                    VersionOrder(str(new_version).replace("-", "."))
                    <= VersionOrder(
                        str(attrs.get("version", "0.0.0")).replace("-", "."),
                    )
                )
                # if PRed version is greater than newest version
                or any(
                    VersionOrder(self._extract_version_from_muid(h).replace("-", "."))
                    >= VersionOrder(str(new_version).replace("-", "."))
                    for h in attrs.get("pr_info", {}).get("PRed", set())
                )
            )
        except conda.exceptions.InvalidVersionSpec as e:
            warnings.warn(
                f"Failed to order versions to invalid version for {fs_name}, skipping!\nException: {e}",
            )
            version_filter = True

        if version_filter:
            logger.debug(
                "Version filter failed for feedstock %s, skipping!",
                fs_name,
            )

        skip_filter = False
        random_fraction_to_keep = get_keys_default(
            attrs,
            ["conda-forge.yml", "bot", "version_updates", "random_fraction_to_keep"],
            {},
            None,
        )
        logger.debug(
            "%s: random_fraction_to_keep: %r", fs_name, random_fraction_to_keep
        )
        if random_fraction_to_keep is not None:
            curr_state = random.getstate()
            try:
                frac = float(random_fraction_to_keep)

                # the seeding here makes the filter stable given new version
                random.seed(a=new_version.replace("-", "."))
                urand = random.uniform(0, 1)

                if urand >= frac:
                    skip_filter = True

                logger.info(
                    "%s: random version skip: version=%s, fraction=%f, urand=%f, skip=%r",
                    fs_name,
                    new_version.replace("-", "."),
                    frac,
                    urand,
                    skip_filter,
                )
            finally:
                random.setstate(curr_state)

        if skip_filter:
            logger.debug(
                "Skip due to random version skips for feedstock %s, skipping!", fs_name
            )
            return True

        if is_version_ignored(attrs, str(new_version)):
            logger.debug(
                "Skip due to ignored version %s for feedstock %s, skipping!",
                new_version,
                fs_name,
            )
            return True

        skip_me = get_keys_default(
            attrs,
            ["conda-forge.yml", "bot", "version_updates", "skip"],
            {},
            False,
        )

        if skip_me:
            logger.debug(
                "Skip due to skipped flag for feedstock %s, skipping!", fs_name
            )
            return True

        return (
            no_new_version
            or (not new_version)
            or no_jinja2_ver
            or too_many_prs
            or version_filter
            or skip_filter
            or skip_me
        )

    def migrate(
        self,
        recipe_dir: str,
        attrs: "AttrsTypedDict",
        hash_type: str = "sha256",
        **kwargs: Any,
    ) -> MigrationUidTypedDict | Literal[False]:
<<<<<<< HEAD
        version = attrs["new_version"]

        with open(os.path.join(recipe_dir, "meta.yaml")) as fp:
            raw_meta_yaml = fp.read()

        updated_meta_yaml, errors = update_version(
            raw_meta_yaml,
            version,
            hash_type=hash_type,
        )
=======
        version = attrs.get("version_pr_info", {}).get("new_version", None)

        recipe_dir = Path(recipe_dir)
        recipe_path = None
        recipe_path_v0 = recipe_dir / "meta.yaml"
        recipe_path_v1 = recipe_dir / "recipe.yaml"
        if recipe_path_v0.exists():
            raw_meta_yaml = recipe_path_v0.read_text()
            recipe_path = recipe_path_v0
            updated_meta_yaml, errors = update_version(
                raw_meta_yaml,
                version,
                hash_type=hash_type,
            )
        elif recipe_path_v1.exists():
            recipe_path = recipe_path_v1
            updated_meta_yaml, errors = update_version_v1(
                # we need to give the "feedstock_dir" (not recipe dir)
                recipe_dir.parent,
                version,
                hash_type=hash_type,
            )
        else:
            raise FileNotFoundError(
                f"Neither {recipe_path_v0} nor {recipe_path_v1} exists in {recipe_dir}",
            )
>>>>>>> 5fe7a9c0

        if len(errors) == 0 and updated_meta_yaml is not None:
            recipe_path.write_text(updated_meta_yaml)
            self.set_build_number(recipe_path)

            return super().migrate(recipe_dir, attrs)
        else:
            raise VersionMigrationError(
                _fmt_error_message(
                    errors,
                    version,
                )
            )

<<<<<<< HEAD
    def pr_body(self, feedstock_ctx: ClonedFeedstockContext) -> str:
=======
    def pr_body(
        self, feedstock_ctx: ClonedFeedstockContext, add_label_text: bool = False
    ) -> str:
>>>>>>> 5fe7a9c0
        if feedstock_ctx.feedstock_name in self.effective_graph.nodes:  # type: ignore[union-attr] # TODO: effective_graph shouldn't be allowed to be None
            pred = [
                (
                    name,
                    self.effective_graph.nodes[name]["payload"]["version_pr_info"][  # type: ignore[union-attr] # TODO: effective_graph shouldn't be allowed to be None
                        "new_version"
                    ],
                )
                for name in list(
                    self.effective_graph.predecessors(feedstock_ctx.feedstock_name),  # type: ignore[union-attr] # TODO: effective_graph shouldn't be allowed to be None
                )
            ]
        else:
            pred = []
        body = ""

        # TODO: note that the closing logic needs to be modified when we
        #  issue PRs into other branches for backports
        open_version_prs = [
            muid["PR"]
            for muid in feedstock_ctx.attrs.get("pr_info", {}).get("PRed", [])
            if muid["data"].get("migrator_name") == Version.name
            # The PR is the actual PR itself
            and muid.get("PR", {}).get("state", None) == "open"
        ]

        # Display the url so that the maintainer can quickly click on it
        # in the PR body.
        about = feedstock_ctx.attrs.get("meta_yaml", {}).get("about", {})
        upstream_url = about.get("dev_url", "") or about.get("home", "")
        if upstream_url:
            upstream_url_link = ": see [upstream]({upstream_url})".format(
                upstream_url=upstream_url,
            )
        else:
            upstream_url_link = ""

        body += (
            "It is very likely that the current package version for this "
            "feedstock is out of date.\n"
            "\n"
            "Checklist before merging this PR:\n"
            "- [ ] Dependencies have been updated if changed{upstream_url_link}\n"
            "- [ ] Tests have passed \n"
            "- [ ] Updated license if changed and `license_file` is packaged \n"
            "\n"
            "Information about this PR:\n"
            "1. Feel free to push to the bot's branch to update this PR if needed.\n"
            "2. The bot will almost always only open one PR per version.\n"
            "3. The bot will stop issuing PRs if more than {max_num_prs} "
            "version bump PRs "
            "generated by the bot are open. If you don't want to package a particular "
            "version please close the PR.\n"
            "4. If you want these PRs to be merged automatically, make an issue "
            "with <code>@conda-forge-admin,</code>`please add bot automerge` in the "
            "title and merge the resulting PR. This command will add our bot "
            "automerge feature to your feedstock.\n"
            "5. If this PR was opened in error or needs to be updated please add "
            "the `bot-rerun` label to this PR. The bot will close this PR and "
            "schedule another one. If you do not have permissions to add this "
            "label, you can use the phrase "
            "<code>@<space/>conda-forge-admin, please rerun bot</code> "
            "in a PR comment to have the `conda-forge-admin` add it for you.\n"
            "\n"
            "{closes}".format(
                upstream_url_link=upstream_url_link,
                max_num_prs=self.max_num_prs,
                closes="\n".join(
                    [f"Closes: #{muid['number']}" for muid in open_version_prs],
                ),
            )
        )
        # Statement here
        template = (
            "|{name}|{new_version}|[![Anaconda-Server Badge]"
            "(https://img.shields.io/conda/vn/conda-forge/{name}.svg)]"
            "(https://anaconda.org/conda-forge/{name})|\n"
        )
        if len(pred) > 0:
            body += "\n\nPending Dependency Version Updates\n--------------------\n\n"
            body += (
                "Here is a list of all the pending dependency version updates "
                "for this repo. Please double check all dependencies before "
                "merging.\n\n"
            )
            # Only add the header row if we have content.
            # Otherwise the rendered table in the github comment
            # is empty which is confusing
            body += (
                "| Name | Upstream Version | Current Version |\n"
                "|:----:|:----------------:|:---------------:|\n"
            )
        for p in pred:
            body += template.format(name=p[0], new_version=p[1])

        body += self._hint_and_maybe_update_deps(feedstock_ctx)

<<<<<<< HEAD
        return self.custom_pr_body(add_label_text=False).format(body)
=======
        return (
            super().pr_body(feedstock_ctx, add_label_text=add_label_text).format(body)
        )
>>>>>>> 5fe7a9c0

    def _hint_and_maybe_update_deps(self, feedstock_ctx: ClonedFeedstockContext):
        update_deps = get_keys_default(
            feedstock_ctx.attrs,
            ["conda-forge.yml", "bot", "inspection"],
            {},
            "disabled",
        )
        logger.info("bot.inspection: %s", update_deps)

        if feedstock_ctx.attrs["feedstock_name"] in SKIP_DEPS_NODES:
            logger.info("Skipping dep update since node %s in rejectlist!")
            hint = "\n\nDependency Analysis\n--------------------\n\n"
            hint += (
                "We couldn't run dependency analysis since this feedstock is "
                "in the reject list for dep updates due to bot stability "
                "issues!"
            )
            return hint
        try:
            _, hint = get_dep_updates_and_hints(
                update_deps,
                str(feedstock_ctx.local_clone_dir / "recipe"),
                feedstock_ctx.attrs,
                self.python_nodes,
                "new_version",
            )
        except BaseException as e:
            logger.critical("Error doing bot dep inspection/updates!", exc_info=e)

            hint = "\n\nDependency Analysis\n--------------------\n\n"
            hint += (
                "We couldn't run dependency analysis due to an internal "
                "error in the bot, depfinder, or grayskull. :/ "
                "Help is very welcome!"
            )

        return hint

    def commit_message(self, feedstock_ctx: FeedstockContext) -> str:
        new_version = feedstock_ctx.attrs.get("version_pr_info", {}).get(
            "new_version", None
        )
        assert isinstance(new_version, str)
        return "updated v" + new_version

    def pr_title(self, feedstock_ctx: FeedstockContext) -> str:
        new_version = feedstock_ctx.attrs.get("version_pr_info", {}).get(
            "new_version", None
        )
        assert isinstance(new_version, str)

        amerge = get_keys_default(
            feedstock_ctx.attrs,
            ["conda-forge.yml", "bot", "automerge"],
            {},
            False,
        )
        if amerge in {"version", True}:
            add_slug = "[bot-automerge] "
        else:
            add_slug = ""

        return add_slug + feedstock_ctx.feedstock_name + " v" + new_version

    def remote_branch(self, feedstock_ctx: FeedstockContext) -> str:
        assert isinstance(feedstock_ctx.attrs["version_pr_info"]["new_version"], str)
        return feedstock_ctx.attrs["version_pr_info"]["new_version"]

    def migrator_uid(self, attrs: "AttrsTypedDict") -> "MigrationUidTypedDict":
        n = super().migrator_uid(attrs)
        new_version = attrs.get("version_pr_info", {}).get("new_version", None)
        n["version"] = new_version
        return n

    def _extract_version_from_muid(self, h: dict) -> str:
        return h.get("version", "0.0.0")

    @classmethod
    def new_build_number(cls, old_build_number: int) -> int:
        return 0

    def order(
        self,
        graph: nx.DiGraph,
        total_graph: nx.DiGraph,
    ) -> Sequence["PackageName"]:
        @functools.lru_cache(maxsize=1024)
        def _has_solver_checks(node):
            with graph.nodes[node]["payload"] as attrs:
                return get_keys_default(
                    attrs,
                    ["conda-forge.yml", "bot", "check_solvable"],
                    {},
                    False,
                )

        @functools.lru_cache(maxsize=1024)
        def _get_attempts_nr(node):
            with graph.nodes[node]["payload"] as attrs:
                with attrs["version_pr_info"] as vpri:
                    new_version = vpri.get("new_version", "")
                    attempts = vpri.get("new_version_attempts", {}).get(new_version, 0)
            return min(attempts, 3)

        def _get_attempts_r(node, seen):
            seen |= {node}
            attempts = _get_attempts_nr(node)
            for d in nx.descendants(graph, node):
                if d not in seen:
                    attempts = max(attempts, _get_attempts_r(d, seen))
            return attempts

        @functools.lru_cache(maxsize=1024)
        def _get_attempts(node):
            if _has_solver_checks(node):
                seen: set = set()
                return _get_attempts_r(node, seen)
            else:
                return _get_attempts_nr(node)

        def _desc_cmp(node1, node2):
            if _has_solver_checks(node1) and _has_solver_checks(node2):
                if node1 in nx.descendants(graph, node2):
                    return 1
                elif node2 in nx.descendants(graph, node1):
                    return -1
                else:
                    return 0
            else:
                return 0

        nodes_to_sort = list(graph.nodes)
        return sorted(
            sorted(
                sorted(nodes_to_sort, key=lambda x: RNG.random()),
                key=_get_attempts,
            ),
            key=functools.cmp_to_key(_desc_cmp),
        )

    def get_possible_feedstock_branches(self, attrs: "AttrsTypedDict") -> List[str]:
        """Return the valid possible branches to which to apply this migration to
        for the given attrs.

        Parameters
        ----------
        attrs : dict
            The node attributes

        Returns
        -------
        branches : list of str
            List if valid branches for this migration.
        """
        # make sure this is always a string
        return [str(attrs.get("branch", "main"))]<|MERGE_RESOLUTION|>--- conflicted
+++ resolved
@@ -2,13 +2,9 @@
 import functools
 import logging
 import random
-<<<<<<< HEAD
-import warnings
-=======
 import secrets
 import warnings
 from pathlib import Path
->>>>>>> 5fe7a9c0
 from typing import Any, List, Literal, Sequence
 
 import conda.exceptions
@@ -25,10 +21,6 @@
 )
 from conda_forge_tick.models.pr_info import MigratorName
 from conda_forge_tick.update_deps import get_dep_updates_and_hints
-<<<<<<< HEAD
-from conda_forge_tick.update_recipe import update_version
-from conda_forge_tick.utils import get_keys_default, sanitize_string
-=======
 from conda_forge_tick.update_recipe import update_version, update_version_v1
 from conda_forge_tick.utils import (
     get_keys_default,
@@ -36,7 +28,6 @@
     sanitize_string,
 )
 from conda_forge_tick.version_filters import is_version_ignored
->>>>>>> 5fe7a9c0
 
 SKIP_DEPS_NODES = [
     "ansible",
@@ -95,11 +86,6 @@
             self._init_kwargs["effective_graph"] = effective_graph
 
         self.python_nodes = python_nodes
-<<<<<<< HEAD
-        kwargs["check_solvable"] = False
-        super().__init__(*args, **kwargs)
-        self._new_version = None
-=======
         if "check_solvable" in kwargs:
             kwargs.pop("check_solvable")
         super().__init__(
@@ -110,7 +96,6 @@
             graph=graph,
             effective_graph=effective_graph,
         )
->>>>>>> 5fe7a9c0
 
     def filter_not_in_migration(self, attrs, not_bad_str_start="", new_version=None):
         if super().filter_not_in_migration(attrs, not_bad_str_start):
@@ -287,18 +272,6 @@
         hash_type: str = "sha256",
         **kwargs: Any,
     ) -> MigrationUidTypedDict | Literal[False]:
-<<<<<<< HEAD
-        version = attrs["new_version"]
-
-        with open(os.path.join(recipe_dir, "meta.yaml")) as fp:
-            raw_meta_yaml = fp.read()
-
-        updated_meta_yaml, errors = update_version(
-            raw_meta_yaml,
-            version,
-            hash_type=hash_type,
-        )
-=======
         version = attrs.get("version_pr_info", {}).get("new_version", None)
 
         recipe_dir = Path(recipe_dir)
@@ -325,7 +298,6 @@
             raise FileNotFoundError(
                 f"Neither {recipe_path_v0} nor {recipe_path_v1} exists in {recipe_dir}",
             )
->>>>>>> 5fe7a9c0
 
         if len(errors) == 0 and updated_meta_yaml is not None:
             recipe_path.write_text(updated_meta_yaml)
@@ -340,13 +312,9 @@
                 )
             )
 
-<<<<<<< HEAD
-    def pr_body(self, feedstock_ctx: ClonedFeedstockContext) -> str:
-=======
     def pr_body(
         self, feedstock_ctx: ClonedFeedstockContext, add_label_text: bool = False
     ) -> str:
->>>>>>> 5fe7a9c0
         if feedstock_ctx.feedstock_name in self.effective_graph.nodes:  # type: ignore[union-attr] # TODO: effective_graph shouldn't be allowed to be None
             pred = [
                 (
@@ -444,13 +412,9 @@
 
         body += self._hint_and_maybe_update_deps(feedstock_ctx)
 
-<<<<<<< HEAD
-        return self.custom_pr_body(add_label_text=False).format(body)
-=======
         return (
             super().pr_body(feedstock_ctx, add_label_text=add_label_text).format(body)
         )
->>>>>>> 5fe7a9c0
 
     def _hint_and_maybe_update_deps(self, feedstock_ctx: ClonedFeedstockContext):
         update_deps = get_keys_default(
