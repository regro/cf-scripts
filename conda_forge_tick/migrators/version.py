--- conflicted
+++ resolved
@@ -2,16 +2,10 @@
 import functools
 import logging
 import random
-<<<<<<< HEAD
-import warnings
-from typing import Any, List, Literal, Sequence
-=======
 import secrets
-import typing
 import warnings
 from pathlib import Path
-from typing import Any, List, Sequence
->>>>>>> feeedc74
+from typing import Any, List, Literal, Sequence
 
 import conda.exceptions
 import networkx as nx
@@ -92,11 +86,6 @@
             self._init_kwargs["effective_graph"] = effective_graph
 
         self.python_nodes = python_nodes
-<<<<<<< HEAD
-        kwargs["check_solvable"] = False
-        super().__init__(*args, **kwargs)
-        self._new_version = None
-=======
         if "check_solvable" in kwargs:
             kwargs.pop("check_solvable")
         super().__init__(
@@ -107,7 +96,6 @@
             graph=graph,
             effective_graph=effective_graph,
         )
->>>>>>> feeedc74
 
     def filter_not_in_migration(self, attrs, not_bad_str_start="", new_version=None):
         if super().filter_not_in_migration(attrs, not_bad_str_start):
@@ -283,20 +271,7 @@
         attrs: "AttrsTypedDict",
         hash_type: str = "sha256",
         **kwargs: Any,
-<<<<<<< HEAD
     ) -> MigrationUidTypedDict | Literal[False]:
-        version = attrs["new_version"]
-
-        with open(os.path.join(recipe_dir, "meta.yaml")) as fp:
-            raw_meta_yaml = fp.read()
-
-        updated_meta_yaml, errors = update_version(
-            raw_meta_yaml,
-            version,
-            hash_type=hash_type,
-        )
-=======
-    ) -> "MigrationUidTypedDict":
         version = attrs.get("version_pr_info", {}).get("new_version", None)
 
         recipe_dir = Path(recipe_dir)
@@ -323,7 +298,6 @@
             raise FileNotFoundError(
                 f"Neither {recipe_path_v0} nor {recipe_path_v1} exists in {recipe_dir}",
             )
->>>>>>> feeedc74
 
         if len(errors) == 0 and updated_meta_yaml is not None:
             recipe_path.write_text(updated_meta_yaml)
