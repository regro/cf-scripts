import os
import typing
<<<<<<< HEAD
import re
import io
import jinja2
import collections.abc
import hashlib
import pprint
=======
import random
>>>>>>> b64bd278
from typing import (
    Sequence,
    MutableMapping,
    Any,
)
import warnings
from itertools import permutations, product
import logging

import requests
import networkx as nx
import conda.exceptions
from conda.models.version import VersionOrder

from conda_forge_tick.migrators.core import Migrator
from conda_forge_tick.contexts import FeedstockContext
from conda_forge_tick.xonsh_utils import indir
from conda_forge_tick.recipe_parser import CONDA_SELECTOR, CondaMetaYAML

if typing.TYPE_CHECKING:
    from conda_forge_tick.migrators_types import (
        MigrationUidTypedDict,
        AttrsTypedDict,
    )

EXTS = ['.tar.gz', '.zip', '.tar.bz2', '.tar', '.tar.xz']
CHECKSUM_NAMES = [
    "hash_value",
    "hash",
    "hash_val",
    "sha256sum",
    "checksum",
]

# matches valid jinja2 vars
JINJA2_VAR_RE = re.compile('{{ ((?:[a-zA-Z]|(?:_[a-zA-Z0-9]))[a-zA-Z0-9_]*) }}')

logger = logging.getLogger("conda_forge_tick.migrators.version")


def _gen_key_selector(dct: MutableMapping, key: str):
    for k in dct:
        if k == key or (CONDA_SELECTOR in k and k.split(CONDA_SELECTOR)[0] == key):
            yield k


def _is_r_url(url: str):
    if (
        "cran.r-project.org/src/contrib" in url or
        "cran_mirror" in url
    ):
        return True
    else:
        return False


def _has_r_url(curr_val: Any):
    if isinstance(curr_val, collections.abc.MutableSequence):
        for i in range(len(curr_val)):
            return _has_r_url(curr_val[i])
    elif isinstance(curr_val, collections.abc.MutableMapping):
        for key in _gen_key_selector(curr_val, 'url'):
            return _has_r_url(curr_val[key])
    elif isinstance(curr_val, str):
        return _is_r_url(curr_val)
    else:
        return False


def _compile_all_selectors(cmeta: Any, src: str):
    selectors = [None]
    for key in cmeta.jinja2_vars:
        if CONDA_SELECTOR in key:
            selectors.append(key.split(CONDA_SELECTOR)[1])
    for key in src:
        if CONDA_SELECTOR in key:
            selectors.append(key.split(CONDA_SELECTOR)[1])
    return set(selectors)


def _try_url_and_hash_it(url: str, hash_type: str):
    logger.debug("downloading url: %s", url)

    try:
        ha = getattr(hashlib, hash_type)()
        resp = requests.get(url, stream=True)
        if resp.status_code == 200:
            for chunk in resp.iter_content(chunk_size=1024):
                ha.update(chunk)
        else:
            logger.debug("url does not exist: %s", url)
            return None

        new_hash = ha.hexdigest()
        logger.debug("hash: %s", new_hash)
        return new_hash
    except Exception as e:
        logger.debug("hashing url failed: %s", repr(e))
        return None


def _render_jinja2(tmpl, context):
    return jinja2.Template(tmpl, undefined=jinja2.StrictUndefined).render(**context)


def _get_new_url_tmpl_and_hash(url_tmpl: str, context: MutableMapping, hash_type: str):
    new_url_tmpl = None
    new_hash = None

    try:
        url = _render_jinja2(url_tmpl, context)
        new_hash = _try_url_and_hash_it(url, hash_type)
    except jinja2.UndefinedError:
        new_hash = None

    if new_hash is None:
        # replace ext only
        for exthave, extrep in permutations(EXTS, 2):
            try:
                new_url_tmpl = (
                    url_tmpl
                    .replace(exthave, extrep)
                )
                url = _render_jinja2(new_url_tmpl, context)
                new_hash = _try_url_and_hash_it(url, hash_type)
            except jinja2.UndefinedError:
                new_hash = None

            if new_hash is not None:
                break

    if new_hash is None:
        # replace v's only
        for vhave, vrep in permutations(["v{{ v", "{{ v"]):
            try:
                new_url_tmpl = (
                    url_tmpl
                    .replace(vhave, vrep)
                )
                url = _render_jinja2(new_url_tmpl, context)
                new_hash = _try_url_and_hash_it(url, hash_type)
            except jinja2.UndefinedError:
                new_hash = None

            if new_hash is not None:
                break

    if new_hash is None:
        # try both
        for (vhave, vrep), (exthave, extrep) in product(
            permutations(["v{{ v", "{{ v"]),
            permutations(EXTS, 2),
        ):
            try:
                new_url_tmpl = (
                    url_tmpl
                    .replace(vhave, vrep)
                    .replace(exthave, extrep)
                )
                url = _render_jinja2(new_url_tmpl, context)
                new_hash = _try_url_and_hash_it(url, hash_type)
            except jinja2.UndefinedError:
                new_hash = None

            if new_hash is not None:
                break

    if new_url_tmpl is None:
        new_url_tmpl = url_tmpl

    return new_url_tmpl, new_hash


def _try_replace_hash(
    hash_key: str,
    cmeta: Any,
    src: MutableMapping,
    selector: str,
    hash_type: str,
    new_hash: str
):
    _replaced_hash = False
    if '{{' in src[hash_key] and '}}' in src[hash_key]:
        # it's jinja2 :(
        cnames = CHECKSUM_NAMES + [hash_type]
        for cname in cnames:
            if selector is not None:
                key = cname + CONDA_SELECTOR + selector
                if key in cmeta.jinja2_vars:
                    cmeta.jinja2_vars[key] = new_hash
                    _replaced_hash = True
                    break

            if cname in cmeta.jinja2_vars:
                cmeta.jinja2_vars[cname] = new_hash
                _replaced_hash = True
                break

    else:
        _replaced_hash = True
        src[hash_key] = new_hash

    return _replaced_hash


def _try_to_update_version(cmeta: Any, src: str, hash_type: str):
    if not any('url' in k for k in src):
        return False

    ha = getattr(hashlib, hash_type, None)
    if ha is None:
        return False

    updated_version = True

    # first we compile all selectors
    possible_selectors = _compile_all_selectors(cmeta, src)

    # now loop through them and try to construct sets of
    # 1. urls
    # 2. hashes
    # 3. jinja2 contexts
    # these are then updated

    for selector in possible_selectors:
        logger.info("selector: %s", selector)
        url_key = 'url'
        if selector is not None:
            for key in _gen_key_selector(src, 'url'):
                if selector in key:
                    url_key = key

        if url_key not in src:
            continue

        hash_key = hash_type
        if selector is not None:
            for key in _gen_key_selector(src, hash_type):
                if selector in key:
                    hash_key = key

        if hash_key not in src:
            continue

        context = {}
        for key, val in cmeta.jinja2_vars.items():
            if CONDA_SELECTOR in key:
                if selector is not None and selector in key:
                    context[key.split(CONDA_SELECTOR)[0]] = val
            else:
                context[key] = val

        # get all of the possible variables in the url
        # if we do not have them or any selector versions, then
        # we are not updating something so fail
        jinja2_var_set = set()
        if isinstance(src[url_key], collections.abc.MutableSequence):
            for url_tmpl in src[url_key]:
                jinja2_var_set |= set(JINJA2_VAR_RE.findall(url_tmpl))
        else:
            jinja2_var_set |= set(JINJA2_VAR_RE.findall(src[url_key]))

        jinja2_var_set |= set(JINJA2_VAR_RE.findall(src[hash_key]))

        skip_this_selector = False
        for var in jinja2_var_set:
            if len(list(_gen_key_selector(cmeta.jinja2_vars, var))) == 0:
                updated_version = False
                break

            # we have a variable, but maybe not this selector?
            # that's ok
            if var not in context:
                skip_this_selector = True

        if skip_this_selector:
            continue

        logger.info('url key: %s', url_key)
        logger.info('hash key: %s', hash_key)
        logger.info(
            "jinja2 context: %s", pprint.pformat(context))

        # now try variations of the url to get the hash
        if isinstance(src[url_key], collections.abc.MutableSequence):
            for url_ind, url_tmpl in enumerate(src[url_key]):
                new_url_tmpl, new_hash = _get_new_url_tmpl_and_hash(
                    url_tmpl,
                    context,
                    hash_type,
                )
                if new_hash is not None:
                    break
        else:
            new_url_tmpl, new_hash = _get_new_url_tmpl_and_hash(
                src[url_key],
                context,
                hash_type,
            )

        # now try to replace the hash
        if new_hash is not None:
            _replaced_hash = _try_replace_hash(
                hash_key,
                cmeta,
                src,
                selector,
                hash_type,
                new_hash,
            )
            if _replaced_hash:
                if isinstance(src[url_key], collections.abc.MutableSequence):
                    src[url_key][url_ind] = new_url_tmpl
                else:
                    src[url_key] = new_url_tmpl
            else:
                new_hash = None

        logger.info('new hash: %s', new_hash)
        if new_hash is not None:
            logger.info('new url tmpl: %s', new_url_tmpl)

        updated_version &= (new_hash is not None)

    return updated_version


class Version(Migrator):
    """Migrator for version bumping of packages"""

    max_num_prs = 3
    migrator_version = 0

    def filter(self, attrs: "AttrsTypedDict", not_bad_str_start: str = "") -> bool:
        # if no new version do nothing
        if "new_version" not in attrs or not attrs["new_version"]:
            return True

        conditional = super().filter(attrs)

        result = bool(
            conditional  # if archived/finished
            or len(
                [
                    k
                    for k in attrs.get("PRed", [])
                    if k["data"].get("migrator_name") == "Version"
                    # The PR is the actual PR itself
                    and k.get("PR", {}).get("state", None) == "open"
                ],
            )
            > self.max_num_prs
            or not attrs.get("new_version"),  # if no new version
        )

        try:
            version_filter = (
                # if new version is less than current version
                (
                    VersionOrder(str(attrs["new_version"]))
                    <= VersionOrder(str(attrs.get("version", "0.0.0")))
                )
                # if PRed version is greater than newest version
                or any(
                    VersionOrder(self._extract_version_from_muid(h))
                    >= VersionOrder(str(attrs["new_version"]))
                    for h in attrs.get("PRed", set())
                )
            )
        except conda.exceptions.InvalidVersionSpec as e:
            warnings.warn(
                f"Failed to filter to to invalid version for {attrs}\nException: {e}",
            )
            version_filter = True

        return result or version_filter

    def migrate(
        self,
        recipe_dir: str,
        attrs: "AttrsTypedDict",
        hash_type: str = "sha256",
        **kwargs: Any,
    ) -> "MigrationUidTypedDict":

        with open(os.path.join(recipe_dir, "meta.yaml"), 'r') as fp:
            cmeta = CondaMetaYAML(fp.read())

        # cache round-tripped yaml for testing later
        s = io.StringIO()
        cmeta.dump(s)
        s.seek(0)
        old_meta_yaml = s.read()

        version = attrs["new_version"]
        assert isinstance(version, str)

        # mangle the version if it is R
        r_url = False
        for src_key in _gen_key_selector(cmeta.meta, 'source'):
            r_url |= _has_r_url(cmeta.meta[src_key])
        for key, val in cmeta.jinja2_vars.items():
            if isinstance(val, str):
                r_url |= _is_r_url(val)
        if r_url:
            version = version.replace("_", "-")

        # replace the version
        if 'version' in cmeta.jinja2_vars:
            # cache old version for testing later
            old_version = cmeta.jinja2_vars['version']
            cmeta.jinja2_vars['version'] = version
        else:
            logger.ciritical(
                "Migrations do not work on versions "
                "not specified with jinja2!"
            )
            return {}

        if len(list(_gen_key_selector(cmeta.meta, 'source'))) > 0:
            did_update = True
            for src_key in _gen_key_selector(cmeta.meta, 'source'):
                if isinstance(cmeta.meta[src_key], collections.abc.MutableSequence):
                    for src in cmeta.meta[src_key]:
                        did_update &= _try_to_update_version(cmeta, src, hash_type)
                else:
                    did_update &= _try_to_update_version(
                        cmeta,
                        cmeta.meta[src_key],
                        hash_type,
                    )
        else:
            did_update = False

        if did_update:
            # if the yaml did not change, then we did not migrate actually
            cmeta.jinja2_vars['version'] = old_version
            s = io.StringIO()
            cmeta.dump(s)
            s.seek(0)
            if s.read() == old_meta_yaml:
                did_update = False
                logger.critical(
                    "Recipe did not change in version migration "
                    "but the code indicates an update was done!"
                )

            # put back version
            cmeta.jinja2_vars['version'] = version

        if did_update:
            with indir(recipe_dir):
                with open('meta.yaml', 'w') as fp:
                    cmeta.dump(fp)
                self.set_build_number("meta.yaml")

            return super().migrate(recipe_dir, attrs)
        else:
            logger.critical(
                "Recipe did not change in version migration!"
            )
            return {}

    def pr_body(self, feedstock_ctx: FeedstockContext) -> str:
        pred = [
            (name, self.ctx.effective_graph.nodes[name]["payload"]["new_version"])
            for name in list(
                self.ctx.effective_graph.predecessors(feedstock_ctx.package_name),
            )
        ]
        body = super().pr_body(feedstock_ctx)
        # TODO: note that the closing logic needs to be modified when we
        #  issue PRs into other branches for backports
        open_version_prs = [
            muid["PR"]
            for muid in feedstock_ctx.attrs.get("PRed", [])
            if muid["data"].get("migrator_name") == "Version"
            # The PR is the actual PR itself
            and muid.get("PR", {}).get("state", None) == "open"
        ]

        muid: dict
        body = body.format(
            "It is very likely that the current package version for this "
            "feedstock is out of date.\n"
            "Notes for merging this PR:\n"
            "1. Feel free to push to the bot's branch to update this PR if needed.\n"
            "2. The bot will almost always only open one PR per version.\n"
            "Checklist before merging this PR:\n"
            "- [ ] Dependencies have been updated if changed\n"
            "- [ ] Tests have passed \n"
            "- [ ] Updated license if changed and `license_file` is packaged \n"
            "\n"
            "Note that the bot will stop issuing PRs if more than {} Version bump PRs "
            "generated by the bot are open. If you don't want to package a particular "
            "version please close the PR.\n\n"
            "{}".format(
                self.max_num_prs,
                "\n".join([f"Closes: #{muid['number']}" for muid in open_version_prs]),
            ),
        )
        # Statement here
        template = (
            "|{name}|{new_version}|[![Anaconda-Server Badge]"
            "(https://img.shields.io/conda/vn/conda-forge/{name}.svg)]"
            "(https://anaconda.org/conda-forge/{name})|\n"
        )
        if len(pred) > 0:
            body += (
                "\n\nHere is a list of all the pending dependencies (and their "
                "versions) for this repo. "
                "Please double check all dependencies before merging.\n\n"
            )
            # Only add the header row if we have content.
            # Otherwise the rendered table in the github comment
            # is empty which is confusing
            body += (
                "| Name | Upstream Version | Current Version |\n"
                "|:----:|:----------------:|:---------------:|\n"
            )
        for p in pred:
            body += template.format(name=p[0], new_version=p[1])
        return body

    def commit_message(self, feedstock_ctx: FeedstockContext) -> str:
        assert isinstance(feedstock_ctx.attrs["new_version"], str)
        return "updated v" + feedstock_ctx.attrs["new_version"]

    def pr_title(self, feedstock_ctx: FeedstockContext) -> str:
        assert isinstance(feedstock_ctx.attrs["new_version"], str)
        # TODO: turn False to True when we default to automerge
        if (
            feedstock_ctx.attrs.get("conda-forge.yml", {})
            .get("bot", {})
            .get("automerge", False)
        ):
            add_slug = "[bot-automerge] "
        else:
            add_slug = ""

        return (
            add_slug
            + feedstock_ctx.package_name
            + " v"
            + feedstock_ctx.attrs["new_version"]
        )

    def remote_branch(self, feedstock_ctx: FeedstockContext) -> str:
        assert isinstance(feedstock_ctx.attrs["new_version"], str)
        return feedstock_ctx.attrs["new_version"]

    def migrator_uid(self, attrs: "AttrsTypedDict") -> "MigrationUidTypedDict":
        n = super().migrator_uid(attrs)
        assert isinstance(attrs["new_version"], str)
        n["version"] = attrs["new_version"]
        return n

    def _extract_version_from_muid(self, h: dict) -> str:
        return h.get("version", "0.0.0")

    @classmethod
    def new_build_number(cls, old_build_number: int) -> int:
        return 0

    def order(
        self, graph: nx.DiGraph, total_graph: nx.DiGraph,
    ) -> Sequence["PackageName"]:
        return sorted(
            graph,
            # FIXME - we should flag bad version PRs instead
            # key=lambda x: (len(nx.descendants(total_graph, x)), x),
            key=lambda x: random.uniform(0, 1),
            reverse=True,
        )<|MERGE_RESOLUTION|>--- conflicted
+++ resolved
@@ -1,15 +1,12 @@
 import os
 import typing
-<<<<<<< HEAD
 import re
 import io
 import jinja2
 import collections.abc
 import hashlib
 import pprint
-=======
 import random
->>>>>>> b64bd278
 from typing import (
     Sequence,
     MutableMapping,
