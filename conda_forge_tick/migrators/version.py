import os
import typing
import functools
import random
from typing import (
    Sequence,
    Any,
    List,
)
import warnings
import logging

import networkx as nx
import conda.exceptions
from conda.models.version import VersionOrder

from conda_forge_tick.migrators.core import Migrator
from conda_forge_tick.contexts import FeedstockContext
from conda_forge_tick.os_utils import pushd
from conda_forge_tick.utils import sanitize_string
from conda_forge_tick.update_deps import get_dep_updates_and_hints
from conda_forge_tick.update_recipe import update_version

if typing.TYPE_CHECKING:
    from conda_forge_tick.migrators_types import (
        MigrationUidTypedDict,
        AttrsTypedDict,
        PackageName,
    )

SKIP_DEPS_NODES = [
    "ansible",
]

logger = logging.getLogger("conda_forge_tick.migrators.version")


def _fmt_error_message(errors, version):
    msg = (
        "The recipe did not change in the version migration, a URL did "
        "not hash, or there is jinja2 syntax the bot cannot handle!\n\n"
        "Please check the URLs in your recipe with version '%s' to make sure "
        "they exist!\n\n" % version
    )
    if len(errors) > 0:
        msg += "We also found the following errors:\n\n - %s" % (
            "\n - ".join(e for e in errors)
        )
        msg += "\n"
    return sanitize_string(msg)


class Version(Migrator):
    """Migrator for version bumping of packages"""

    max_num_prs = 3
    migrator_version = 0
    rerender = True
    name = "Version"

    def __init__(self, python_nodes, *args, **kwargs):
        self.python_nodes = python_nodes
        if "check_solvable" in kwargs:
            kwargs.pop("check_solvable")
        super().__init__(*args, **kwargs, check_solvable=False)
        self._new_version = None

    def filter(
        self,
        attrs: "AttrsTypedDict",
        not_bad_str_start: str = "",
        new_version=None,
    ) -> bool:
        # if no new version do nothing
        if new_version is None:
            vpri = attrs.get("version_pr_info", {})
            if "new_version" not in vpri or not vpri["new_version"]:
                return True
            new_version = vpri["new_version"]
        self._new_version = new_version

        # if no jinja2 version, then move on
        if "raw_meta_yaml" in attrs and "{% set version" not in attrs["raw_meta_yaml"]:
            return True

        conditional = super().filter(attrs)

        result = bool(
            conditional  # if archived/finished
            or len(
                [
                    k
                    for k in attrs.get("pr_info", {}).get("PRed", [])
                    if k["data"].get("migrator_name") == "Version"
                    # The PR is the actual PR itself
                    and k.get("PR", {}).get("state", None) == "open"
                ],
            )
            > self.max_num_prs
            or not new_version,  # if no new version
        )

        try:
            version_filter = (
                # if new version is less than current version
                (
                    VersionOrder(str(new_version).replace("-", "."))
                    <= VersionOrder(
                        str(attrs.get("version", "0.0.0")).replace("-", "."),
                    )
                )
                # if PRed version is greater than newest version
                or any(
                    VersionOrder(self._extract_version_from_muid(h).replace("-", "."))
                    >= VersionOrder(str(new_version).replace("-", "."))
                    for h in attrs.get("pr_info", {}).get("PRed", set())
                )
            )
        except conda.exceptions.InvalidVersionSpec as e:
            name = attrs.get("name", "")
            warnings.warn(
                f"Failed to filter to to invalid version for {name}\nException: {e}",
            )
            version_filter = True

        skip_filter = False
        random_fraction_to_keep = (
            attrs.get("conda-forge.yml", {})
            .get("bot", {})
            .get("version_updates", {})
            .get("random_fraction_to_keep", None)
        )
        logger.debug("random_fraction_to_keep: %r", random_fraction_to_keep)
        if random_fraction_to_keep is not None:
            curr_state = random.getstate()
            try:
                frac = float(random_fraction_to_keep)

                # the seeding here makes the filter stable given new version
                random.seed(a=self._new_version.replace("-", "."))
                urand = random.uniform(0, 1)

                if urand >= frac:
                    skip_filter = True

                logger.info(
                    "random version skip: version=%s, fraction=%f, urand=%f, skip=%r",
                    self._new_version.replace("-", "."),
                    frac,
                    urand,
                    skip_filter,
                )
            finally:
                random.setstate(curr_state)

        ignore_filter = False
        versions_to_ignore = (
            attrs.get("conda-forge.yml", {})
            .get("bot", {})
            .get("version_updates", {})
            .get("exclude", [])
        )
        if (
            str(new_version).replace("-", ".") in versions_to_ignore
            or str(new_version) in versions_to_ignore
        ):
            ignore_filter = True

        self._new_version = None
        return result or version_filter or skip_filter or ignore_filter

    def migrate(
        self,
        recipe_dir: str,
        attrs: "AttrsTypedDict",
        hash_type: str = "sha256",
        **kwargs: Any,
    ) -> "MigrationUidTypedDict":
        version = attrs.get("version_pr_info", {})["new_version"]

        # record the attempt
        with attrs["version_pr_info"] as vpri:
            if "new_version_attempts" not in vpri:
                vpri["new_version_attempts"] = {}
            if "new_version_errors" not in vpri:
                vpri["new_version_errors"] = {}
            if version not in vpri["new_version_attempts"]:
                vpri["new_version_attempts"][version] = 0
            vpri["new_version_attempts"][version] += 1

        with open(os.path.join(recipe_dir, "meta.yaml")) as fp:
            raw_meta_yaml = fp.read()

        updated_meta_yaml, errors = update_version(
            raw_meta_yaml,
            version,
            hash_type=hash_type,
        )

        if len(errors) == 0 and updated_meta_yaml is not None:
            with pushd(recipe_dir):
                with open("meta.yaml", "w") as fp:
                    fp.write(updated_meta_yaml)
                self.set_build_number("meta.yaml")

            return super().migrate(recipe_dir, attrs)
        else:
            with attrs["version_pr_info"] as vpri:
                vpri["new_version_errors"][version] = _fmt_error_message(
                    errors,
                    version,
                )
            return {}

    def pr_body(self, feedstock_ctx: FeedstockContext) -> str:
        pred = [
            (
                name,
                self.ctx.effective_graph.nodes[name]["payload"]["version_pr_info"][
                    "new_version"
                ],
            )
            for name in list(
                self.ctx.effective_graph.predecessors(feedstock_ctx.package_name),
            )
        ]
<<<<<<< HEAD
=======
        body = ""

>>>>>>> 3a76ad3e
        # TODO: note that the closing logic needs to be modified when we
        #  issue PRs into other branches for backports
        open_version_prs = [
            muid["PR"]
            for muid in feedstock_ctx.attrs.get("pr_info", {}).get("PRed", [])
            if muid["data"].get("migrator_name") == "Version"
            # The PR is the actual PR itself
            and muid.get("PR", {}).get("state", None) == "open"
        ]

        # Display the url so that the maintainer can quickly click on it
        # in the PR body.
        about = feedstock_ctx.attrs.get("meta_yaml", {}).get("about", {})
        upstream_url = about.get("dev_url", "") or about.get("home", "")
        if upstream_url:
            upstream_url_link = ": see [upstream]({upstream_url})".format(
                upstream_url=upstream_url,
            )
        else:
            upstream_url_link = ""

        muid: dict
<<<<<<< HEAD
        body = (
=======
        body += (
>>>>>>> 3a76ad3e
            "It is very likely that the current package version for this "
            "feedstock is out of date.\n"
            "\n"
            "Checklist before merging this PR:\n"
            "- [ ] Dependencies have been updated if changed{upstream_url_link}\n"
            "- [ ] Tests have passed \n"
            "- [ ] Updated license if changed and `license_file` is packaged \n"
            "\n"
            "Information about this PR:\n"
            "1. Feel free to push to the bot's branch to update this PR if needed.\n"
            "2. The bot will almost always only open one PR per version.\n"
            "3. The bot will stop issuing PRs if more than {max_num_prs} "
            "version bump PRs "
            "generated by the bot are open. If you don't want to package a particular "
            "version please close the PR.\n"
            "4. If you want these PRs to be merged automatically, make an issue "
            "with <code>@conda-forge-admin,</code>`please add bot automerge` in the "
            "title and merge the resulting PR. This command will add our bot "
            "automerge feature to your feedstock.\n"
            "5. If this PR was opened in error or needs to be updated please add "
            "the `bot-rerun` label to this PR. The bot will close this PR and "
            "schedule another one. If you do not have permissions to add this "
            "label, you can use the phrase "
            "<code>@<space/>conda-forge-admin, please rerun bot</code> "
            "in a PR comment to have the `conda-forge-admin` add it for you.\n"
            "\n"
            "{closes}".format(
                upstream_url_link=upstream_url_link,
                max_num_prs=self.max_num_prs,
                closes="\n".join(
                    [f"Closes: #{muid['number']}" for muid in open_version_prs],
                ),
            )
        )

        # Statement here
        template = (
            "|{name}|{new_version}|[![Anaconda-Server Badge]"
            "(https://img.shields.io/conda/vn/conda-forge/{name}.svg)]"
            "(https://anaconda.org/conda-forge/{name})|\n"
        )
        if len(pred) > 0:
            body += "\n\nPending Dependency Version Updates\n--------------------\n\n"
            body += (
                "Here is a list of all the pending dependency version updates "
                "for this repo. Please double check all dependencies before "
                "merging.\n\n"
            )
            # Only add the header row if we have content.
            # Otherwise the rendered table in the github comment
            # is empty which is confusing
            body += (
                "| Name | Upstream Version | Current Version |\n"
                "|:----:|:----------------:|:---------------:|\n"
            )
        for p in pred:
            body += template.format(name=p[0], new_version=p[1])

        body += self._hint_and_maybe_update_deps(feedstock_ctx)

        return super().pr_body(feedstock_ctx, add_label_text=False).format(body)

    def _hint_and_maybe_update_deps(self, feedstock_ctx):
        update_deps = (
            feedstock_ctx.attrs.get("conda-forge.yml", {})
            .get("bot", {})
            .get("inspection", "hint")
        )
<<<<<<< HEAD
        if update_deps == "hint":
            deps = extract_deps_from_source(
                os.path.join(feedstock_ctx.feedstock_dir, "recipe"),
            )
            dep_comparison = compare_depfinder_audit(
                deps,
                feedstock_ctx.attrs,
                feedstock_ctx.attrs["name"],
                python_nodes=self.python_nodes,
                imports_by_package=self.imports_by_package,
                packages_by_import=self.packages_by_import,
            )
            hint = f"\n\nDependency Analysis\n--------------------\n\n"
            hint += (
                "Please note that this analysis is **highly experimental**. "
                "The aim here is to make maintenance easier by inspecting the package's dependencies. "
                "Importantly this analysis does not support optional dependencies, "
                "please double check those before making changes. "
                "If you do not want hinting of this kind ever please add "
                "`bot: inspection: false` to your `conda-forge.yml`. "
                "If you encounter issues with this feature please ping the bot team `conda-forge/bot`.\n\n"
            )
            if dep_comparison:
                feedstock_ctx.passed_dep_analysis = False
                df_cf = ""
                for k in dep_comparison.get("df_minus_cf", set()):
                    df_cf += f"- {k}" + "\n"
                cf_df = ""
                for k in dep_comparison.get("cf_minus_df", set()):
                    cf_df += f"- {k}" + "\n"
=======
        logger.info("bot.inspection: %s", update_deps)
        if not update_deps:
            return ""
        else:
            if feedstock_ctx.attrs["feedstock_name"] in SKIP_DEPS_NODES:
                logger.info("Skipping dep update since node %s in rejectlist!")
                hint = "\n\nDependency Analysis\n--------------------\n\n"
>>>>>>> 3a76ad3e
                hint += (
                    "We couldn't run dependency analysis since this feedstock is "
                    "in the reject list for dep updates due to bot stability "
                    "issues!"
                )
            else:
                try:
                    _, hint = get_dep_updates_and_hints(
                        update_deps,
                        os.path.join(feedstock_ctx.feedstock_dir, "recipe"),
                        feedstock_ctx.attrs,
                        self.python_nodes,
                        "new_version",
                    )
                except (BaseException, Exception):
                    hint = "\n\nDependency Analysis\n--------------------\n\n"
                    hint += (
                        "We couldn't run dependency analysis due to an internal "
                        "error in the bot, depfinder, or grayskull. :/ "
                        "Help is very welcome!"
                    )
<<<<<<< HEAD
                hint += (
                    f"\n\n @conda-forge-admin please ping {feedstock_ctx.attrs['name']} It seems that there are"
                    f"some discrepancies in the dependencies please address them if possible. "
                )
                if feedstock_ctx.attrs.get("conda-forge.yml", {}).get("bot", {}).get(
                    "automerge", False,
                ) in {"version", True}:
                    hint += (
                        "Note that automerge has been disabled for this PR because of the dependency issues. You can"
                        "restore automerge by disabling this feature by adding `bot: inspection: false` to your "
                        "`conda-forge.yml`. "
                    )
            else:
                hint += (
                    "Analysis of the source code shows **no** discrepancy between"
                    " the library's imports and the package's stated requirements in the meta.yaml."
                )
            body += hint
        body = super().pr_body(feedstock_ctx).format(body)
        return body
=======

            return hint
>>>>>>> 3a76ad3e

    def commit_message(self, feedstock_ctx: FeedstockContext) -> str:
        assert isinstance(feedstock_ctx.attrs["version_pr_info"]["new_version"], str)
        return "updated v" + feedstock_ctx.attrs["version_pr_info"]["new_version"]

    def pr_title(self, feedstock_ctx: FeedstockContext) -> str:
        assert isinstance(feedstock_ctx.attrs["version_pr_info"]["new_version"], str)
        # TODO: turn False to True when we default to automerge
<<<<<<< HEAD
        if (
            feedstock_ctx.attrs.get("conda-forge.yml", {})
            .get("bot", {})
            .get("automerge", False)
            in {"version", True}
        ) and feedstock_ctx.passed_dep_analysis:
=======
        if feedstock_ctx.attrs.get("conda-forge.yml", {}).get("bot", {}).get(
            "automerge",
            False,
        ) in {"version", True}:
>>>>>>> 3a76ad3e
            add_slug = "[bot-automerge] "
        else:
            add_slug = ""

        return (
            add_slug
            + feedstock_ctx.package_name
            + " v"
            + feedstock_ctx.attrs["version_pr_info"]["new_version"]
        )

    def remote_branch(self, feedstock_ctx: FeedstockContext) -> str:
        assert isinstance(feedstock_ctx.attrs["version_pr_info"]["new_version"], str)
        return feedstock_ctx.attrs["version_pr_info"]["new_version"]

    def migrator_uid(self, attrs: "AttrsTypedDict") -> "MigrationUidTypedDict":
        n = super().migrator_uid(attrs)
        if self._new_version is not None:
            new_version = self._new_version
        else:
            new_version = attrs["version_pr_info"]["new_version"]
        n["version"] = new_version
        return n

    def _extract_version_from_muid(self, h: dict) -> str:
        return h.get("version", "0.0.0")

    @classmethod
    def new_build_number(cls, old_build_number: int) -> int:
        return 0

    def order(
        self,
        graph: nx.DiGraph,
        total_graph: nx.DiGraph,
    ) -> Sequence["PackageName"]:
        @functools.lru_cache(maxsize=1024)
        def _has_solver_checks(node):
            with graph.nodes[node]["payload"] as attrs:
                return (
                    attrs["conda-forge.yml"]
                    .get("bot", {})
                    .get(
                        "check_solvable",
                        False,
                    )
                )

        @functools.lru_cache(maxsize=1024)
        def _get_attemps_nr(node):
            with graph.nodes[node]["payload"] as attrs:
                with attrs["version_pr_info"] as vpri:
                    new_version = vpri.get("new_version", "")
                    attempts = vpri.get("new_version_attempts", {}).get(new_version, 0)
            return min(attempts, 3)

        def _get_attemps_r(node, seen):
            seen |= {node}
            attempts = _get_attemps_nr(node)
            for d in nx.descendants(graph, node):
                if d not in seen:
                    attempts = max(attempts, _get_attemps_r(d, seen))
            return attempts

        @functools.lru_cache(maxsize=1024)
        def _get_attemps(node):
            if _has_solver_checks(node):
                seen = set()
                return _get_attemps_r(node, seen)
            else:
                return _get_attemps_nr(node)

        def _desc_cmp(node1, node2):
            if _has_solver_checks(node1) and _has_solver_checks(node2):
                if node1 in nx.descendants(graph, node2):
                    return 1
                elif node2 in nx.descendants(graph, node1):
                    return -1
                else:
                    return 0
            else:
                return 0

        random.seed()
        nodes_to_sort = list(graph.nodes)
        return sorted(
            sorted(
                sorted(nodes_to_sort, key=lambda x: random.uniform(0, 1)),
                key=_get_attemps,
            ),
            key=functools.cmp_to_key(_desc_cmp),
        )

    def get_possible_feedstock_branches(self, attrs: "AttrsTypedDict") -> List[str]:
        """Return the valid possible branches to which to apply this migration to
        for the given attrs.

        Parameters
        ----------
        attrs : dict
            The node attributes

        Returns
        -------
        branches : list of str
            List if valid branches for this migration.
        """
        # make sure this is always a string
        return [str(attrs.get("branch", "main"))]<|MERGE_RESOLUTION|>--- conflicted
+++ resolved
@@ -224,11 +224,8 @@
                 self.ctx.effective_graph.predecessors(feedstock_ctx.package_name),
             )
         ]
-<<<<<<< HEAD
-=======
         body = ""
 
->>>>>>> 3a76ad3e
         # TODO: note that the closing logic needs to be modified when we
         #  issue PRs into other branches for backports
         open_version_prs = [
@@ -251,11 +248,7 @@
             upstream_url_link = ""
 
         muid: dict
-<<<<<<< HEAD
-        body = (
-=======
         body += (
->>>>>>> 3a76ad3e
             "It is very likely that the current package version for this "
             "feedstock is out of date.\n"
             "\n"
@@ -324,38 +317,6 @@
             .get("bot", {})
             .get("inspection", "hint")
         )
-<<<<<<< HEAD
-        if update_deps == "hint":
-            deps = extract_deps_from_source(
-                os.path.join(feedstock_ctx.feedstock_dir, "recipe"),
-            )
-            dep_comparison = compare_depfinder_audit(
-                deps,
-                feedstock_ctx.attrs,
-                feedstock_ctx.attrs["name"],
-                python_nodes=self.python_nodes,
-                imports_by_package=self.imports_by_package,
-                packages_by_import=self.packages_by_import,
-            )
-            hint = f"\n\nDependency Analysis\n--------------------\n\n"
-            hint += (
-                "Please note that this analysis is **highly experimental**. "
-                "The aim here is to make maintenance easier by inspecting the package's dependencies. "
-                "Importantly this analysis does not support optional dependencies, "
-                "please double check those before making changes. "
-                "If you do not want hinting of this kind ever please add "
-                "`bot: inspection: false` to your `conda-forge.yml`. "
-                "If you encounter issues with this feature please ping the bot team `conda-forge/bot`.\n\n"
-            )
-            if dep_comparison:
-                feedstock_ctx.passed_dep_analysis = False
-                df_cf = ""
-                for k in dep_comparison.get("df_minus_cf", set()):
-                    df_cf += f"- {k}" + "\n"
-                cf_df = ""
-                for k in dep_comparison.get("cf_minus_df", set()):
-                    cf_df += f"- {k}" + "\n"
-=======
         logger.info("bot.inspection: %s", update_deps)
         if not update_deps:
             return ""
@@ -363,7 +324,6 @@
             if feedstock_ctx.attrs["feedstock_name"] in SKIP_DEPS_NODES:
                 logger.info("Skipping dep update since node %s in rejectlist!")
                 hint = "\n\nDependency Analysis\n--------------------\n\n"
->>>>>>> 3a76ad3e
                 hint += (
                     "We couldn't run dependency analysis since this feedstock is "
                     "in the reject list for dep updates due to bot stability "
@@ -378,6 +338,17 @@
                         self.python_nodes,
                         "new_version",
                     )
+
+                    if feedstock_ctx.attrs.get("conda-forge.yml", {}).get("bot", {}).get(
+                        "automerge", False,
+                    ) in {"version", True}:
+                        feedstock_ctx.passed_dep_analysis = False
+                        hint += (
+                            "\nNote that automerge has been disabled for this PR because of the dependency issues. You can"
+                            "restore automerge by disabling this feature by adding `bot: inspection: false` to your "
+                            "`conda-forge.yml`. "
+                        )
+
                 except (BaseException, Exception):
                     hint = "\n\nDependency Analysis\n--------------------\n\n"
                     hint += (
@@ -385,31 +356,8 @@
                         "error in the bot, depfinder, or grayskull. :/ "
                         "Help is very welcome!"
                     )
-<<<<<<< HEAD
-                hint += (
-                    f"\n\n @conda-forge-admin please ping {feedstock_ctx.attrs['name']} It seems that there are"
-                    f"some discrepancies in the dependencies please address them if possible. "
-                )
-                if feedstock_ctx.attrs.get("conda-forge.yml", {}).get("bot", {}).get(
-                    "automerge", False,
-                ) in {"version", True}:
-                    hint += (
-                        "Note that automerge has been disabled for this PR because of the dependency issues. You can"
-                        "restore automerge by disabling this feature by adding `bot: inspection: false` to your "
-                        "`conda-forge.yml`. "
-                    )
-            else:
-                hint += (
-                    "Analysis of the source code shows **no** discrepancy between"
-                    " the library's imports and the package's stated requirements in the meta.yaml."
-                )
-            body += hint
-        body = super().pr_body(feedstock_ctx).format(body)
-        return body
-=======
 
             return hint
->>>>>>> 3a76ad3e
 
     def commit_message(self, feedstock_ctx: FeedstockContext) -> str:
         assert isinstance(feedstock_ctx.attrs["version_pr_info"]["new_version"], str)
@@ -418,19 +366,12 @@
     def pr_title(self, feedstock_ctx: FeedstockContext) -> str:
         assert isinstance(feedstock_ctx.attrs["version_pr_info"]["new_version"], str)
         # TODO: turn False to True when we default to automerge
-<<<<<<< HEAD
         if (
             feedstock_ctx.attrs.get("conda-forge.yml", {})
             .get("bot", {})
             .get("automerge", False)
             in {"version", True}
         ) and feedstock_ctx.passed_dep_analysis:
-=======
-        if feedstock_ctx.attrs.get("conda-forge.yml", {}).get("bot", {}).get(
-            "automerge",
-            False,
-        ) in {"version", True}:
->>>>>>> 3a76ad3e
             add_slug = "[bot-automerge] "
         else:
             add_slug = ""
