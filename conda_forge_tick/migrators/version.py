--- conflicted
+++ resolved
@@ -122,18 +122,9 @@
             or "!!NO_FEEDSTOCK_NAME!!"
         )
 
-<<<<<<< HEAD
         # if no jinja2 version, then move on
         no_jinja2_ver = False
-        schema_version = get_keys_default(
-            attrs,
-            ["meta_yaml", "schema_version"],
-            {},
-            0,
-        )
-=======
         schema_version = get_recipe_schema_version(attrs)
->>>>>>> 49d9efd0
         if schema_version == 0:
             if "raw_meta_yaml" not in attrs:
                 no_jinja2_ver = True
