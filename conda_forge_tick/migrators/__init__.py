# flake8: noqa
from .core import (
    Migrator,
    GraphMigrator,
    MiniMigrator,
    PipMigrator,
    LicenseMigrator,
    Replacement,
)
from .migration_yaml import MigrationYaml
from .arch import ArchRebuild
from .pip_check import PipCheckMigrator
<<<<<<< HEAD
from .matplotlib_base import MatplotlibBase
=======
from .version import Version
>>>>>>> 6bb75db8
<|MERGE_RESOLUTION|>--- conflicted
+++ resolved
@@ -10,8 +10,5 @@
 from .migration_yaml import MigrationYaml
 from .arch import ArchRebuild
 from .pip_check import PipCheckMigrator
-<<<<<<< HEAD
 from .matplotlib_base import MatplotlibBase
-=======
-from .version import Version
->>>>>>> 6bb75db8
+from .version import Version