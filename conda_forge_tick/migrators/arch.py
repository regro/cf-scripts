--- conflicted
+++ resolved
@@ -1,5 +1,6 @@
 import copy
 import os
+import typing
 from textwrap import dedent
 from typing import Any, Collection, Literal, Optional, Sequence
 
@@ -9,12 +10,7 @@
 from conda_forge_tick.make_graph import (
     get_deps_from_outputs_lut,
 )
-<<<<<<< HEAD
-from conda_forge_tick.migrators.core import GraphMigrator, _sanitized_muids
-from conda_forge_tick.migrators_types import AttrsTypedDict, MigrationUidTypedDict
-=======
 from conda_forge_tick.migrators.core import GraphMigrator, MiniMigrator, get_outputs_lut
->>>>>>> feeedc74
 from conda_forge_tick.os_utils import pushd
 from conda_forge_tick.utils import (
     as_iterable,
@@ -23,10 +19,6 @@
     yaml_safe_load,
 )
 
-<<<<<<< HEAD
-from .core import MiniMigrator
-from .migration_yaml import all_noarch
-=======
 from .migration_yaml import all_noarch
 
 if typing.TYPE_CHECKING:
@@ -47,7 +39,6 @@
         "migrations",
     ),
 ]
->>>>>>> feeedc74
 
 
 def _filter_excluded_deps(graph, excluded_dependencies):
@@ -125,23 +116,13 @@
 
     def __init__(
         self,
-<<<<<<< HEAD
-        graph: nx.DiGraph = None,
+        graph: nx.DiGraph | None = None,
         name: str = "aarch64 and ppc64le addition",
         pr_limit: int = 0,
         piggy_back_migrations: Optional[Sequence[MiniMigrator]] = None,
         target_packages: Optional[Collection[str]] = None,
-        effective_graph: nx.DiGraph = None,
-        _do_init: bool = True,
-=======
-        graph: nx.DiGraph | None = None,
-        name: str = "aarch64 and ppc64le addition",
-        pr_limit: int = 0,
-        piggy_back_migrations: Optional[Sequence[MiniMigrator]] = None,
-        target_packages: Optional[Sequence[str]] = None,
         effective_graph: nx.DiGraph | None = None,
         total_graph: nx.DiGraph | None = None,
->>>>>>> feeedc74
     ):
         if total_graph is not None:
             if target_packages is None:
@@ -273,24 +254,13 @@
 
     def __init__(
         self,
-<<<<<<< HEAD
-        graph: nx.DiGraph = None,
-        name: str = "arm osx addition",
-=======
         graph: nx.DiGraph | None = None,
->>>>>>> feeedc74
         pr_limit: int = 0,
         name: str = "",
         piggy_back_migrations: Optional[Sequence[MiniMigrator]] = None,
-<<<<<<< HEAD
-        target_packages: Optional[Collection[str]] = None,
-        effective_graph: nx.DiGraph = None,
-        _do_init: bool = True,
-=======
         target_packages: Optional[Sequence[str]] = None,
         effective_graph: nx.DiGraph | None = None,
         total_graph: nx.DiGraph | None = None,
->>>>>>> feeedc74
     ):
         if total_graph is not None:
             if target_packages is None:
@@ -341,20 +311,10 @@
             # are not added to the graph
             _filter_excluded_deps(total_graph, self.excluded_dependencies)
 
-            target_packages_modified = set(target_packages)
-
             # filter the graph down to the target packages
-<<<<<<< HEAD
-            if target_packages_modified:
-                target_packages_modified.add("python")  # hack that is ~harmless?
-                _cut_to_target_packages(graph, target_packages_modified)
-
-            target_packages = target_packages_modified
-=======
             if target_packages:
                 target_packages.add("python")  # hack that is ~harmless?
                 _cut_to_target_packages(total_graph, target_packages)
->>>>>>> feeedc74
 
             # filter out stub packages and ignored packages
             _filter_stubby_and_ignored_nodes(total_graph, self.ignored_packages)
