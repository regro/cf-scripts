--- conflicted
+++ resolved
@@ -549,13 +549,8 @@
 
     def migrate(
         self, recipe_dir: str, attrs: "AttrsTypedDict", **kwargs: Any
-<<<<<<< HEAD
     ) -> MigrationUidTypedDict | Literal[False]:
-        """Perform the migration, updating the ``meta.yaml``
-=======
-    ) -> "MigrationUidTypedDict":
         """Perform the migration, updating the ``meta.yaml``.
->>>>>>> feeedc74
 
         Parameters
         ----------
@@ -571,13 +566,6 @@
         """
         return self.migrator_uid(attrs)
 
-<<<<<<< HEAD
-    @staticmethod
-    def custom_pr_body(add_label_text: bool = False):
-        """
-        Create a PR message body, where the label text is optional.
-        :param add_label_text: Whether to add an explanatory text for the bot-rerun label
-=======
     def pr_body(
         self, feedstock_ctx: ClonedFeedstockContext, add_label_text=True
     ) -> str:
@@ -589,7 +577,6 @@
             The body of the PR message
         feedstock_ctx
             The current ClonedFeedstockContext.
->>>>>>> feeedc74
         """
         body = "{}\n\n"
 
@@ -615,16 +602,6 @@
             + "</sub>"
         )
         return body
-
-    def pr_body(self, feedstock_ctx: ClonedFeedstockContext) -> str:
-        """
-        Children override this method to provide a custom PR body.
-
-        By default, identical to the custom_pr_body method, but with the add_label_text parameter set to True.
-
-        :param feedstock_ctx: The feedstock context (might be needed by subclasses)
-        """
-        return self.custom_pr_body(add_label_text=True)
 
     def commit_message(self, feedstock_ctx: FeedstockContext) -> str:
         """Create a commit message."""
