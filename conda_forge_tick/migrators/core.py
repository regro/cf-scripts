"""Base classes for migrating repos"""

import copy
import logging
import re
import secrets
import typing
from pathlib import Path
from typing import Any, List, Sequence, Set

import networkx as nx

from conda_forge_tick.contexts import ClonedFeedstockContext, FeedstockContext
from conda_forge_tick.lazy_json_backends import LazyJson
from conda_forge_tick.update_recipe import update_build_number, v1_recipe
from conda_forge_tick.utils import (
    frozen_to_json_friendly,
    get_bot_run_url,
    get_keys_default,
<<<<<<< HEAD
    pluck,
=======
    get_recipe_schema_version,
>>>>>>> 49d9efd0
)

if typing.TYPE_CHECKING:
    from conda_forge_tick.utils import JsonFriendly

    from ..migrators_types import AttrsTypedDict, MigrationUidTypedDict, PackageName


logger = logging.getLogger(__name__)

RNG = secrets.SystemRandom()


def skip_migrator_due_to_schema(
    attrs: "AttrsTypedDict", allowed_schema_versions: List[int]
) -> bool:
    __name = attrs.get("name", "")
    schema_version = get_recipe_schema_version(attrs)
    if schema_version not in allowed_schema_versions:
        logger.debug(
            "%s: schema version not allowed - %r not in %r",
            __name,
            attrs["meta_yaml"].get("schema_version", 0),
            allowed_schema_versions,
        )
        return True
    else:
        return False


def get_outputs_lut(
    total_graph: nx.DiGraph | None,
    graph: nx.DiGraph | None,
    effective_graph: nx.DiGraph | None,
) -> dict[str, str]:
    outputs_lut = None
    for gx in [total_graph, graph, effective_graph]:
        if gx is not None and "outputs_lut" in gx.graph:
            return gx.graph["outputs_lut"]
    if outputs_lut is None:
        raise ValueError(
            "Either `total_graph` or both `graph` and `effective_graph` "
            "must be provided and must contain `outputs_lut` in their "
            "`.graph` attribute."
        )


def _make_migrator_graph(graph, migrator, effective=False):
    """Prune graph only to nodes that need rebuilds."""
    gx2 = copy.deepcopy(graph)

    # Prune graph to only things that need builds right now
    for node in list(gx2.nodes):
        if "payload" not in gx2.nodes[node]:
            logger.critical("node %s: no payload, removing", node)
            pluck(gx2, node)
            continue

        if isinstance(graph.nodes[node]["payload"], LazyJson):
            with graph.nodes[node]["payload"] as _attrs:
                attrs = copy.deepcopy(_attrs.data)
        else:
            attrs = copy.deepcopy(graph.nodes[node]["payload"])
        base_branches = migrator.get_possible_feedstock_branches(attrs)
        filters = []
        for base_branch in base_branches:
            attrs["branch"] = base_branch
            if effective:
                filters.append(migrator.filter(attrs))
            else:
                filters.append(migrator.filter_not_in_migration(attrs))
        if filters and all(filters):
            pluck(gx2, node)

    # post plucking cleanup
    gx2.remove_edges_from(nx.selfloop_edges(gx2))
    return gx2


def _sanitized_muids(pred: List[dict]) -> List["JsonFriendly"]:
    lst = []
    for pr in pred:
        d: "JsonFriendly" = {"data": pr["data"], "keys": pr["keys"]}
        lst.append(d)
    return lst


def _parse_bad_attr(attrs: "AttrsTypedDict", not_bad_str_start: str) -> bool:
    """Overlook some bad entries"""
    bad = attrs.get("pr_info", {}).get("bad", False)
    if isinstance(bad, str):
        bad_bool = not bad.startswith(not_bad_str_start)
    else:
        bad_bool = bad

    return bad_bool or attrs.get("parsing_error", False)


def _gen_active_feedstocks_payloads(nodes, gx):
    for node in nodes:
        try:
            payload = gx.nodes[node]["payload"]
        except KeyError as e:
            print(node)
            raise e

        # we don't need to look at archived feedstocks
        # they are always "migrated"
        if payload.get("archived", False):
            continue
        else:
            yield node, payload


def _migrator_hash(klass, args, kwargs):
    import hashlib

    from conda_forge_tick.lazy_json_backends import dumps

    data = {
        "class": klass,
        "args": args,
        "kwargs": kwargs,
    }

    return hashlib.sha1(dumps(data).encode("utf-8")).hexdigest()


def _make_migrator_lazy_json_name(mgr, data):
    return (
        mgr.name
        if hasattr(mgr, "name")
        else mgr.__class__.__name__
        + (
            ""
            if len(mgr._init_args) == 0 and len(mgr._init_kwargs) == 0
            else "_h"
            + _migrator_hash(
                data["class"],
                data["args"],
                data["kwargs"],
            )
        )
    ).replace(" ", "_")


def make_from_lazy_json_data(data):
    """Deserialize the migrator from LazyJson-compatible data."""
    import conda_forge_tick.migrators

    cls = getattr(conda_forge_tick.migrators, data["class"])

    kwargs = copy.deepcopy(data["kwargs"])
    if (
        "piggy_back_migrations" in kwargs
        and kwargs["piggy_back_migrations"]
        and isinstance(kwargs["piggy_back_migrations"][0], dict)
    ):
        kwargs["piggy_back_migrations"] = [
            make_from_lazy_json_data(mini_migrator)
            for mini_migrator in kwargs["piggy_back_migrations"]
        ]

    return cls(*data["args"], **kwargs)


class MiniMigrator:
    post_migration = False
    allowed_schema_versions = [0]

    def __init__(self):
        if not hasattr(self, "_init_args"):
            self._init_args = []

        if not hasattr(self, "_init_kwargs"):
            self._init_kwargs = {}

    def filter(self, attrs: "AttrsTypedDict", not_bad_str_start: str = "") -> bool:
        """If true don't act upon node

        Parameters
        ----------
        attrs : dict
            The node attributes

        Returns
        -------
        bool :
            True if node is to be skipped
        """
        return skip_migrator_due_to_schema(attrs, self.allowed_schema_versions)

    def migrate(self, recipe_dir: str, attrs: "AttrsTypedDict", **kwargs: Any) -> None:
        """Perform the migration, updating the ``meta.yaml``

        Parameters
        ----------
        recipe_dir : str
            The directory of the recipe
        attrs : dict
            The node attributes

        Returns
        -------
        namedtuple or bool:
            If namedtuple continue with PR, if False scrap local folder
        """
        return

    def to_lazy_json_data(self):
        """Serialize the migrator to LazyJson-compatible data."""
        data = {
            "__mini_migrator__": True,
            "class": self.__class__.__name__,
            "args": self._init_args,
            "kwargs": self._init_kwargs,
        }
        data["name"] = _make_migrator_lazy_json_name(self, data)
        return data


class Migrator:
    """Base class for Migrators

    Initialization of Instances
    ---------------------------
    When a migrator is initialized, you need to supply at least the following items

    - pr_limit: The number of PRs the migrator can open in a given run of the bot.
    - total_graph: The entire graph of conda-forge feedstocks.
    """

    name: str

    rerender = True

    max_solver_attempts = 3

    # bump this if the migrator object needs a change mid migration
    migrator_version = 0

    allow_empty_commits = False

    allowed_schema_versions = [0]

    build_patterns = (
        (re.compile(r"(\s*?)number:\s*([0-9]+)"), "number: {}"),
        (
            re.compile(r'(\s*?){%\s*set build_number\s*=\s*"?([0-9]+)"?\s*%}'),
            "{{% set build_number = {} %}}",
        ),
        (
            re.compile(r'(\s*?){%\s*set build\s*=\s*"?([0-9]+)"?\s*%}'),
            "{{% set build = {} %}}",
        ),
    )

    def __init__(
        self,
        total_graph: nx.DiGraph | None = None,
        graph: nx.DiGraph | None = None,
        effective_graph: nx.DiGraph | None = None,
        *,
        pr_limit: int = 0,
        # TODO: Validate this?
        obj_version: int | None = None,
        piggy_back_migrations: Sequence[MiniMigrator] | None = None,
        check_solvable: bool = True,
    ):
        if not hasattr(self, "_init_args"):
            self._init_args = []

        if not hasattr(self, "_init_kwargs"):
            self._init_kwargs = {
                "pr_limit": pr_limit,
                "obj_version": obj_version,
                "piggy_back_migrations": piggy_back_migrations,
                "check_solvable": check_solvable,
            }

        self.piggy_back_migrations = piggy_back_migrations or []
        self._pr_limit = pr_limit
        self.obj_version = obj_version
        self.check_solvable = check_solvable
        self.graph = graph
        self.effective_graph = effective_graph
        self.total_graph = total_graph

        if total_graph is not None:
            if graph is not None or effective_graph is not None:
                raise ValueError(
                    "Cannot pass both `total_graph` and `graph` or "
                    "`effective_graph` to the Migrator."
                )

            graph = _make_migrator_graph(total_graph, self, effective=False)
            self.graph = graph
            self._init_kwargs["graph"] = graph

            effective_graph = _make_migrator_graph(self.graph, self, effective=True)
            self.effective_graph = effective_graph
            self._init_kwargs["effective_graph"] = effective_graph

            # do not need this any more
            self._init_kwargs["total_graph"] = None
        else:
            if graph is None or effective_graph is None:
                raise ValueError(
                    "Must pass graph and effective_graph "
                    "to the Migrator if total_graph is not passed."
                )
            self._init_kwargs["graph"] = graph
            self._init_kwargs["effective_graph"] = effective_graph
            self._init_kwargs["total_graph"] = total_graph

    def to_lazy_json_data(self):
        """Serialize the migrator to LazyJson-compatible data."""

        kwargs = copy.deepcopy(self._init_kwargs)
        if (
            "piggy_back_migrations" in kwargs
            and kwargs["piggy_back_migrations"]
            and isinstance(kwargs["piggy_back_migrations"][0], MiniMigrator)
        ):
            kwargs["piggy_back_migrations"] = [
                mini_migrator.to_lazy_json_data()
                for mini_migrator in kwargs["piggy_back_migrations"]
            ]

        data = {
            "__migrator__": True,
            "class": self.__class__.__name__,
            "args": self._init_args,
            "kwargs": kwargs,
        }
        data["name"] = _make_migrator_lazy_json_name(self, data)
        return data

    @property
    def pr_limit(self):
        return self._pr_limit

    @pr_limit.setter
    def pr_limit(self, value):
        self._pr_limit = value
        if hasattr(self, "_init_kwargs"):
            self._init_kwargs["pr_limit"] = value

    def downstream_children(
        self,
        feedstock_ctx: FeedstockContext,
        limit: int = 5,
    ) -> List["PackageName"]:
        """Utility method for getting a list of follow on packages"""
        return [
            a[1]
            for a in list(
                self.effective_graph.out_edges(feedstock_ctx.feedstock_name),
            )
        ][:limit]

    def filter(self, attrs: "AttrsTypedDict", not_bad_str_start: str = "") -> bool:
        """ "If True don't act upon a node.

        Parameters
        ----------
        attrs : dict
            The node attributes
        not_bad_str_start : str, optional
            If the 'bad' notice starts with the string then it is not
            to be excluded. For example, rebuild migrations don't need
            to worry about if the upstream can be fetched. Defaults to ``''``

        Returns
        -------
        bool :
            True if node is to be skipped
        """
        return self.filter_not_in_migration(
            attrs, not_bad_str_start
        ) or self.filter_node_migrated(attrs, not_bad_str_start)

    def filter_not_in_migration(
        self, attrs: "AttrsTypedDict", not_bad_str_start: str = ""
    ) -> bool:
        """If true don't act upon node because it is not in the migration."""
        # never run on archived feedstocks
        # don't run on bad nodes

        __name = attrs.get("name", "")

        if attrs.get("archived", False):
            logger.debug("%s: archived" % __name)

        bad_attr = _parse_bad_attr(attrs, not_bad_str_start)
        if bad_attr:
            logger.debug("%s: bad attr - %s", __name, bad_attr)

        return (
            attrs.get("archived", False)
            or bad_attr
            or skip_migrator_due_to_schema(attrs, self.allowed_schema_versions)
        )

    def filter_node_migrated(
        self, attrs: "AttrsTypedDict", not_bad_str_start: str = ""
    ) -> bool:
        """If true don't act upon node because it is already migrated."""
        # don't run on things we've already done

        __name = attrs.get("name", "")

        pr_data = frozen_to_json_friendly(self.migrator_uid(attrs))
        migrator_uid: "MigrationUidTypedDict" = typing.cast(
            "MigrationUidTypedDict",
            pr_data["data"],
        )
        already_migrated_uids: typing.Iterable["MigrationUidTypedDict"] = list(
            z["data"] for z in attrs.get("pr_info", {}).get("PRed", [])
        )
        already_pred = migrator_uid in already_migrated_uids
        if already_pred:
            ind = already_migrated_uids.index(migrator_uid)
            logger.debug(f"{__name}: already PRed: uid: {migrator_uid}")
            if "PR" in attrs.get("pr_info", {}).get("PRed", [])[ind]:
                if isinstance(
                    attrs.get("pr_info", {}).get("PRed", [])[ind]["PR"],
                    LazyJson,
                ):
                    with attrs.get("pr_info", {}).get("PRed", [])[ind][
                        "PR"
                    ] as mg_attrs:
                        logger.debug(
                            "{}: already PRed: PR file: {}".format(
                                __name, mg_attrs.file_name
                            ),
                        )

                        html_url = mg_attrs.get("html_url", "no url")

                        logger.debug(f"{__name}: already PRed: url: {html_url}")

        return already_pred

    def get_possible_feedstock_branches(self, attrs: "AttrsTypedDict") -> List[str]:
        """Return the valid possible branches to which to apply this migration to
        for the given attrs.

        Parameters
        ----------
        attrs : dict
            The node attributes

        Returns
        -------
        branches : list of str
            List if valid branches for this migration.
        """
        branches = ["main"]
        try:
            branches += get_keys_default(
                attrs,
                ["conda-forge.yml", "bot", "abi_migration_branches"],
                {},
                [],
            )
        except Exception:
            logger.exception(f"Invalid value for {attrs.get('conda-forge.yml', {})=}")
        # make sure this is always a string
        return [str(b) for b in branches]

    def run_pre_piggyback_migrations(
        self, recipe_dir: str, attrs: "AttrsTypedDict", **kwargs: Any
    ) -> "MigrationUidTypedDict":
        """Perform any pre piggyback migrations, updating the feedstock.

        Parameters
        ----------
        recipe_dir : str
            The directory of the recipe
        attrs : dict
            The node attributes

        """
        for mini_migrator in self.piggy_back_migrations:
            if mini_migrator.post_migration:
                continue
            if not mini_migrator.filter(attrs):
                mini_migrator.migrate(recipe_dir, attrs, **kwargs)

    def run_post_piggyback_migrations(
        self, recipe_dir: str, attrs: "AttrsTypedDict", **kwargs: Any
    ) -> "MigrationUidTypedDict":
        """Perform any post piggyback migrations, updating the feedstock.

        Parameters
        ----------
        recipe_dir : str
            The directory of the recipe
        attrs : dict
            The node attributes

        """
        for mini_migrator in self.piggy_back_migrations:
            if not mini_migrator.post_migration:
                continue
            if not mini_migrator.filter(attrs):
                mini_migrator.migrate(recipe_dir, attrs, **kwargs)

    def migrate(
        self, recipe_dir: str, attrs: "AttrsTypedDict", **kwargs: Any
    ) -> "MigrationUidTypedDict":
        """Perform the migration, updating the ``meta.yaml``

        Parameters
        ----------
        recipe_dir : str
            The directory of the recipe
        attrs : dict
            The node attributes

        Returns
        -------
        namedtuple or bool:
            If namedtuple continue with PR, if False scrap local folder
        """
        return self.migrator_uid(attrs)

    def pr_body(
        self, feedstock_ctx: ClonedFeedstockContext, add_label_text=True
    ) -> str:
        """Create a PR message body

        Returns
        -------
        body: str
            The body of the PR message
            :param feedstock_ctx:
        """
        body = "{}\n\n"

        if add_label_text:
            body += (
                "If this PR was opened in error or needs to be updated please add "
                "the `bot-rerun` label to this PR. The bot will close this PR and "
                "schedule another one. If you do not have permissions to add this "
                "label, you can use the phrase "
                "<code>@<space/>conda-forge-admin, please rerun bot</code> "
                "in a PR comment to have the `conda-forge-admin` add it for you.\n\n"
            )

        body += (
            "<sub>"
            "This PR was created by the [regro-cf-autotick-bot](https://github.com/regro/cf-scripts). "
            "The **regro-cf-autotick-bot** is a service to automatically "
            "track the dependency graph, migrate packages, and "
            "propose package version updates for conda-forge. "
            "Feel free to drop us a line if there are any "
            "[issues](https://github.com/regro/cf-scripts/issues)! "
            + f"This PR was generated by {get_bot_run_url()} - please use this URL for debugging."
            + "</sub>"
        )
        return body

    def commit_message(self, feedstock_ctx: FeedstockContext) -> str:
        """Create a commit message
        :param feedstock_ctx:
        """
        return f"migration: {self.__class__.__name__}"

    def pr_title(self, feedstock_ctx: FeedstockContext) -> str:
        """Title for PR
        :param feedstock_ctx:
        """
        return "PR from Regro-cf-autotick-bot"

    def remote_branch(self, feedstock_ctx: FeedstockContext) -> str:
        """Branch to use on local and remote
        :param feedstock_context:
        """
        return "bot-pr"

    def migrator_uid(self, attrs: "AttrsTypedDict") -> "MigrationUidTypedDict":
        """Make a unique id for this migrator and node attrs

        Parameters
        ----------
        attrs
            Node attrs

        Returns
        -------
        nt: frozen_to_json_friendly
            The unique id as a frozen_to_json_friendly (so it can be
            used as keys in dicts)
        """
        d: "MigrationUidTypedDict" = {
            "migrator_name": self.__class__.__name__,
            "migrator_version": self.migrator_version,
            "bot_rerun": False,
        }
        # Carveout for old migrators w/o obj_versions
        if self.obj_version:
            d["migrator_object_version"] = self.obj_version

        branch = attrs.get("branch", "main")
        if branch != "main" and branch != "master":
            d["branch"] = branch

        return d

    def order(
        self,
        graph: nx.DiGraph,
        total_graph: nx.DiGraph,
    ) -> Sequence["PackageName"]:
        """Run the order by number of decedents, ties are resolved by package name"""

        if hasattr(self, "name"):
            assert isinstance(self.name, str)
            migrator_name = self.name.lower().replace(" ", "")
        else:
            migrator_name = self.__class__.__name__.lower()

        def _not_has_error(node):
            if migrator_name in total_graph.nodes[node]["payload"].get(
                "pr_info",
                {},
            ).get("pre_pr_migrator_status", {}) and (
                total_graph.nodes[node]["payload"]
                .get("pr_info", {})
                .get(
                    "pre_pr_migrator_attempts",
                    {},
                )
                .get(
                    migrator_name,
                    self.max_solver_attempts,
                )
                >= self.max_solver_attempts
            ):
                return 0
            else:
                return 1

        return sorted(
            list(graph.nodes),
            key=lambda x: (
                _not_has_error(x),
                (
                    RNG.random()
                    if not _not_has_error(x)
                    else len(nx.descendants(total_graph, x))
                ),
                RNG.random(),
            ),
            reverse=True,
        )

    def set_build_number(self, filename: str | Path) -> None:
        """Bump the build number of the specified recipe.

        Parameters
        ----------
        filename : str
            Path the the meta.yaml
        """
        filename = Path(filename)
        if filename.name == "recipe.yaml":
            filename.write_text(
                v1_recipe.update_build_number(filename, self.new_build_number)
            )
        else:
            raw = filename.read_text()

            new_myaml = update_build_number(
                raw,
                self.new_build_number,
                build_patterns=self.build_patterns,
            )

            filename.write_text(new_myaml)

    def new_build_number(self, old_number: int) -> int:
        """Determine the new build number to use.

        Parameters
        ----------
        old_number : int
            Old build number detected

        Returns
        -------
        new_build_number
        """
        increment = getattr(self, "bump_number", 1)
        return old_number + increment

    @classmethod
    def migrator_label(cls) -> dict:
        # This is the label that the bot will attach to a pr made by the bot
        return {
            "name": f"bot-{cls.__name__.lower()}",
            "description": (cls.__doc__ or "").strip(),
            "color": "#6c64ff",
        }


class GraphMigrator(Migrator):
    def __init__(
        self,
        *,
        total_graph: nx.DiGraph | None = None,
        name: str | None = None,
        graph: nx.DiGraph | None = None,
        pr_limit: int = 0,
        top_level: Set["PackageName"] | None = None,
        cycles: Sequence["PackageName"] | None = None,
        obj_version: int | None = None,
        piggy_back_migrations: Sequence[MiniMigrator] | None = None,
        check_solvable: bool = True,
        ignored_deps_per_node=None,
        effective_graph: nx.DiGraph | None = None,
    ):
        if not hasattr(self, "_init_args"):
            self._init_args = []

        if not hasattr(self, "_init_kwargs"):
            self._init_kwargs = {
                "name": name,
                "graph": graph,
                "pr_limit": pr_limit,
                "top_level": top_level,
                "cycles": cycles,
                "obj_version": obj_version,
                "piggy_back_migrations": piggy_back_migrations,
                "check_solvable": check_solvable,
                "ignored_deps_per_node": ignored_deps_per_node,
                "effective_graph": effective_graph,
                "total_graph": total_graph,
            }

        self.name = name
        self.top_level = top_level or set()
        self.cycles = set(cycles or [])
        self.ignored_deps_per_node = ignored_deps_per_node or {}

        super().__init__(
            pr_limit=pr_limit,
            obj_version=obj_version,
            piggy_back_migrations=piggy_back_migrations,
            check_solvable=check_solvable,
            graph=graph,
            effective_graph=effective_graph,
            total_graph=total_graph,
        )

    def all_predecessors_issued(self, attrs: "AttrsTypedDict") -> bool:
        # Check if all upstreams have been issue and are stale
        for node, payload in _gen_active_feedstocks_payloads(
            self.graph.predecessors(attrs["feedstock_name"]),
            self.graph,
        ):
            if node in self.ignored_deps_per_node.get(
                attrs.get("feedstock_name", None),
                [],
            ):
                continue

            muid = frozen_to_json_friendly(self.migrator_uid(payload))
            pr_muids = _sanitized_muids(payload.get("pr_info", {}).get("PRed", []))
            if muid not in pr_muids:
                logger.debug(
                    "node %s PR %s not yet issued!",
                    node,
                    muid.get("data", {}).get("name", None),
                )
                # not yet issued
                return False

        return True

    def predecessors_not_yet_built(self, attrs: "AttrsTypedDict") -> bool:
        # Check if all upstreams have been built
        for node, payload in _gen_active_feedstocks_payloads(
            self.graph.predecessors(attrs["feedstock_name"]),
            self.graph,
        ):
            if node in self.ignored_deps_per_node.get(
                attrs.get("feedstock_name", None),
                [],
            ):
                continue

            muid = frozen_to_json_friendly(self.migrator_uid(payload))

            if muid not in _sanitized_muids(
                payload.get("pr_info", {}).get("PRed", []),
            ):
                logger.debug("not yet built: %s" % node)
                return True

            # This is due to some PRed_json loss due to bad graph deploy outage
            for m_pred_json in payload.get("pr_info", {}).get("PRed", []):
                if m_pred_json["data"] == muid["data"]:
                    break
            else:
                m_pred_json = None

            # note that if the bot is missing the PR we assume it is open
            # so that errors halt the migration and can be fixed
            if (
                m_pred_json
                and m_pred_json.get("PR", {"state": "open"}).get("state", "") == "open"
            ):
                logger.debug("not yet built: %s" % node)
                return True

        return False

    def filter_not_in_migration(self, attrs, not_bad_str_start=""):
        if super().filter_not_in_migration(attrs, not_bad_str_start):
            return True

        name = attrs.get("name", "")
        _gx = self.total_graph or self.graph
        not_in_migration = attrs.get("feedstock_name", None) not in _gx

        if not_in_migration:
            logger.debug("filter %s: node not in graph", name)

        return not_in_migration

    def filter_node_migrated(self, attrs, not_bad_str_start=""):
        name = attrs.get("name", "")

        # If in top level or in a cycle don't check for upstreams just build
        is_top_level = (attrs["feedstock_name"] in self.top_level) or (
            attrs["feedstock_name"] in self.cycles
        )
        if is_top_level:
            logger.debug("not filtered %s: top level", name)
            node_is_ready = True
        else:
            if name == "conda-forge-pinning":
                if self.all_predecessors_issued(attrs=attrs):
                    node_is_ready = True
                else:
                    logger.debug("filtered %s: pinning parents not issued", name)
                    node_is_ready = False
            else:
                # Check if all upstreams have been built
                if self.predecessors_not_yet_built(attrs=attrs):
                    logger.debug("filter %s: parents not built", name)
                    node_is_ready = False
                else:
                    node_is_ready = True

        return (not node_is_ready) or super().filter_node_migrated(attrs, "Upstream:")

    def migrator_uid(self, attrs: "AttrsTypedDict") -> "MigrationUidTypedDict":
        n = super().migrator_uid(attrs)
        n["name"] = self.name
        return n<|MERGE_RESOLUTION|>--- conflicted
+++ resolved
@@ -17,11 +17,8 @@
     frozen_to_json_friendly,
     get_bot_run_url,
     get_keys_default,
-<<<<<<< HEAD
+    get_recipe_schema_version,
     pluck,
-=======
-    get_recipe_schema_version,
->>>>>>> 49d9efd0
 )
 
 if typing.TYPE_CHECKING:
