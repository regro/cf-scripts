import logging
import os
import re
<<<<<<< HEAD
from typing import Any, Literal, Sequence
=======
import typing
from pathlib import Path
from typing import Any
>>>>>>> feeedc74

import networkx as nx

from conda_forge_tick.contexts import ClonedFeedstockContext, FeedstockContext
from conda_forge_tick.migrators.core import Migrator, MiniMigrator
from conda_forge_tick.os_utils import pushd

from ..migrators_types import AttrsTypedDict, MigrationUidTypedDict, PackageName

logger = logging.getLogger(__name__)


class Replacement(Migrator):
    """Migrator for replacing one package with another.

    Parameters
    ----------
    old_pkg : str
        The package to be replaced.
    new_pkg : str
        The package to replace the `old_pkg`.
    rationale : str
        The reason the for the migration. Should be a full statement.
    graph : nx.DiGraph, optional
        The graph of feedstocks.
    pr_limit : int, optional
        The maximum number of PRs made per run of the bot.
    check_solvable : bool, optional
        If True, uses mamba to check if the final recipe is solvable.
    """

    migrator_version = 0
    rerender = True
    allowed_schema_versions = (0, 1)

    def __init__(
        self,
        *,
        old_pkg: "PackageName",
        new_pkg: "PackageName",
        rationale: str,
        graph: nx.DiGraph | None = None,
        pr_limit: int = 0,
        check_solvable=True,
        effective_graph: nx.DiGraph | None = None,
        total_graph: nx.DiGraph | None = None,
    ):
        if not hasattr(self, "_init_args"):
            self._init_args = []

        if not hasattr(self, "_init_kwargs"):
            self._init_kwargs = {
                "old_pkg": old_pkg,
                "new_pkg": new_pkg,
                "rationale": rationale,
                "graph": graph,
                "pr_limit": pr_limit,
                "check_solvable": check_solvable,
                "effective_graph": effective_graph,
                "total_graph": total_graph,
            }

        self.old_pkg = old_pkg
        self.new_pkg = new_pkg
        self.pattern = re.compile(r"\s*-\s*(%s)(\s+|$)" % old_pkg)
        self.packages = {old_pkg}
        self.rationale = rationale
        self.name = f"{old_pkg}-to-{new_pkg}"

        super().__init__(
            pr_limit=pr_limit,
            check_solvable=check_solvable,
            graph=graph,
            effective_graph=effective_graph,
            total_graph=total_graph,
        )

    def filter_not_in_migration(self, attrs, not_bad_str_start=""):
        if super().filter_not_in_migration(attrs, not_bad_str_start):
            return True

        requirements = attrs.get("requirements", {})
        rq = (
            requirements.get("build", set())
            | requirements.get("host", set())
            | requirements.get("run", set())
            | requirements.get("test", set())
        )

        return len(rq & self.packages) == 0

    def migrate(
        self, recipe_dir: str, attrs: "AttrsTypedDict", **kwargs: Any
<<<<<<< HEAD
    ) -> MigrationUidTypedDict | Literal[False]:
        with open(os.path.join(recipe_dir, "meta.yaml")) as f:
=======
    ) -> "MigrationUidTypedDict":
        if os.path.exists(os.path.join(recipe_dir, "meta.yaml")):
            recipe_file = os.path.join(recipe_dir, "meta.yaml")
        elif os.path.exists(os.path.join(recipe_dir, "recipe.yaml")):
            recipe_file = os.path.join(recipe_dir, "recipe.yaml")
        else:
            raise RuntimeError(f"Could not find recipe file in {recipe_dir}!")

        with open(recipe_file) as f:
>>>>>>> feeedc74
            raw = f.read()

        lines = raw.splitlines()
        n = False
        for i, line in enumerate(lines):
            m = self.pattern.match(line)
            if m is not None:
                lines[i] = lines[i].replace(m.group(1), self.new_pkg)
                n = True
        if not n:
            return False
        upd = "\n".join(lines) + "\n"

        with open(recipe_file, "w") as f:
            f.write(upd)

        self.set_build_number(recipe_file)

        return super().migrate(recipe_dir, attrs)

    def pr_body(self, feedstock_ctx: ClonedFeedstockContext) -> str:
        body = super().pr_body(feedstock_ctx)
        body = body.format(
            """\
I noticed that this recipe depends on `{}` instead of `{}`. {} Thus I made this PR.

Notes and instructions for merging this PR:
1. Make sure that the recipe can indeed only depend on `{}`.
2. Please merge the PR only after the tests have passed.
3. Feel free to push to the bot's branch to update this PR if \
needed.""".format(self.old_pkg, self.new_pkg, self.rationale, self.new_pkg),
        )
        return body

    def commit_message(self, feedstock_ctx: FeedstockContext) -> str:
        return f"use {self.new_pkg} instead of {self.old_pkg}"

    def pr_title(self, feedstock_ctx: FeedstockContext) -> str:
        return f"Suggestion: depend on {self.new_pkg} instead of {self.old_pkg}"

    def remote_branch(self, feedstock_ctx: FeedstockContext) -> str:
        return f"{self.old_pkg}-to-{self.new_pkg}-migration-{self.migrator_version}"

    def migrator_uid(self, attrs: "AttrsTypedDict") -> "MigrationUidTypedDict":
        n = super().migrator_uid(attrs)
        n["name"] = self.name
        return n


class MiniReplacement(MiniMigrator):
    """Minimigrator for replacing one package with another.

    Parameters
    ----------
    old_pkg : str
        The package to be replaced.
    new_pkg : str
        The package to replace the `old_pkg`.
    """

    allowed_schema_versions = [0, 1]

    def __init__(
        self,
        *,
        old_pkg: "PackageName",
        new_pkg: "PackageName",
        requirement_types: tuple[str] = ("host",),
    ):
        if not hasattr(self, "_init_args"):
            self._init_args = []

        if not hasattr(self, "_init_kwargs"):
            self._init_kwargs = {
                "old_pkg": old_pkg,
                "new_pkg": new_pkg,
                "requirement_types": requirement_types,
            }

        super().__init__()
        self.old_pkg = old_pkg
        self.new_pkg = new_pkg
        self.packages = {self.old_pkg}
        self.requirement_types = requirement_types

    def filter(self, attrs: "AttrsTypedDict", not_bad_str_start: str = "") -> bool:
        requirements = attrs.get("requirements", {})
        rq = set()
        for req_type in self.requirement_types:
            rq |= requirements.get(req_type, set())
        return super().filter(attrs) or len(rq & self.packages) == 0

    def migrate(self, recipe_dir: str, attrs: "AttrsTypedDict", **kwargs: Any):
        with pushd(recipe_dir):
            recipe_file = Path(
                next(filter(os.path.exists, ("recipe.yaml", "meta.yaml")))
            )
            raw = recipe_file.read_text()
            upd = raw.replace(f" {self.old_pkg} ", f" {self.new_pkg} ").replace(
                f" {self.old_pkg}\n", f" {self.new_pkg}\n"
            )

            recipe_file.write_text(upd)<|MERGE_RESOLUTION|>--- conflicted
+++ resolved
@@ -1,13 +1,8 @@
 import logging
 import os
 import re
-<<<<<<< HEAD
-from typing import Any, Literal, Sequence
-=======
-import typing
 from pathlib import Path
-from typing import Any
->>>>>>> feeedc74
+from typing import Any, Literal
 
 import networkx as nx
 
@@ -101,11 +96,7 @@
 
     def migrate(
         self, recipe_dir: str, attrs: "AttrsTypedDict", **kwargs: Any
-<<<<<<< HEAD
     ) -> MigrationUidTypedDict | Literal[False]:
-        with open(os.path.join(recipe_dir, "meta.yaml")) as f:
-=======
-    ) -> "MigrationUidTypedDict":
         if os.path.exists(os.path.join(recipe_dir, "meta.yaml")):
             recipe_file = os.path.join(recipe_dir, "meta.yaml")
         elif os.path.exists(os.path.join(recipe_dir, "recipe.yaml")):
@@ -114,7 +105,6 @@
             raise RuntimeError(f"Could not find recipe file in {recipe_dir}!")
 
         with open(recipe_file) as f:
->>>>>>> feeedc74
             raw = f.read()
 
         lines = raw.splitlines()
