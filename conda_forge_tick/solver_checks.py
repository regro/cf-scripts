import json
import logging
import os
import shutil
import tempfile

from conda_forge_feedstock_ops.container_utils import (
    get_default_log_level_args,
    run_container_operation,
    should_use_container,
)
from conda_forge_feedstock_ops.os_utils import sync_dirs

logger = logging.getLogger(__name__)


def is_recipe_solvable(
    feedstock_dir,
    additional_channels=None,
    timeout=600,
    verbosity=None,
    build_platform=None,
    use_container=None,
):
    """Compute if a recipe is solvable.

    We look through each of the conda build configs in the feedstock
    .ci_support dir and test each ones host and run requirements.
    The final result is a logical AND of all of the results for each CI
    support config.

    Parameters
    ----------
    feedstock_dir : str
        The directory of the feedstock.
    additional_channels : list of str, optional
        If given, these channels will be used in addition to the main ones.
    timeout : int, optional
        If not None, then the work will be run in a separate process and
        this function will return True if the work doesn't complete before `timeout`
        seconds.
    verbosity : int
        An int indicating the level of verbosity from 0 (no output) to 3
        (gobbs of output).
    build_platform : dict, optional
        The `build_platform` section of the `conda-forge.yml` file.`
    use_container : bool, optional
        Whether to use a container to run the version parsing.
        If None, the function will use a container if the environment
        variable `CF_FEEDSTOCK_OPS_IN_CONTAINER` is 'false'. This feature can be
        used to avoid container in container calls.

    Returns
    -------
    solvable : bool
        The logical AND of the solvability of the recipe on all platforms
        in the CI scripts.
    errors : list of str
        A list of errors from mamba. Empty if recipe is solvable.
    solvable_by_variant : dict
        A lookup by variant config that shows if a particular config is solvable
    """
    if verbosity is None:
        _log2verb = {
            "CRITICAL": 0,
            "WARNING": 1,
            "INFO": 2,
            "DEBUG": 3,
        }
        verbosity = _log2verb.get(
            str(logging.getLevelName(logger.getEffectiveLevel())).upper()
        )
        logger.debug(
            f"is_recipe_solver log-level={logging.getLevelName(logger.getEffectiveLevel())}"
            f" -> verbosity={verbosity}"
        )

    if should_use_container(use_container=use_container):
        return _is_recipe_solvable_containerized(
            feedstock_dir,
            additional_channels=additional_channels,
            timeout=timeout,
            build_platform=build_platform,
            verbosity=verbosity,
        )
    else:
        from conda_forge_feedstock_check_solvable import (
            is_recipe_solvable as _is_recipe_solvable,
        )

        return _is_recipe_solvable(
            feedstock_dir,
            additional_channels=additional_channels,
            timeout=timeout,
            build_platform=build_platform,
            verbosity=verbosity,
        )


def _is_recipe_solvable_containerized(
    feedstock_dir,
    additional_channels=None,
    timeout=600,
    build_platform=None,
    verbosity=1,
):
    """Compute if a recipe is solvable.

    **This function runs the rerender in a container.**

    See the docstring of `is_recipe_solvable` for inputs and outputs.
    """

    args = [
        "conda-forge-tick-container",
        "check-solvable",
        "--timeout",
        str(timeout),
        "--verbosity",
        str(verbosity),
    ]
    args += get_default_log_level_args(logger)

    if additional_channels:
        args += ["--additional-channels", ",".join(additional_channels)]

    if build_platform:
        args += ["--build-platform", json.dumps(build_platform)]

    with tempfile.TemporaryDirectory() as tmpdir:
        tmp_feedstock_dir = os.path.join(tmpdir, os.path.basename(feedstock_dir))
        sync_dirs(
            feedstock_dir, tmp_feedstock_dir, ignore_dot_git=True, update_git=False
        )

        logger.debug(f"host feedstock dir {feedstock_dir}: {os.listdir(feedstock_dir)}")
        logger.debug(
            f"copied host feedstock dir {tmp_feedstock_dir}: {os.listdir(tmp_feedstock_dir)}"
        )

<<<<<<< HEAD
        data = run_container_task(
            "check-solvable", args, mount_readonly=True, mount_dir=tmp_feedstock_dir
=======
        data = run_container_operation(
            args,
            mount_readonly=True,
            mount_dir=tmp_feedstock_dir,
>>>>>>> 82307598
        )

        # When tempfile removes tempdir, it tries to reset permissions on subdirs.
        # This causes a permission error since the subdirs were made by the user
        # in the container. So we remove the subdir we made before cleaning up.
        shutil.rmtree(tmp_feedstock_dir)

    return data["solvable"], data["errors"], data["solvable_by_variant"]<|MERGE_RESOLUTION|>--- conflicted
+++ resolved
@@ -138,15 +138,10 @@
             f"copied host feedstock dir {tmp_feedstock_dir}: {os.listdir(tmp_feedstock_dir)}"
         )
 
-<<<<<<< HEAD
-        data = run_container_task(
-            "check-solvable", args, mount_readonly=True, mount_dir=tmp_feedstock_dir
-=======
         data = run_container_operation(
             args,
             mount_readonly=True,
             mount_dir=tmp_feedstock_dir,
->>>>>>> 82307598
         )
 
         # When tempfile removes tempdir, it tries to reset permissions on subdirs.
