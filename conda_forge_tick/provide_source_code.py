import glob
import logging
import os
import shutil
import sys
import tempfile
from contextlib import contextmanager

import wurlitzer
from conda_forge_feedstock_ops.container_utils import (
    get_default_log_level_args,
    run_container_operation,
    should_use_container,
)
from conda_forge_feedstock_ops.os_utils import chmod_plus_rwX, sync_dirs

logger = logging.getLogger(__name__)

CONDA_BUILD_SPECIAL_KEYS = (
    "pin_run_as_build",
    "ignore_version",
    "ignore_build_only_deps",
    "extend_keys",
    "zip_keys",
)


@contextmanager
def provide_source_code(recipe_dir, use_container=None):
    """Context manager to provide the source code for a recipe.

    Parameters
    ----------
    recipe_dir : str
        The path to the recipe directory.
    use_container : bool, optional
        Whether to use a container to run the version parsing.
        If None, the function will use a container if the environment
        variable `CF_FEEDSTOCK_OPS_IN_CONTAINER` is 'false'. This feature can be
        used to avoid container in container calls.

    Returns
    -------
    str
        The path to the source code directory.
    """
    if should_use_container(use_container=use_container):
        with provide_source_code_containerized(recipe_dir) as source_dir:
            yield source_dir
    else:
        with provide_source_code_local(recipe_dir) as source_dir:
            yield source_dir


@contextmanager
def provide_source_code_containerized(recipe_dir):
    """Context manager to provide the source code for a recipe.

    **This function runs recipe parsing in a container and then provides
    the source code in a tmpdir on the host.**

    Parameters
    ----------
    recipe_dir : str
        The path to the recipe directory.

    Returns
    -------
    str
        The path to the source code directory.
    """
    with tempfile.TemporaryDirectory() as tmpdir:
        tmp_recipe_dir = os.path.join(tmpdir, "recipe_dir")
        sync_dirs(recipe_dir, tmp_recipe_dir, ignore_dot_git=True, update_git=False)

        chmod_plus_rwX(tmpdir)

        logger.debug(f"host recipe dir {recipe_dir}: {os.listdir(recipe_dir)}")
        logger.debug(
            f"copied host recipe dir {tmp_recipe_dir}: {os.listdir(tmp_recipe_dir)}"
        )

        tmp_source_dir = os.path.join(tmpdir, "source_dir")

<<<<<<< HEAD
        run_container_task(
            "provide-source-code", [], mount_readonly=False, mount_dir=tmpdir
=======
        args = [
            "conda-forge-tick-container",
            "provide-source-code",
        ]
        args += get_default_log_level_args(logger)

        run_container_operation(
            args,
            mount_readonly=False,
            mount_dir=tmpdir,
>>>>>>> 82307598
        )

        yield tmp_source_dir

        # When tempfile removes tempdir, it tries to reset permissions on subdirs.
        # This causes a permission error since the subdirs were made by the user
        # in the container. So we remove the subdir we made before cleaning up.
        shutil.rmtree(tmp_recipe_dir)
        shutil.rmtree(tmp_source_dir)


@contextmanager
def provide_source_code_local(recipe_dir):
    """Context manager to provide the source code for a recipe.

    Parameters
    ----------
    recipe_dir : str
        The path to the recipe directory.

    Returns
    -------
    str
        The path to the source code directory.
    """
    out = None

    def _print_out():
        try:
            if out:
                sys.stdout.write(out.read())
        except Exception as e:
            logger.error(
                "Error printing out/err in getting conda build src!", exc_info=e
            )

    try:
        with wurlitzer.pipes(stderr=wurlitzer.STDOUT) as (out, _):
            from conda_build.api import render
            from conda_build.config import get_or_merge_config
            from conda_build.source import provide

            # Use conda build to do all the downloading/extracting bits
            config = get_or_merge_config(None)
            ci_support_files = sorted(
                glob.glob(os.path.join(recipe_dir, "../.ci_support/*.yaml"))
            )
            if ci_support_files:
                config.variant_config_files = [ci_support_files[0]]
            else:
                config.variant_config_files = [
                    # try global pinnings
                    os.path.join(os.environ["CONDA_PREFIX"], "conda_build_config.yaml")
                ]

            md = render(
                recipe_dir,
                config=config,
                finalize=False,
                bypass_env_check=True,
            )
            if not md:
                return None
            md = md[0][0]

            # provide source dir
            yield provide(md)
    except (SystemExit, Exception) as e:
        _print_out()
        logger.error("Error in getting conda build src!", exc_info=e)
        raise RuntimeError("conda build src exception: " + str(e))

    _print_out()<|MERGE_RESOLUTION|>--- conflicted
+++ resolved
@@ -82,10 +82,6 @@
 
         tmp_source_dir = os.path.join(tmpdir, "source_dir")
 
-<<<<<<< HEAD
-        run_container_task(
-            "provide-source-code", [], mount_readonly=False, mount_dir=tmpdir
-=======
         args = [
             "conda-forge-tick-container",
             "provide-source-code",
@@ -96,7 +92,6 @@
             args,
             mount_readonly=False,
             mount_dir=tmpdir,
->>>>>>> 82307598
         )
 
         yield tmp_source_dir
