import copy
import logging
import os
import pprint
import tempfile
from collections import defaultdict
from dataclasses import dataclass
from pathlib import Path
from typing import Dict, Literal, Union

import requests
from grayskull.config import Configuration
from grayskull.utils import generate_recipe
from ruamel.yaml import YAML
from souschef.recipe import Recipe
from stdlib_list import stdlib_list

from conda_forge_tick.depfinder_api import simple_import_to_pkg_map
from conda_forge_tick.feedstock_parser import load_feedstock
from conda_forge_tick.make_graph import COMPILER_STUBS_WITH_STRONG_EXPORTS
from conda_forge_tick.os_utils import pushd
from conda_forge_tick.provide_source_code import provide_source_code
from conda_forge_tick.pypi_name_mapping import _KNOWN_NAMESPACE_PACKAGES
from conda_forge_tick.recipe_parser import CONDA_SELECTOR, CondaMetaYAML
from conda_forge_tick.settings import settings
from conda_forge_tick.utils import get_recipe_schema_version

try:
    from grayskull.main import create_python_recipe
except ImportError:
    from grayskull.__main__ import create_python_recipe

logger = logging.getLogger(__name__)

yaml = YAML()
yaml.default_flow_style = False
yaml.block_seq_indent = True
yaml.indent(mapping=2, sequence=4, offset=2)
yaml.width = 4096

EnvDepComparison = dict[Literal["df_minus_cf", "cf_minus_df"], set[str]]
DepComparison = dict[Literal["host", "run"], EnvDepComparison]


SECTIONS_TO_PARSE = ["host", "run"]
SECTIONS_TO_UPDATE = ["run"]

IGNORE_STUBS = ["doc", "example", "demo", "test", "unit_tests", "testing"]
IGNORE_TEMPLATES = ["*/{z}/*", "*/{z}s/*"]
DEPFINDER_IGNORE = []
for k in IGNORE_STUBS:
    for tmpl in IGNORE_TEMPLATES:
        DEPFINDER_IGNORE.append(tmpl.format(z=k))
DEPFINDER_IGNORE += [
    "*testdir/*",
    "*conftest*",
    "*/test.py",
    "*/versioneer.py",
    "*/run_test.py",
    "*/run_tests.py",
]

BUILTINS = set().union(
    # Some libs support older python versions, we don't want their std lib
    # entries in our diff though
    *[set(stdlib_list(k)) for k in ["2.7", "3.5", "3.6", "3.7", "3.8", "3.9"]]
)

STATIC_EXCLUDES = (
    {
        "python",
        "setuptools",
        "pip",
        "versioneer",
        # not a real dep
        "cross-python",
    }
    | BUILTINS
    | set(COMPILER_STUBS_WITH_STRONG_EXPORTS)
)

RANKINGS = []
for _ in range(10):
    r = requests.get(
        os.path.join(
            settings().graph_github_backend_raw_base_url,
            "ranked_hubs_authorities.json",
        )
    )
    if r.status_code == 200:
        RANKINGS = r.json()
        break
del r


def extract_deps_from_source(recipe_dir):
    with (
        provide_source_code(recipe_dir) as cb_work_dir,
        pushd(cb_work_dir),
    ):
        logger.debug("cb_work_dir: %s", cb_work_dir)
        logger.debug("BUILTINS: %s", BUILTINS)
        logger.debug("DEPFINDER_IGNORE: %s", DEPFINDER_IGNORE)

        pkg_map = simple_import_to_pkg_map(
            cb_work_dir,
            builtins=BUILTINS,
            ignore=DEPFINDER_IGNORE,
        )
        logger.debug("pkg_map: %s", pkg_map)
        return pkg_map


def compare_depfinder_audit(
    deps: Dict,
    attrs: Dict,
    node: str,
    python_nodes,
) -> Dict[str, set]:
    d = extract_missing_packages(
        required_packages=deps.get("required", {}),
        questionable_packages=deps.get("questionable", {}),
        run_packages=attrs["requirements"]["run"],
        node=node,
        python_nodes=python_nodes,
    )
    return d


def extract_missing_packages(
    required_packages,
    questionable_packages,
    run_packages,
    node,
    python_nodes,
):
    exclude_packages = STATIC_EXCLUDES.union(
        {node, node.replace("-", "_"), node.replace("_", "-")},
    )

    d: dict[str, set[str]] = {}
    cf_minus_df = set(run_packages)
    df_minus_cf = set()
    for import_name, supplying_pkgs in required_packages.items():
        # If there is any overlap in the cf requirements and the supplying
        # pkgs remove from the cf_minus_df set
        overlap = supplying_pkgs & run_packages
        if overlap:
            # XXX: This is particularly annoying with clobbers
            cf_minus_df = cf_minus_df - overlap
        else:
            if "." in import_name:
                if any(import_name.startswith(k) for k in _KNOWN_NAMESPACE_PACKAGES):
                    for k in _KNOWN_NAMESPACE_PACKAGES:
                        if import_name.startswith(k):
                            subname = import_name[len(k) + 1 :].split(".")[0]
                            import_name = k + "." + subname
                            break
                else:
                    import_name = import_name.split(".")[0]

            if any(k == import_name for k in supplying_pkgs):
                pkg_name = import_name
            else:
                pkg_name = next(iter(k for k in RANKINGS if k in supplying_pkgs), None)
            if pkg_name:
                df_minus_cf.add(pkg_name)
            else:
                df_minus_cf.update(supplying_pkgs)

    for import_name, supplying_pkgs in questionable_packages.items():
        overlap = supplying_pkgs & run_packages
        if overlap:
            cf_minus_df = cf_minus_df - overlap

    # Only report for python nodes, we don't inspect for other deps
    if python_nodes:
        cf_minus_df = (cf_minus_df - exclude_packages) & python_nodes
    if cf_minus_df:
        d.update(cf_minus_df=cf_minus_df)

    df_minus_cf = df_minus_cf - exclude_packages
    if df_minus_cf:
        d.update(df_minus_cf=df_minus_cf)
    return d


def get_dep_updates_and_hints(
    update_deps: Union[str | Literal[False]],
    recipe_dir: str,
    attrs,
    python_nodes,
    version_key: str,
):
    """Get updated deps and hints.

    Parameters
    ----------
    update_deps : str | Literal[False]
        An update kind. See the code below for what is supported.
    recipe_dir : str
        The directory with the recipe.
    attrs : dict-like
        the bot node attrs for the feedstock.
    python_nodes : set-like
        A set of all bot python nodes.
    version_key : str
        The version key in the node attrs to use for grayskull.

    Returns
    -------
    dep_comparison : dict of dicts of sets
        A dictionary with the dep updates. See the hint generation code below
        to understand its contents.
    hint : str
        The dependency update hint.


    Raises
    ------
    ValueError
        If the update kind is not supported.
    """
    if update_deps == "disabled":
        # no dependency updates or hinting
        return {}, ""

    if update_deps in ["hint", "hint-source", "update-source"]:
        dep_comparison = get_depfinder_comparison(
            recipe_dir,
            attrs,
            python_nodes,
        )
        logger.info("source dep. comp: %s", pprint.pformat(dep_comparison))
        kind = "source code inspection"
        hint = generate_dep_hint(dep_comparison, kind)
        return dep_comparison, hint

    if update_deps in ["hint-grayskull", "update-grayskull"]:
        dep_comparison, _ = get_grayskull_comparison(
            attrs,
            version_key=version_key,
        )
        logger.info("grayskull dep. comp: %s", pprint.pformat(dep_comparison))
        kind = "grayskull"
        hint = generate_dep_hint(dep_comparison, kind)
        return dep_comparison, hint

    if update_deps in ["hint-all", "update-all"]:
        df_dep_comparison = get_depfinder_comparison(
            recipe_dir,
            attrs,
            python_nodes,
        )
        logger.info("source dep. comp: %s", pprint.pformat(df_dep_comparison))
        dep_comparison, _ = get_grayskull_comparison(
            attrs,
            version_key=version_key,
        )
        logger.info("grayskull dep. comp: %s", pprint.pformat(dep_comparison))
        dep_comparison = merge_dep_comparisons(
            copy.deepcopy(dep_comparison),
            copy.deepcopy(df_dep_comparison),
        )
        logger.info("combined dep. comp: %s", pprint.pformat(dep_comparison))
        kind = "source code inspection+grayskull"
        hint = generate_dep_hint(dep_comparison, kind)
        return dep_comparison, hint

    raise ValueError(f"update kind '{update_deps}' not supported.")


def _merge_dep_comparisons_sec(dep_comparison, _dep_comparison):
    if dep_comparison and _dep_comparison:
        all_keys = set(dep_comparison) | set(_dep_comparison)
        for k in all_keys:
            v = dep_comparison.get(k, set())
            v_nms = {_v.split(" ")[0] for _v in v}
            for _v in _dep_comparison.get(k, set()):
                _v_nm = _v.split(" ")[0]
                if _v_nm not in v_nms:
                    v.add(_v)
            if v:
                dep_comparison[k] = v

        return dep_comparison
    elif dep_comparison:
        return dep_comparison
    else:
        return _dep_comparison


def merge_dep_comparisons(dep1, dep2):
    """Merge two dep comparison dicts.

    Parameters
    ----------
    dep1 : dict
        The first one to be merged. Keys in this one take precedence over
        keys in `dep2`.
    dep2 : dict
        The second one to be merged. Keys in this one are only added to `dep1`
        if the package name is not in `dep1`.

    Returns
    -------
    d : dict
        The merged dep comparison.
    """
    d = {}
    for section in SECTIONS_TO_PARSE:
        d[section] = _merge_dep_comparisons_sec(
            copy.deepcopy(dep1.get(section, {})),
            copy.deepcopy(dep2.get(section, {})),
        )
    return d


def _modify_package_name_from_github(orig_name, src):
    # if a package source comes from github, adjust the package name
    # for sending to create_python_recipe, so grayskull can find metadata
    if isinstance(src, dict):
        src = [src]
    is_pypi = False
    is_github = False
    for s in src:
        if "url" in s:
            if any(
                pypi_slug in s["url"]
                for pypi_slug in [
                    "/pypi.io/",
                    "/pypi.org/",
                    "/pypi.python.org/",
                    "/files.pythonhosted.org/",
                ]
            ):
                is_pypi = True
                break

    if not is_pypi:
        for s in src:
            if "url" in s:
                if "github.com/" in s["url"]:
                    is_github = True
                    github_url = s["url"]
                    break
    # we don't know so assume pypi
    if not is_pypi and not is_github:
        is_pypi = True

    if is_pypi:
        return orig_name
    elif is_github:
        url_parts = github_url.split("/")
        if len(url_parts) < 5:
            logger.warning(
                "github url %s for grayskull dep update is too short! assuming pypi...",
                github_url,
            )
            return orig_name
        else:
            return "/".join(url_parts[:5])


def make_grayskull_recipe(attrs, version_key="version"):
    """Make a grayskull recipe given bot node attrs.

    Parameters
    ----------
    attrs : dict or LazyJson
        The node attrs.
    version_key : str, optional
        The version key to use from the attrs. Default is "version".

    Returns
    -------
    recipe : str
        The generated grayskull recipe as a string.
    """
    if version_key not in attrs:
        pkg_version = attrs.get("version_pr_info", {}).get(version_key)
    else:
        pkg_version = attrs[version_key]

    src = attrs["meta_yaml"].get("source", {}) or {}
    pkg_name = _modify_package_name_from_github(attrs["name"], src)

    is_noarch = "noarch: python" in attrs["raw_meta_yaml"]
    logger.info(
        "making grayskull recipe for pkg %s w/ version %s",
        pkg_name,
        pkg_version,
    )
    recipe, _ = create_python_recipe(
        pkg_name=pkg_name,
        version=pkg_version,
        download=False,
        is_strict_cf=True,
        from_local_sdist=False,
        is_arch=not is_noarch,
    )

    with tempfile.TemporaryDirectory() as td:
        pth = os.path.join(td, "meta.yaml")
        recipe.save(pth)
        with open(pth) as f:
            out = f.read()

    # code around a grayskull bug
    # see https://github.com/conda-incubator/grayskull/issues/295
    if "[py>=40]" in out:
        out = out.replace("[py>=40]", "[py>=400]")

    logger.info("grayskull recipe:\n%s", out)

    return out


def _generate_grayskull_recipe_v1(recipe: Recipe, configuration: Configuration) -> str:
    with tempfile.TemporaryDirectory() as temp_dir:
        generate_recipe(
            recipe=recipe,
            config=configuration,
            folder_path=temp_dir,
            use_v1_format=True,
        )
        return (Path(temp_dir) / configuration.name / "recipe.yaml").read_text()


def _validate_grayskull_recipe_v1(recipe: Recipe):
    # The new v1 recipe format allows for complex structures as requirements, not just strings.
    # For example, '{'if': 'linux', 'then': 'numpy'}'.
    # This is hard to integrate into the remainder of the dependency update process downstream,
    # so we skip recipes affected by this for now.
    for environment in ["host", "run"]:
        for requirement in recipe.yaml["requirements"][environment]:
            if not isinstance(requirement, str):
                raise ValueError(
                    f"Requirement in '{environment}' environment is not a string: '{requirement}'"
                )


def _make_grayskull_recipe_v1(
    package_name: str, package_version: str, package_is_noarch: bool
) -> str:
    recipe, config = create_python_recipe(
        pkg_name=package_name,
        version=package_version,
        download=False,
        is_strict_cf=True,
        from_local_sdist=False,
        is_arch=not package_is_noarch,
    )
    _validate_grayskull_recipe_v1(recipe=recipe)
    return _generate_grayskull_recipe_v1(recipe=recipe, configuration=config)


def get_grayskull_comparison(attrs, version_key="version"):
    """Get the dependency comparison between the recipe and grayskull.

    Parameters
    ----------
    attrs : dict or LazyJson
        The bot node attrs.
    version_key : str, optional
        The version key to use from the attrs. Default is "version".

    Returns
    -------
    d : dict
        The dependency comparison with conda-forge.

    Raises
    ------
    ValueError
        When a v1 recipe contains requirements that we are unable to process.
    """
    recipe_schema_version = get_recipe_schema_version(attrs)
    if recipe_schema_version == 0:
        grayskull_recipe = make_grayskull_recipe(attrs, version_key=version_key)
        new_attrs = load_feedstock(
            attrs.get("feedstock_name"), {}, meta_yaml=grayskull_recipe
        )
    elif recipe_schema_version == 1:
        recipe = attrs["meta_yaml"]
        src = recipe.get("source", {}) or {}
        pkg_name = _modify_package_name_from_github(recipe["package"]["name"], src)
        grayskull_recipe = _make_grayskull_recipe_v1(
            package_name=pkg_name,
            package_version=attrs["version_pr_info"][version_key],
            package_is_noarch=bool(recipe["build"].get("noarch")),
        )
        new_attrs = load_feedstock(
            attrs.get("feedstock_name"), {}, recipe_yaml=grayskull_recipe
        )
    else:
        raise ValueError(f"Unknown recipe schema version: '{recipe_schema_version}'.")

<<<<<<< HEAD
    # load the feedstock with the grayskull meta_yaml
    new_attrs = load_feedstock(attrs.get("feedstock_name"), {}, meta_yaml=gs_recipe)
    d: dict[str, dict[str, set[str]]] = {}
=======
    d = {}
>>>>>>> 5fe7a9c0
    for section in SECTIONS_TO_PARSE:
        gs_run = {c for c in new_attrs.get("total_requirements").get(section, set())}

        d[section] = {}
        cf_minus_df = {c for c in attrs.get("total_requirements").get(section, set())}
        df_minus_cf = set()
        for req in gs_run:
            if req in cf_minus_df:
                cf_minus_df = cf_minus_df - {req}
            else:
                df_minus_cf.add(req)

        d[section]["cf_minus_df"] = cf_minus_df
        d[section]["df_minus_cf"] = df_minus_cf

    return d, grayskull_recipe


def get_depfinder_comparison(recipe_dir, node_attrs, python_nodes):
    """Get the dependency comparison between the recipe and the source code.

    Parameters
    ----------
    recipe_dir : str
        The path to the recipe.
    node_attrs : dict or LazyJson
        The bot node attrs.
    python_nodes : set
        The set of nodes which are python packages. The comparison will be
        restricted to these nodes.

    Returns
    -------
    d : dict
        The dependency comparison with conda-forge.
    """
    logger.debug('recipe_dir: "%s"', recipe_dir)
    p = Path(recipe_dir)
    logger.debug("listing contents of %s", str(p))
    for item in p.iterdir():
        logger.debug("%s", str(item))
    deps = extract_deps_from_source(recipe_dir)
    logger.debug("deps from source: %s", deps)
    df_audit = compare_depfinder_audit(
        deps,
        node_attrs,
        node_attrs["name"],
        python_nodes=python_nodes,
    )
    logger.debug("depfinder audit: %s", df_audit)
    return {"run": df_audit}


def generate_dep_hint(dep_comparison, kind):
    """Generate a dep hint.

    Parameters
    ----------
    dep_comparison : dict
        The dependency comparison.
    kind : str
        The kind of comparison (e.g., source code, grayskull, etc.)

    Returns
    -------
    hint : str
        The dependency hint string.
    """
    hint = "\n\nDependency Analysis\n--------------------\n\n"
    hint += (
        "Please note that this analysis is **highly experimental**. "
        "The aim here is to make maintenance easier by inspecting the package's dependencies. "  # noqa: E501
        "Importantly this analysis does not support optional dependencies, "
        "please double check those before making changes. "
        "If you do not want hinting of this kind ever please add "
        "`bot: inspection: disabled` to your `conda-forge.yml`. "
        "If you encounter issues with this feature please ping the bot team `conda-forge/bot`.\n\n"  # noqa: E501
    )

    df_cf = ""
    for sec in SECTIONS_TO_PARSE:
        for k in dep_comparison.get(sec, {}).get("df_minus_cf", set()):
            df_cf += f"- {k}" + "\n"
    cf_df = ""
    for sec in SECTIONS_TO_PARSE:
        for k in dep_comparison.get(sec, {}).get("cf_minus_df", set()):
            cf_df += f"- {k}" + "\n"

    if len(df_cf) > 0 or len(cf_df) > 0:
        hint += (
            f"Analysis by {kind} shows a discrepancy between it and the"
            " the package's stated requirements in the meta.yaml."
        )
        if df_cf:
            hint += (
                f"\n\n### Packages found by {kind} but not in the meta.yaml:\n"  # noqa: E501
                f"{df_cf}"
            )
        if cf_df:
            hint += (
                f"\n\n### Packages found in the meta.yaml but not found by {kind}:\n"  # noqa: E501
                f"{cf_df}"
            )
    else:
        hint += f"Analysis by {kind} shows **no discrepancy** with the stated requirements in the meta.yaml."  # noqa: E501
    return hint


def _ok_for_dep_updates(lines):
    is_multi_output = any(ln.lstrip().startswith("outputs:") for ln in lines)
    return not is_multi_output


def _update_sec_deps(recipe, dep_comparison, sections_to_update, update_python=False):
    updated_deps = False

    rqkeys = list(_gen_key_selector(recipe.meta, "requirements"))
    if len(rqkeys) == 0:
        recipe.meta["requirements"] = {}

    for rqkey in _gen_key_selector(recipe.meta, "requirements"):
        for section in sections_to_update:
            seckeys = list(_gen_key_selector(recipe.meta[rqkey], section))
            if len(seckeys) == 0:
                recipe.meta[rqkey][section] = []

            for seckey in _gen_key_selector(recipe.meta[rqkey], section):
                deps = sorted(
                    list(dep_comparison.get(section, {}).get("df_minus_cf", set())),
                )[::-1]
                for dep in deps:
                    dep_pkg_nm = dep.split(" ", 1)[0]

                    # do not touch python itself - to finicky
                    if dep_pkg_nm == "python" and not update_python:
                        continue

                    # do not replace pin compatible keys
                    if seckey.startswith("run") and any(
                        (
                            "pin_compatible" in rq
                            and ("'%s'" % dep_pkg_nm in rq or '"%s"' % dep_pkg_nm in rq)
                        )
                        for rq in recipe.meta[rqkey][seckey]
                    ):
                        continue

                    # find location of old dep
                    # add if not found, otherwise replace
                    loc = None
                    for i, rq in enumerate(recipe.meta[rqkey][seckey]):
                        pkg_nm = rq.split(" ", 1)[0]
                        if dep_pkg_nm == pkg_nm:
                            loc = i
                            break
                    if loc is None:
                        recipe.meta[rqkey][seckey].insert(0, dep)
                    else:
                        recipe.meta[rqkey][seckey][loc] = dep
                    updated_deps = True

    return updated_deps


def _gen_key_selector(dct, key):
    for k in dct:
        if k == key or (CONDA_SELECTOR in k and k.split(CONDA_SELECTOR)[0] == key):
            yield k


@dataclass
class Patch:
    before: str | None = None
    after: str | None = None


def _env_dep_comparison_to_patches(
    env_dep_comparison: EnvDepComparison,
) -> dict[str, Patch]:
    deps_to_remove = copy.copy(env_dep_comparison["cf_minus_df"])
    deps_to_add = copy.copy(env_dep_comparison["df_minus_cf"])
    patches: dict[str, Patch] = defaultdict(Patch)
    for dep in deps_to_add:
        package = dep.split(" ")[0]
        patches[package] = Patch(after=dep)
    for dep in deps_to_remove:
        package = dep.split(" ")[0]
        patches[package].before = dep
    return patches


def is_expression_requirement(dep: str) -> bool:
    return dep.startswith(r"${{")


def _apply_env_dep_comparison(
    deps: list[str], env_dep_comparison: EnvDepComparison
) -> list[str]:
    """Apply updates to dependency list while maintaining original package order."""
    new_deps = copy.copy(deps)
    patches = _env_dep_comparison_to_patches(env_dep_comparison)
    for package, patch in patches.items():
        # Do not touch Python itself - too finicky.
        if package == "python":
            continue
        # Do not try to replace expressions.
        if patch.before is not None and is_expression_requirement(patch.before):
            continue
        # Add new package.
        if patch.before is None:
            new_deps.append(patch.after)
        # Remove old package.
        elif patch.after is None:
            new_deps.remove(patch.before)
        # Update existing package.
        else:
            new_deps[new_deps.index(patch.before)] = patch.after
    return new_deps


def _is_multi_output_v1_recipe(recipe: dict) -> bool:
    return "outputs" in recipe


def _is_v1_recipe_okay_for_dep_updates(recipe: dict) -> bool:
    return not _is_multi_output_v1_recipe(recipe=recipe)


def _apply_dep_update_v1(recipe: dict, dep_comparison: DepComparison) -> dict:
    new_recipe = copy.deepcopy(recipe)
    if not _is_v1_recipe_okay_for_dep_updates(recipe):
        return new_recipe

    for section in SECTIONS_TO_UPDATE:
        new_recipe["requirements"][section] = _apply_env_dep_comparison(
            recipe["requirements"][section], dep_comparison[section]
        )

    return new_recipe


def _get_v1_recipe_file_if_exists(recipe_dir: Path) -> Path | None:
    if (recipe_file := Path(recipe_dir).joinpath("recipe.yaml")).is_file():
        return recipe_file
    return None


def apply_dep_update(recipe_dir, dep_comparison):
    """Update a recipe given a dependency comparison.

    Parameters
    ----------
    recipe_dir : str
        The path to the recipe dir.
    dep_comparison : dict
        The dependency comparison.
    """
    if recipe_file := _get_v1_recipe_file_if_exists(recipe_dir):
        recipe = yaml.load(recipe_file.read_text())
        if (new_recipe := _apply_dep_update_v1(recipe, dep_comparison)) != recipe:
            with recipe_file.open("w") as f:
                yaml.dump(new_recipe, f)
        return
    recipe_pth = os.path.join(recipe_dir, "meta.yaml")
    with open(recipe_pth) as fp:
        lines = fp.readlines()

    if _ok_for_dep_updates(lines) and any(
        len(dep_comparison.get(s, {}).get("df_minus_cf", set())) > 0
        for s in SECTIONS_TO_UPDATE
    ):
        recipe = CondaMetaYAML("".join(lines))
        updated_deps = _update_sec_deps(
            recipe,
            dep_comparison,
            SECTIONS_TO_UPDATE,
        )
        # updated_deps is True if deps were updated, False otherwise.
        if updated_deps:
            with open(recipe_pth, "w") as fp:
                recipe.dump(fp)<|MERGE_RESOLUTION|>--- conflicted
+++ resolved
@@ -496,13 +496,7 @@
     else:
         raise ValueError(f"Unknown recipe schema version: '{recipe_schema_version}'.")
 
-<<<<<<< HEAD
-    # load the feedstock with the grayskull meta_yaml
-    new_attrs = load_feedstock(attrs.get("feedstock_name"), {}, meta_yaml=gs_recipe)
     d: dict[str, dict[str, set[str]]] = {}
-=======
-    d = {}
->>>>>>> 5fe7a9c0
     for section in SECTIONS_TO_PARSE:
         gs_run = {c for c in new_attrs.get("total_requirements").get(section, set())}
 
