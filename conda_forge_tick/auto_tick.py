--- conflicted
+++ resolved
@@ -72,11 +72,7 @@
 
 from .migrators_types import MigrationUidTypedDict
 from .models.pr_json import PullRequestData, PullRequestInfoSpecial, PullRequestState
-<<<<<<< HEAD
-from .settings import CONDA_FORGE_ORG
-=======
 from .settings import settings
->>>>>>> 5fb04974
 
 logger = logging.getLogger(__name__)
 
@@ -1048,11 +1044,7 @@
             fctx = FeedstockContext(
                 feedstock_name=attrs["feedstock_name"],
                 attrs=attrs,
-<<<<<<< HEAD
-                git_repo_owner=CONDA_FORGE_ORG,
-=======
                 git_repo_owner=settings().conda_forge_org,
->>>>>>> 5fb04974
             )
 
             # map main to current default branch
