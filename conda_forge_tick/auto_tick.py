--- conflicted
+++ resolved
@@ -71,23 +71,12 @@
 from conda_forge_tick.version_filters import filter_version
 
 from .migrators_types import MigrationUidTypedDict
-<<<<<<< HEAD
-from .models.pr_json import (
-    PullRequestData,
-    PullRequestInfoSpecial,
-    PullRequestState,
-)
-
-logger = logging.getLogger(__name__)
-
-BOT_HOME_DIR: str = os.getcwd()
-=======
 from .models.pr_json import PullRequestData, PullRequestInfoSpecial, PullRequestState
 from .settings import settings
 
 logger = logging.getLogger(__name__)
 
->>>>>>> 5fe7a9c0
+BOT_HOME_DIR: str = os.getcwd()
 TIMEOUT = int(os.environ.get("TIMEOUT", 600))
 
 
@@ -537,11 +526,7 @@
     tuple[MigrationUidTypedDict, LazyJson | Literal[False]]
     | tuple[Literal[False], Literal[False]]
 ):
-<<<<<<< HEAD
-    """For a given feedstock and migration run the migration
-=======
     """For a given feedstock and migration run the migration.
->>>>>>> 5fe7a9c0
 
     Parameters
     ----------
@@ -718,20 +703,7 @@
             comment=rerender_info.rerender_comment,
         )
 
-<<<<<<< HEAD
-    pr_lazy_json: LazyJson | Literal[False]
-    if pr_data:
-        pr_lazy_json_present = LazyJson(
-            os.path.join("pr_json", f"{pr_data.id}.json"),
-        )
-        with pr_lazy_json_present as __edit_pr_lazy_json:
-            __edit_pr_lazy_json.update(**pr_data.model_dump(mode="json"))
-        pr_lazy_json = pr_lazy_json_present
-    else:
-        pr_lazy_json = False
-=======
     pr_lazy_json = _make_and_sync_pr_lazy_json(pr_data)
->>>>>>> 5fe7a9c0
 
     # If we've gotten this far then the node is good
     with context.attrs["pr_info"] as pri:
@@ -761,33 +733,7 @@
     num_nodes = []
     shares = []
     for migrator in tqdm.tqdm(migrators, ncols=80, desc="computing time per migrator"):
-<<<<<<< HEAD
-        if isinstance(migrator, Version):
-            _num_nodes = 0
-            for node_name in migrator.effective_graph.nodes:  # type: ignore[union-attr] # TODO: effective_graph can be None
-                with migrator.effective_graph.nodes[node_name]["payload"] as attrs:  # type: ignore[union-attr] # TODO: effective_graph can be None
-                    with attrs["version_pr_info"] as vpri:
-                        _attempts = vpri.get("new_version_attempts", {}).get(
-                            vpri.get("new_version", ""),
-                            0,
-                        )
-                    if _attempts < 3:
-                        _num_nodes += 1
-            _num_nodes = max(
-                _num_nodes,
-                min(PR_LIMIT * 4, len(migrator.effective_graph.nodes)),  # type: ignore[union-attr] # TODO: effective_graph can be None
-            )
-            num_nodes.append(_num_nodes)
-        else:
-            num_nodes.append(
-                min(
-                    getattr(migrator, "pr_limit", PR_LIMIT) * 4,
-                    len(migrator.effective_graph.nodes),
-                ),
-            )
-=======
         pr_limit = getattr(migrator, "pr_limit", PR_LIMIT)
->>>>>>> 5fe7a9c0
 
         num_to_do = 0.0
         for node_name in migrator.effective_graph.nodes:
@@ -827,11 +773,7 @@
         time_per_migrator.append(_tp)
     tot_time_per_migrator = sum(time_per_migrator)
 
-<<<<<<< HEAD
-    return num_nodes, time_per_migrator, tot_time_per_migrator
-=======
     return num_nodes, time_per_migrator, tot_time_per_migrator, num_nodes_not_tried
->>>>>>> 5fe7a9c0
 
 
 def _run_migrator_on_feedstock_branch(
@@ -1017,13 +959,9 @@
     return good_prs, break_loop
 
 
-<<<<<<< HEAD
-def _is_migrator_done(_mg_start, good_prs, time_per, pr_limit, start_time: float):
-=======
 def _is_migrator_done(
     _mg_start, good_prs, time_per, pr_limit, tried_prs, start_time: float
 ):
->>>>>>> 5fe7a9c0
     curr_time = time.time()
     backend = github_backend()
     api_req = backend.get_api_requests_left()
@@ -1141,11 +1079,7 @@
         )
 
         if _is_migrator_done(
-<<<<<<< HEAD
-            _mg_start, good_prs, time_per, migrator.pr_limit, start_time
-=======
             _mg_start, good_prs, time_per, migrator.pr_limit, tried_prs, start_time
->>>>>>> 5fe7a9c0
         ):
             return 0
 
@@ -1164,11 +1098,7 @@
             # Don't let CI timeout, break ahead of the timeout so we make certain
             # to write to the repo
             if _is_migrator_done(
-<<<<<<< HEAD
-                _mg_start, good_prs, time_per, migrator.pr_limit, start_time
-=======
                 _mg_start, good_prs, time_per, migrator.pr_limit, tried_prs, start_time
->>>>>>> 5fe7a9c0
             ):
                 break
 
@@ -1459,18 +1389,8 @@
     git_backend = github_backend() if not ctx.dry_run else DryRunBackend()
 
     for mg_ind, migrator in enumerate(migrators):
-<<<<<<< HEAD
-        good_prs = _run_migrator(
-            migrator,
-            mctx,
-            temp,
-            time_per_migrator[mg_ind],
-            git_backend,
-            start_time=start_time,
-=======
         _run_migrator(
             migrator, mctx, temp, time_per_migrator[mg_ind], git_backend, start_time
->>>>>>> 5fe7a9c0
         )
 
     logger.info("API Calls Remaining: %d", github_backend().get_api_requests_left())
