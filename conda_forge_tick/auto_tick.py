--- conflicted
+++ resolved
@@ -71,24 +71,12 @@
 from conda_forge_tick.version_filters import filter_version
 
 from .migrators_types import MigrationUidTypedDict
-<<<<<<< HEAD
-from .models.pr_json import (
-    PullRequestData,
-    PullRequestInfoSpecial,
-    PullRequestState,
-)
-
-logger = logging.getLogger(__name__)
-
-BOT_HOME_DIR: str = os.getcwd()
-=======
 from .models.pr_json import PullRequestData, PullRequestInfoSpecial, PullRequestState
 from .settings import settings
 
 logger = logging.getLogger(__name__)
 
 START_TIME = None
->>>>>>> feeedc74
 TIMEOUT = int(os.environ.get("TIMEOUT", 600))
 
 
@@ -534,16 +522,11 @@
     rerender: bool = True,
     base_branch: str = "main",
     **kwargs: typing.Any,
-<<<<<<< HEAD
 ) -> (
     tuple[MigrationUidTypedDict, LazyJson | Literal[False]]
     | tuple[Literal[False], Literal[False]]
 ):
-    """For a given feedstock and migration run the migration
-=======
-) -> tuple[MigrationUidTypedDict, dict] | tuple[Literal[False], Literal[False]]:
     """For a given feedstock and migration run the migration.
->>>>>>> feeedc74
 
     Parameters
     ----------
@@ -566,6 +549,11 @@
         The migration return dict used for tracking finished migrations
     pr_json: dict
         The PR json object for recreating the PR as needed
+
+    Raises
+    ------
+    ValueError
+        If an unexpected response is received from the GitHub API.
     """
     migrator_name = get_migrator_name(migrator)
     is_version_migration = isinstance(migrator, Version)
@@ -715,20 +703,7 @@
             comment=rerender_info.rerender_comment,
         )
 
-<<<<<<< HEAD
-    pr_lazy_json: LazyJson | Literal[False]
-    if pr_data:
-        pr_lazy_json_present = LazyJson(
-            os.path.join("pr_json", f"{pr_data.id}.json"),
-        )
-        with pr_lazy_json_present as __edit_pr_lazy_json:
-            __edit_pr_lazy_json.update(**pr_data.model_dump(mode="json"))
-        pr_lazy_json = pr_lazy_json_present
-    else:
-        pr_lazy_json = False
-=======
     pr_lazy_json = _make_and_sync_pr_lazy_json(pr_data)
->>>>>>> feeedc74
 
     # If we've gotten this far then the node is good
     with context.attrs["pr_info"] as pri:
@@ -758,33 +733,7 @@
     num_nodes = []
     shares = []
     for migrator in tqdm.tqdm(migrators, ncols=80, desc="computing time per migrator"):
-<<<<<<< HEAD
-        if isinstance(migrator, Version):
-            _num_nodes = 0
-            for node_name in migrator.effective_graph.nodes:  # type: ignore[union-attr] # TODO: effective_graph can be None
-                with migrator.effective_graph.nodes[node_name]["payload"] as attrs:  # type: ignore[union-attr] # TODO: effective_graph can be None
-                    with attrs["version_pr_info"] as vpri:
-                        _attempts = vpri.get("new_version_attempts", {}).get(
-                            vpri.get("new_version", ""),
-                            0,
-                        )
-                    if _attempts < 3:
-                        _num_nodes += 1
-            _num_nodes = max(
-                _num_nodes,
-                min(PR_LIMIT * 4, len(migrator.effective_graph.nodes)),  # type: ignore[union-attr] # TODO: effective_graph can be None
-            )
-            num_nodes.append(_num_nodes)
-        else:
-            num_nodes.append(
-                min(
-                    getattr(migrator, "pr_limit", PR_LIMIT) * 4,
-                    len(migrator.effective_graph.nodes),
-                ),
-            )
-=======
         pr_limit = getattr(migrator, "pr_limit", PR_LIMIT)
->>>>>>> feeedc74
 
         num_to_do = 0.0
         for node_name in migrator.effective_graph.nodes:
@@ -824,11 +773,7 @@
         time_per_migrator.append(_tp)
     tot_time_per_migrator = sum(time_per_migrator)
 
-<<<<<<< HEAD
-    return num_nodes, time_per_migrator, tot_time_per_migrator
-=======
     return num_nodes, time_per_migrator, tot_time_per_migrator, num_nodes_not_tried
->>>>>>> feeedc74
 
 
 def _run_migrator_on_feedstock_branch(
@@ -1014,11 +959,9 @@
     return good_prs, break_loop
 
 
-<<<<<<< HEAD
-def _is_migrator_done(_mg_start, good_prs, time_per, pr_limit, start_time: float):
-=======
-def _is_migrator_done(_mg_start, good_prs, time_per, pr_limit, tried_prs):
->>>>>>> feeedc74
+def _is_migrator_done(
+    _mg_start, good_prs, time_per, pr_limit, tried_prs, start_time: float
+):
     curr_time = time.time()
     backend = github_backend()
     api_req = backend.get_api_requests_left()
@@ -1136,11 +1079,7 @@
         )
 
         if _is_migrator_done(
-<<<<<<< HEAD
-            _mg_start, good_prs, time_per, migrator.pr_limit, start_time
-=======
-            _mg_start, good_prs, time_per, migrator.pr_limit, tried_prs
->>>>>>> feeedc74
+            _mg_start, good_prs, time_per, migrator.pr_limit, tried_prs, start_time
         ):
             return 0
 
@@ -1159,11 +1098,7 @@
             # Don't let CI timeout, break ahead of the timeout so we make certain
             # to write to the repo
             if _is_migrator_done(
-<<<<<<< HEAD
-                _mg_start, good_prs, time_per, migrator.pr_limit, start_time
-=======
-                _mg_start, good_prs, time_per, migrator.pr_limit, tried_prs
->>>>>>> feeedc74
+                _mg_start, good_prs, time_per, migrator.pr_limit, tried_prs, start_time
             ):
                 break
 
@@ -1454,30 +1389,9 @@
     git_backend = github_backend() if not ctx.dry_run else DryRunBackend()
 
     for mg_ind, migrator in enumerate(migrators):
-<<<<<<< HEAD
-        good_prs = _run_migrator(
-            migrator,
-            mctx,
-            temp,
-            time_per_migrator[mg_ind],
-            git_backend,
-            start_time=start_time,
-        )
-        if good_prs > 0:
-            pass
-            # this has been causing issues with bad deploys
-            # turning off for now
-            # deploy(
-            #     ctx,
-            #     dirs_to_deploy=[
-            #         "pr_json",
-            #         "pr_info",
-            #         "version_pr_info",
-            #     ],
-            # )
-=======
-        _run_migrator(migrator, mctx, temp, time_per_migrator[mg_ind], git_backend)
->>>>>>> feeedc74
+        _run_migrator(
+            migrator, mctx, temp, time_per_migrator[mg_ind], git_backend, start_time
+        )
 
     logger.info("API Calls Remaining: %d", github_backend().get_api_requests_left())
     logger.info("Done")