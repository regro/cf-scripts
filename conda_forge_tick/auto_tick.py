import copy
import glob
import json
import re
import sys
import gc

import time
import traceback
import logging
import os
import typing
import tqdm
from subprocess import CalledProcessError
from typing import (
    Optional,
    MutableSequence,
    MutableSet,
    Sequence,
    Tuple,
    Set,
    Mapping,
    MutableMapping,
    Union,
)

if typing.TYPE_CHECKING:
    from .cli import CLIArgs
    from .migrators_types import (
        MetaYamlTypedDict,
        PackageName,
        MigrationUidTypedDict,
    )

# from conda_forge_tick.profiler import profiling

import networkx as nx
from conda.models.version import VersionOrder
from conda_build.config import Config
from conda_build.variants import parse_config_file

from urllib.error import URLError

import github3
from uuid import uuid4

from conda_forge_tick.utils import pushd

from conda_forge_tick.contexts import (
    FeedstockContext,
    MigratorSessionContext,
    MigratorContext,
)
from conda_forge_tick.git_utils import (
    get_repo,
    push_repo,
    is_github_api_limit_reached,
    comment_on_pr,
)
from conda_forge_tick.utils import (
    setup_logger,
    pluck,
    load_graph,
    dump_graph,
    LazyJson,
    CB_CONFIG,
    parse_meta_yaml,
    eval_cmd,
    sanitize_string,
    frozen_to_json_friendly,
    yaml_safe_load,
)
from conda_forge_tick.migrators.arch import OSXArm
from conda_forge_tick.migrators.migration_yaml import (
    MigrationYamlCreator,
    create_rebuild_graph,
)
from conda_forge_tick.migrators import (
    Migrator,
    Version,
    PipMigrator,
    LicenseMigrator,
    MigrationYaml,
    Replacement,
    ArchRebuild,
    CondaForgeYAMLCleanup,
    ExtraJinja2KeysCleanup,
    Jinja2VarsCleanup,
    UpdateConfigSubGuessMigrator,
    UpdateCMakeArgsMigrator,
    GuardTestingMigrator,
    CrossRBaseMigrator,
    CrossPythonMigrator,
    Build2HostMigrator,
    NoCondaInspectMigrator,
    DuplicateLinesCleanup,
    Cos7Config,
    PipWheelMigrator,
    GraphMigrator,
    CrossCompilationForARMAndPower,
    MPIPinRunAsBuildCleanup,
    DependencyUpdateMigrator,
    QtQtMainMigrator,
    JpegTurboMigrator,
)

from conda_forge_feedstock_check_solvable import is_recipe_solvable

# not using this right now
# from conda_forge_tick.deploy import deploy


LOGGER = logging.getLogger("conda_forge_tick.auto_tick")

PR_LIMIT = 5
MAX_PR_LIMIT = 50
MAX_SOLVER_ATTEMPTS = 50

BOT_RERUN_LABEL = {
    "name": "bot-rerun",
    "color": "#191970",
    "description": (
        "Apply this label if you want the bot to retry "
        "issuing a particular pull-request"
    ),
}

BOT_HOME_DIR = None


def _set_pre_pr_migrator_fields(attrs, migrator_name, error_str):
    pre_key = "pre_pr_migrator_status"
    pre_key_att = "pre_pr_migrator_attempts"

    with attrs["pr_info"] as pri:
        if pre_key not in pri:
            pri[pre_key] = {}
        pri[pre_key][migrator_name] = sanitize_string(
            error_str,
        )

        if pre_key_att not in pri:
            pri[pre_key_att] = {}
        if migrator_name not in pri[pre_key_att]:
            pri[pre_key_att][migrator_name] = 0
        pri[pre_key_att][migrator_name] += 1


def _reset_pre_pr_migrator_fields(attrs, migrator_name):
    pre_key = "pre_pr_migrator_status"
    pre_key_att = "pre_pr_migrator_attempts"
    with attrs["pr_info"] as pri:
        for _key in [pre_key, pre_key_att]:
            if _key in pri and migrator_name in pri[_key]:
                pri[_key].pop(migrator_name)


def run(
    feedstock_ctx: FeedstockContext,
    migrator: Migrator,
    protocol: str = "ssh",
    pull_request: bool = True,
    rerender: bool = True,
    fork: bool = True,
    base_branch: str = "main",
    **kwargs: typing.Any,
) -> Tuple["MigrationUidTypedDict", dict]:
    """For a given feedstock and migration run the migration

    Parameters
    ----------
    feedstock_ctx: FeedstockContext
        The node attributes
    migrator: Migrator instance
        The migrator to run on the feedstock
    protocol : str, optional
        The git protocol to use, defaults to ``ssh``
    pull_request : bool, optional
        If true issue pull request, defaults to true
    rerender : bool
        Whether to rerender
    fork : bool
        If true create a fork, defaults to true
    base_branch : str, optional
        The base branch to which the PR will be targeted. Defaults to "main".
    kwargs: dict
        The key word arguments to pass to the migrator

    Returns
    -------
    migrate_return: MigrationUidTypedDict
        The migration return dict used for tracking finished migrations
    pr_json: dict
        The PR json object for recreating the PR as needed
    """

    # sometimes we get weird directory issues so make sure we reset
    os.chdir(BOT_HOME_DIR)

    # get the repo
    # TODO: stop doing this.
    migrator.attrs = feedstock_ctx.attrs  # type: ignore

    branch_name = migrator.remote_branch(feedstock_ctx) + "_h" + uuid4().hex[0:6]

    if hasattr(migrator, "name"):
        assert isinstance(migrator.name, str)
        migrator_name = migrator.name.lower().replace(" ", "")
    else:
        migrator_name = migrator.__class__.__name__.lower()

    # TODO: run this in parallel
    feedstock_dir, repo = get_repo(
        ctx=migrator.ctx.session,
        fctx=feedstock_ctx,
        branch=branch_name,
        feedstock=feedstock_ctx.feedstock_name,
        protocol=protocol,
        pull_request=pull_request,
        fork=fork,
        base_branch=base_branch,
    )
    if not feedstock_dir or not repo:
        LOGGER.critical(
            "Failed to migrate %s, %s & %s",
            feedstock_ctx.package_name,
            feedstock_ctx.attrs.get("pr_info", {}).get("bad"),
            feedstock_ctx.attrs.get("version_pr_info", {}).get("bad"),
        )
        return False, False

    recipe_dir = os.path.join(feedstock_dir, "recipe")

    # migrate the feedstock
    migrator.run_pre_piggyback_migrations(recipe_dir, feedstock_ctx.attrs, **kwargs)

    # TODO - make a commit here if the repo changed

    migrate_return = migrator.migrate(recipe_dir, feedstock_ctx.attrs, **kwargs)

    if not migrate_return:
        LOGGER.critical(
            "Failed to migrate %s, %s",
            feedstock_ctx.package_name,
            feedstock_ctx.attrs.get("version_pr_info", {}).get("bad")
            if isinstance(migrator, Version)
            else feedstock_ctx.attrs.get("pr_info", {}).get("bad"),
        )
        eval_cmd(f"rm -rf {feedstock_dir}")
        return False, False

    # TODO - commit main migration here

    migrator.run_post_piggyback_migrations(recipe_dir, feedstock_ctx.attrs, **kwargs)

    # TODO commit post migration here

    # rerender, maybe
    diffed_files: typing.List[str] = []
    with pushd(feedstock_dir):
        msg = migrator.commit_message(feedstock_ctx)  # noqa
        try:
            eval_cmd("git add --all .")
            if migrator.allow_empty_commits:
                eval_cmd(f"git commit --allow-empty -am '{msg}'")
            else:
                eval_cmd(f"git commit -am '{msg}'")
        except CalledProcessError as e:
            LOGGER.info(
                "could not commit to feedstock - "
                "likely no changes - error is '%s'" % (repr(e)),
            )
            # we bail here if we do not plan to rerender and we wanted an empty
            # commit
            # this prevents PRs that don't actually get made from getting marked as done
            if migrator.allow_empty_commits and not rerender:
                raise e

        if rerender:
            head_ref = eval_cmd("git rev-parse HEAD").strip()
            LOGGER.info("Rerendering the feedstock")

            try:
                eval_cmd(
                    "conda smithy rerender -c auto --no-check-uptodate",
                    timeout=900,
                )
                make_rerender_comment = False
            except Exception as e:
                # I am trying this bit of code to force these errors
                # to be surfaced in the logs at the right time.
                print(f"RERENDER ERROR: {e}", flush=True)
                if not isinstance(migrator, Version):
                    raise
                else:
                    # for check solvable or automerge, we always raise rerender errors
                    if feedstock_ctx.attrs["conda-forge.yml"].get("bot", {}).get(
                        "check_solvable",
                        False,
                    ) or (
                        feedstock_ctx.attrs["conda-forge.yml"]
                        .get("bot", {})
                        .get(
                            "automerge",
                            False,
                        )
                    ):
                        raise
                    else:
                        make_rerender_comment = True

            # If we tried to run the MigrationYaml and rerender did nothing (we only
            # bumped the build number and dropped a yaml file in migrations) bail
            # for instance platform specific migrations
            gdiff = eval_cmd(f"git diff --name-only {head_ref.strip()}...HEAD")

            diffed_files = [
                _
                for _ in gdiff.split()
                if not (
                    _.startswith("recipe")
                    or _.startswith("migrators")
                    or _.startswith("README")
                )
            ]
        else:
            make_rerender_comment = False

    if (
        feedstock_ctx.feedstock_name != "conda-forge-pinning"
        and (base_branch == "master" or base_branch == "main")
        and (
            (
                migrator.check_solvable
                # we always let stuff in cycles go
                and feedstock_ctx.attrs["name"]
                not in getattr(migrator, "cycles", set())
                # we always let stuff at the top go
                and feedstock_ctx.attrs["name"]
                not in getattr(migrator, "top_level", set())
            )
            or feedstock_ctx.attrs["conda-forge.yml"]
            .get("bot", {})
            .get(
                "check_solvable",
                False,
            )
        )
    ):
        solvable, errors, _ = is_recipe_solvable(
            feedstock_dir,
            build_platform=feedstock_ctx.attrs["conda-forge.yml"].get(
                "build_platform",
                None,
            ),
        )
        if not solvable:
            _solver_err_str = "not solvable ({}): {}: {}".format(
                ('<a href="' + os.getenv("CIRCLE_BUILD_URL", "") + '">bot CI job</a>'),
                base_branch,
                sorted(set(errors)),
            )

            if isinstance(migrator, Version):
                with feedstock_ctx.attrs["version_pr_info"] as vpri:
                    _new_ver = vpri["new_version"]
                    vpri["new_version_errors"][_new_ver] = _solver_err_str
                    vpri["new_version_errors"][_new_ver] = sanitize_string(
                        vpri["new_version_errors"][_new_ver],
                    )
                    # remove part of a try for solver errors to make those slightly
                    # higher priority
                    vpri["new_version_attempts"][_new_ver] -= 0.8
            else:
                # these are not used for version migrations
                _set_pre_pr_migrator_fields(
                    feedstock_ctx.attrs,
                    migrator_name,
                    sanitize_string(_solver_err_str),
                )

            eval_cmd(f"rm -rf {feedstock_dir}")
            return False, False
        else:
            _reset_pre_pr_migrator_fields(feedstock_ctx.attrs, migrator_name)

    # TODO: Better annotation here
    pr_json: typing.Union[MutableMapping, None, bool]
    if (
        isinstance(migrator, MigrationYaml)
        and not diffed_files
        and feedstock_ctx.attrs["name"] != "conda-forge-pinning"
    ):
        # spoof this so it looks like the package is done
        pr_json = {
            "state": "closed",
            "merged_at": "never issued",
            "id": str(uuid4()),
        }
    else:
        # push up
        try:
            # TODO: remove this hack, but for now this is the only way to get
            # the feedstock dir into pr_body
            feedstock_ctx.feedstock_dir = feedstock_dir
            pr_json = push_repo(
                session_ctx=migrator.ctx.session,
                fctx=feedstock_ctx,
                feedstock_dir=feedstock_dir,
                body=migrator.pr_body(feedstock_ctx),
                repo=repo,
                title=migrator.pr_title(feedstock_ctx),
                head=f"{migrator.ctx.github_username}:{branch_name}",
                branch=branch_name,
                base_branch=base_branch,
            )

        # This shouldn't happen too often any more since we won't double PR
        except github3.GitHubError as e:
            if e.msg != "Validation Failed":
                raise
            else:
                print(f"Error during push {e}")
                # If we just push to the existing PR then do nothing to the json
                pr_json = False
                ljpr = False

    if pr_json and pr_json["state"] != "closed" and make_rerender_comment:
        comment_on_pr(
            pr_json,
            """\
Hi! This feedstock was not able to be rerendered after the version update changes. I
have pushed the version update changes anyways and am trying to rerender again with this
comment. Hopefully you all can fix this!

@conda-forge-admin rerender""",
            repo,
        )

    if pr_json:
        ljpr = LazyJson(
            os.path.join(migrator.ctx.session.prjson_dir, str(pr_json["id"]) + ".json"),
        )
        ljpr.update(**pr_json)

        # from .dynamo_models import PRJson
        # PRJson.dump(pr_json)
    else:
        ljpr = False

    # If we've gotten this far then the node is good
    with feedstock_ctx.attrs["version_pr_info"] as pri:
        pri["bad"] = False
    with feedstock_ctx.attrs["pr_info"] as pri:
        pri["bad"] = False
    _reset_pre_pr_migrator_fields(feedstock_ctx.attrs, migrator_name)

    LOGGER.info("Removing feedstock dir")
    eval_cmd(f"rm -rf {feedstock_dir}")
    return migrate_return, ljpr


def _host_run_test_dependencies(meta_yaml: "MetaYamlTypedDict") -> Set["PackageName"]:
    """Parse the host/run/test dependencies of a recipe

    This function parses top-level and `outputs` requirements sections.

    The complicated logic here is mainly to support not including a
    `host` section, and using `build` instead.
    """
    _ = meta_yaml["requirements"]
    rq = (_["host"] or _["build"]) | _["run"] | _["test"]
    return typing.cast("Set[PackageName]", rq)


def add_replacement_migrator(
    migrators: MutableSequence[Migrator],
    gx: nx.DiGraph,
    old_pkg: "PackageName",
    new_pkg: "PackageName",
    rationale: str,
    alt_migrator: Union[Migrator, None] = None,
) -> None:
    """Adds a migrator to replace one package with another.

    Parameters
    ----------
    migrators : list of Migrator
        The list of migrators to run.
    gx : graph
        The conda-forge dependency graph.
    old_pkg : str
        The package to be replaced.
    new_pkg : str
        The package to replace the `old_pkg`.
    rationale : str
        The reason the for the migration. Should be a full statement.
    alt_migrator : Replacement migrator or a sublcass thereof
        An alternate Replacement migrator to use for special tasks.

    """
    print(
        "========================================"
        "========================================",
        flush=True,
    )
    print(f"making replacement migrator for {old_pkg} -> {new_pkg}", flush=True)
    total_graph = copy.deepcopy(gx)

    for node, node_attrs in gx.nodes.items():
        requirements = node_attrs["payload"].get("requirements", {})
        rq = (
            requirements.get("build", set())
            | requirements.get("host", set())
            | requirements.get("run", set())
            | requirements.get("test", set())
        )
        pkgs = {old_pkg}
        old_pkg_c = pkgs.intersection(rq)

        if not old_pkg_c:
            pluck(total_graph, node)

    # post plucking we can have several strange cases, lets remove all selfloops
    total_graph.remove_edges_from(nx.selfloop_edges(total_graph))

    if alt_migrator is not None:
        migrators.append(
            alt_migrator(
                old_pkg=old_pkg,
                new_pkg=new_pkg,
                rationale=rationale,
                pr_limit=PR_LIMIT,
                graph=total_graph,
            ),
        )
    else:
        migrators.append(
            Replacement(
                old_pkg=old_pkg,
                new_pkg=new_pkg,
                rationale=rationale,
                pr_limit=PR_LIMIT,
                graph=total_graph,
            ),
        )


def add_arch_migrate(migrators: MutableSequence[Migrator], gx: nx.DiGraph) -> None:
    """Adds rebuild migrators.

    Parameters
    ----------
    migrators : list of Migrator
        The list of migrators to run.

    """
    print(
        "========================================"
        "========================================",
        flush=True,
    )
    print("making aarch64+ppc64le and osx-arm64 migrations", flush=True)
    total_graph = copy.deepcopy(gx)

    migrators.append(
        ArchRebuild(
            graph=total_graph,
            pr_limit=PR_LIMIT,
            name="aarch64 and ppc64le addition",
        ),
    )
    migrators.append(
        OSXArm(
            graph=total_graph,
            pr_limit=PR_LIMIT,
            name="arm osx addition",
            piggy_back_migrations=[
                Build2HostMigrator(),
                UpdateConfigSubGuessMigrator(),
                CondaForgeYAMLCleanup(),
                UpdateCMakeArgsMigrator(),
                GuardTestingMigrator(),
                CrossRBaseMigrator(),
                CrossPythonMigrator(),
                NoCondaInspectMigrator(),
                MPIPinRunAsBuildCleanup(),
            ],
        ),
    )


def add_rebuild_migration_yaml(
    migrators: MutableSequence[Migrator],
    gx: nx.DiGraph,
    package_names: Sequence[str],
    output_to_feedstock: Mapping[str, str],
    excluded_feedstocks: MutableSet[str],
    exclude_pinned_pkgs: bool,
    migration_yaml: str,
    config: dict = {},
    migration_name: str = "",
    pr_limit: int = PR_LIMIT,
    max_solver_attempts: int = 3,
) -> None:
    """Adds rebuild migrator.

    Parameters
    ----------
    migrators : list of Migrator
        The list of migrators to run.
    gx : networkx.DiGraph
        The feedstock graph
    package_names : list of str
        The package who's pin was moved
    output_to_feedstock : dict of str
        Mapping of output name to feedstock name
    excluded_feedstocks : set of str
        Feedstock names which should never be included in the migration
    exclude_pinned_pkgs : bool
        Whether pinned packages should be excluded from the migration
    migration_yaml : str
        The raw yaml for the migration variant dict
    config: dict
        The __migrator contents of the migration
    migration_name: str
        Name of the migration
    pr_limit : int, optional
        The number of PRs per hour, defaults to 5
    """

    total_graph = create_rebuild_graph(
        gx,
        package_names,
        excluded_feedstocks,
        exclude_pinned_pkgs=exclude_pinned_pkgs,
        include_noarch=config.get("include_noarch", False),
    )

    # Note at this point the graph is made of all packages that have a
    # dependency on the pinned package via Host, run, or test.
    # Some packages don't have a host section so we use their
    # build section in its place.

    feedstock_names = set()
    for p in package_names:
        feedstock_names |= output_to_feedstock.get(p, {p})

    feedstock_names = {
        p for p in feedstock_names if p in gx.nodes
    } - excluded_feedstocks

    top_level = {
        node
        for node in {
            gx.successors(feedstock_name) for feedstock_name in feedstock_names
        }
        if (node in total_graph) and len(list(total_graph.predecessors(node))) == 0
    }
    piggy_back_migrations = [
        Jinja2VarsCleanup(),
        DuplicateLinesCleanup(),
        PipMigrator(),
        LicenseMigrator(),
        CondaForgeYAMLCleanup(),
        ExtraJinja2KeysCleanup(),
        Build2HostMigrator(),
        NoCondaInspectMigrator(),
        Cos7Config(),
        CrossCompilationForARMAndPower(),
        MPIPinRunAsBuildCleanup(),
    ]
    if migration_name == "qt515":
        piggy_back_migrations.append(QtQtMainMigrator())
    if migration_name == "jpeg_to_libjpeg_turbo":
        piggy_back_migrations.append(JpegTurboMigrator())
    cycles = list(nx.simple_cycles(total_graph))
    migrator = MigrationYaml(
        migration_yaml,
        graph=total_graph,
        pr_limit=pr_limit,
        name=migration_name,
        top_level=top_level,
        cycles=cycles,
        piggy_back_migrations=piggy_back_migrations,
        max_solver_attempts=max_solver_attempts,
        **config,
    )
    print(f"migration yaml:\n {migration_yaml}", flush=True)
    print(f"bump number: {migrator.bump_number}\n", flush=True)
    migrators.append(migrator)


def migration_factory(
    migrators: MutableSequence[Migrator],
    gx: nx.DiGraph,
    pr_limit: int = PR_LIMIT,
    only_keep=None,
) -> None:
    migration_yamls = []
    migrations_loc = os.path.join(
        os.environ["CONDA_PREFIX"],
        "share",
        "conda-forge",
        "migrations",
    )
    with pushd(migrations_loc):
        for yaml_file in glob.glob("*.y*ml"):
            with open(yaml_file) as f:
                yaml_contents = f.read()
            migration_yamls.append((yaml_file, yaml_contents))

    if only_keep is None:
        only_keep = [
            os.path.splitext(os.path.basename(yaml_file))[0]
            for yaml_file, _ in migration_yamls
        ]

    output_to_feedstock = gx.graph["outputs_lut"]
    all_package_names = set(
        sum(
            (
                list(node.get("payload", {}).get("outputs_names", set()))
                for node in gx.nodes.values()
            ),
            [],
        ),
    )
    for yaml_file, yaml_contents in migration_yamls:
        loaded_yaml = yaml_safe_load(yaml_contents)
        __mname = os.path.splitext(os.path.basename(yaml_file))[0]

        if __mname not in only_keep:
            continue

        print(
            "========================================"
            "========================================\n"
            f"migrator: {__mname}",
            flush=True,
        )

        migrator_config = loaded_yaml.get("__migrator", {})
        paused = migrator_config.pop("paused", False)
        excluded_feedstocks = set(migrator_config.get("exclude", []))
        pr_limit = min(migrator_config.pop("pr_limit", pr_limit), MAX_PR_LIMIT)
        max_solver_attempts = min(
            migrator_config.pop("max_solver_attempts", 3),
            MAX_SOLVER_ATTEMPTS,
        )

        if "override_cbc_keys" in migrator_config:
            package_names = set(migrator_config.get("override_cbc_keys"))
        else:
            package_names = (
                set(loaded_yaml) | {ly.replace("_", "-") for ly in loaded_yaml}
            ) & all_package_names
        exclude_pinned_pkgs = migrator_config.get("exclude_pinned_pkgs", True)

        if not paused:
            add_rebuild_migration_yaml(
                migrators=migrators,
                gx=gx,
                package_names=list(package_names),
                output_to_feedstock=output_to_feedstock,
                excluded_feedstocks=excluded_feedstocks,
                exclude_pinned_pkgs=exclude_pinned_pkgs,
                migration_yaml=yaml_contents,
                migration_name=os.path.splitext(yaml_file)[0],
                config=migrator_config,
                pr_limit=pr_limit,
                max_solver_attempts=max_solver_attempts,
            )
        else:
            LOGGER.warning("skipping migration %s because it is paused", __mname)


def _outside_pin_range(pin_spec, current_pin, new_version):
    pin_level = len(pin_spec.split("."))
    current_split = current_pin.split(".")
    new_split = new_version.split(".")
    # if our pin spec is more exact than our current pin then rebuild more precisely
    if pin_level > len(current_split):
        return True
    for i in range(pin_level):
        if current_split[i] != new_split[i]:
            return True
    return False


def create_migration_yaml_creator(migrators: MutableSequence[Migrator], gx: nx.DiGraph):
    cfp_gx = copy.deepcopy(gx)
    for node in list(cfp_gx.nodes):
        if node != "conda-forge-pinning":
            pluck(cfp_gx, node)

    print("pinning migrations", flush=True)
    with pushd(os.environ["CONDA_PREFIX"]):
        pinnings = parse_config_file(
            "conda_build_config.yaml",
            config=Config(**CB_CONFIG),
        )
    feedstocks_to_be_repinned = []
    for pinning_name, package_pin_list in pinnings.items():
        # there are three things:
        # pinning_name - entry in pinning file
        # package_name - the actual package, could differ via `-` -> `_`
        #                from pinning_name
        # feedstock_name - the feedstock that outputs the package
        # we need the package names for the migrator itself but need the
        # feedstock for everything else

        # exclude non-package keys
        if pinning_name not in gx.graph["outputs_lut"]:
            # conda_build_config.yaml can't have `-` unlike our package names
            package_name = pinning_name.replace("_", "-")
        else:
            package_name = pinning_name

        # replace sub-packages with their feedstock names
        # TODO - we are grabbing one element almost at random here
        # the sorted call makes it stable at least?
        fs_name = next(
            iter(
                sorted(gx.graph["outputs_lut"].get(package_name, {package_name})),
            ),
        )

        if (
            (fs_name in gx.nodes)
            and not gx.nodes[fs_name]["payload"].get("archived", False)
            and gx.nodes[fs_name]["payload"].get("version")
            and fs_name not in feedstocks_to_be_repinned
        ):

            current_pins = list(map(str, package_pin_list))
            current_version = str(gx.nodes[fs_name]["payload"]["version"])

            try:
                # we need a special parsing for pinning stuff
                meta_yaml = parse_meta_yaml(
                    gx.nodes[fs_name]["payload"]["raw_meta_yaml"],
                    for_pinning=True,
                )

                # find the most stringent max pin for this feedstock if any
                pin_spec = ""
                for block in [meta_yaml] + meta_yaml.get("outputs", []) or []:
                    build = block.get("build", {}) or {}
                    # and check the exported package is within the feedstock
                    exports = [
                        p.get("max_pin", "")
                        for p in build.get("run_exports", [{}])
                        # make certain not direct hard pin
                        if isinstance(p, MutableMapping)
                        # ensure the export is for this package
                        and p.get("package_name", "") == package_name
                        # ensure the pinned package is in an output of the
                        # parent feedstock
                        and (
                            fs_name
                            in gx.graph["outputs_lut"].get(
                                p.get("package_name", ""),
                                set(),
                            )
                        )
                    ]
                    if not exports:
                        continue
                    # get the most stringent pin spec from the recipe block
                    max_pin = max(exports, key=len)
                    if len(max_pin) > len(pin_spec):
                        pin_spec = max_pin

                # fall back to the pinning file or "x"
                if not pin_spec:
                    pin_spec = (
                        pinnings["pin_run_as_build"]
                        .get(pinning_name, {})
                        .get("max_pin", "x")
                    ) or "x"

                current_pins = list(
                    map(lambda x: re.sub("[^0-9.]", "", x).rstrip("."), current_pins),
                )
                current_pins = [cp.strip() for cp in current_pins if cp.strip() != ""]
                current_version = re.sub("[^0-9.]", "", current_version).rstrip(".")
                if not current_pins or current_version == "":
                    continue

                current_pin = str(max(map(VersionOrder, current_pins)))
                # If the current pin and the current version is the same nothing
                # to do even if the pin isn't accurate to the spec
                if current_pin != current_version and _outside_pin_range(
                    pin_spec,
                    current_pin,
                    current_version,
                ):
                    feedstocks_to_be_repinned.append(fs_name)
                    print(
                        "    %s:\n"
                        "        curr version: %s\n"
                        "        curr pin: %s\n"
                        "        pin_spec: %s"
                        % (pinning_name, current_version, current_pin, pin_spec),
                        flush=True,
                    )
                    migrators.append(
                        MigrationYamlCreator(
                            pinning_name,
                            current_version,
                            current_pin,
                            pin_spec,
                            fs_name,
                            cfp_gx,
                            full_graph=gx,
                        ),
                    )
            except Exception as e:
                LOGGER.info(
                    "failed to possibly generate pinning PR for {}: {}".format(
                        pinning_name,
                        repr(e),
                    ),
                )
                continue
    print(" ", flush=True)


def initialize_migrators(
    github_username: str = "",
    github_password: str = "",
    github_token: Optional[str] = None,
    dry_run: bool = False,
    skip_version_migrations=False,
    skip_rebuild_migrations=False,
) -> Tuple[MigratorSessionContext, list, MutableSequence[Migrator]]:
    temp = glob.glob("/tmp/*")
    gx = load_graph()
    smithy_version = eval_cmd("conda smithy --version").strip()
    pinning_version = json.loads(eval_cmd("conda list conda-forge-pinning --json"))[0][
        "version"
    ]

    migrators = []

    if not skip_rebuild_migrations:
        add_arch_migrate(migrators, gx)
        add_replacement_migrator(
            migrators,
            gx,
            "build",
            "python-build",
            "The conda package name 'build' is deprecated "
            "and too generic. Use 'python-build instead.'",
        )
        migration_factory(migrators, gx)
        create_migration_yaml_creator(migrators=migrators, gx=gx)
        print("rebuild migration graph sizes:", flush=True)
        for m in migrators:
            if isinstance(m, GraphMigrator):
                print(
                    f'    {getattr(m, "name", m)} graph size: '
                    f'{len(getattr(m, "graph", []))}',
                    flush=True,
                )
        print(" ", flush=True)

    mctx = MigratorSessionContext(
        circle_build_url=os.getenv("CIRCLE_BUILD_URL", ""),
        graph=gx,
        smithy_version=smithy_version,
        pinning_version=pinning_version,
        github_username=github_username,
        github_password=github_password,
        github_token=github_token,
        dry_run=dry_run,
    )

    if not skip_version_migrations:
        print("building package import maps and version migrator", flush=True)
        python_nodes = {
            n for n, v in mctx.graph.nodes("payload") if "python" in v.get("req", "")
        }
        python_nodes.update(
            [
                k
                for node_name, node in mctx.graph.nodes("payload")
                for k in node.get("outputs_names", [])
                if node_name in python_nodes
            ],
        )
        version_migrator = Version(
            python_nodes=python_nodes,
            pr_limit=PR_LIMIT * 4,
            piggy_back_migrations=[
                Jinja2VarsCleanup(),
                DuplicateLinesCleanup(),
                PipMigrator(),
                LicenseMigrator(),
                CondaForgeYAMLCleanup(),
                ExtraJinja2KeysCleanup(),
                Build2HostMigrator(),
                NoCondaInspectMigrator(),
                Cos7Config(),
                PipWheelMigrator(),
                MPIPinRunAsBuildCleanup(),
                DependencyUpdateMigrator(python_nodes),
            ],
        )

        migrators = [version_migrator] + migrators

        print(" ", flush=True)

    return mctx, temp, migrators


def _compute_time_per_migrator(mctx, migrators):
    # we weight each migrator by the number of available nodes to migrate
    num_nodes = []
    for migrator in tqdm.tqdm(migrators):
        mmctx = MigratorContext(session=mctx, migrator=migrator)
        migrator.bind_to_ctx(mmctx)

        if isinstance(migrator, Version):
            _num_nodes = 0
            for node_name in mmctx.effective_graph.nodes:
                with mmctx.effective_graph.nodes[node_name]["payload"] as attrs:
                    with attrs["version_pr_info"] as vpri:
                        _attempts = vpri.get("new_version_attempts", {}).get(
                            vpri.get("new_version", ""),
                            0,
                        )
                    if _attempts < 3:
                        _num_nodes += 1
            _num_nodes = max(
                _num_nodes,
                min(PR_LIMIT * 4, len(mmctx.effective_graph.nodes)),
            )
            num_nodes.append(_num_nodes)
        else:
            num_nodes.append(
                min(
                    getattr(migrator, "pr_limit", PR_LIMIT) * 4,
                    len(mmctx.effective_graph.nodes),
                ),
            )

    num_nodes_tot = sum(num_nodes)
    # do not divide by zero
    time_per_node = float(os.environ.get("TIMEOUT", 600)) / max(num_nodes_tot, 1)

    # also enforce a minimum of 300 seconds if any nodes can be migrated
    time_per_migrator = []
    for i, migrator in enumerate(migrators):
        _time_per = num_nodes[i] * time_per_node

        if num_nodes[i] > 0 and _time_per < 300:
            _time_per = 300

        time_per_migrator.append(_time_per)

    # finally rescale to fit in the time we have
    tot_time_per_migrator = sum(time_per_migrator)
    if tot_time_per_migrator > 0:
        time_fac = float(os.environ.get("TIMEOUT", 600)) / tot_time_per_migrator
    else:
        time_fac = 1.0
    for i in range(len(time_per_migrator)):
        time_per_migrator[i] = time_per_migrator[i] * time_fac

    # recompute the total here
    tot_time_per_migrator = sum(time_per_migrator)

    return num_nodes, time_per_migrator, tot_time_per_migrator


def _run_migrator(migrator, mctx, temp, time_per, dry_run):
    if hasattr(migrator, "name"):
        assert isinstance(migrator.name, str)
        migrator_name = migrator.name.lower().replace(" ", "")
    else:
        migrator_name = migrator.__class__.__name__.lower()

    mmctx = MigratorContext(session=mctx, migrator=migrator)
    migrator.bind_to_ctx(mmctx)

    good_prs = 0
    _mg_start = time.time()
    effective_graph = mmctx.effective_graph
    pri_key = migrator.get_pr_info_key()

    if hasattr(migrator, "name"):
        extra_name = "-%s" % migrator.name
    else:
        extra_name = ""

    print(
        "Running migrations for %s%s: %d\n"
        % (
            migrator.__class__.__name__,
            extra_name,
            len(effective_graph.nodes),
        ),
        flush=True,
    )

    possible_nodes = list(migrator.order(effective_graph, mctx.graph))

    # version debugging info
    if isinstance(migrator, Version):
        LOGGER.info("possible version migrations:")
        for node_name in possible_nodes:
            with effective_graph.nodes[node_name]["payload"] as attrs:
                with attrs["version_pr_info"] as vpri:
                    LOGGER.info(
                        "    node|curr|new|attempts: %s|%s|%s|%f",
                        node_name,
                        attrs.get("version"),
                        vpri.get("new_version"),
                        (
                            vpri.get("new_version_attempts", {}).get(
                                vpri.get("new_version", ""),
                                0,
                            )
                        ),
                    )

    for node_name in possible_nodes:
        with mctx.graph.nodes[node_name]["payload"] as attrs:
            # Don't let CI timeout, break ahead of the timeout so we make certain
            # to write to the repo
            # TODO: convert these env vars
            _now = time.time()
            if (
                (
                    _now - int(os.environ.get("START_TIME", time.time()))
                    > int(os.environ.get("TIMEOUT", 600))
                )
                or good_prs >= migrator.pr_limit
                or (_now - _mg_start) > time_per
            ):
                break

            base_branches = migrator.get_possible_feedstock_branches(attrs)
            if "branch" in attrs:
                has_attrs_branch = True
                orig_branch = attrs.get("branch")
            else:
                has_attrs_branch = False
                orig_branch = None

            fctx = FeedstockContext(
                package_name=node_name,
                feedstock_name=attrs["feedstock_name"],
                attrs=attrs,
            )

            # map main to current default branch
            base_branches = [
                br if br != "main" else fctx.default_branch for br in base_branches
            ]

            try:
                for base_branch in base_branches:
                    attrs["branch"] = base_branch
                    if migrator.filter(attrs):
                        continue

                    print("\n", flush=True, end="")
                    sys.stderr.flush()
                    sys.stdout.flush()
                    LOGGER.info(
                        "%s%s IS MIGRATING %s:%s",
                        migrator.__class__.__name__.upper(),
                        extra_name,
                        fctx.package_name,
                        base_branch,
                    )
                    try:
                        # Don't bother running if we are at zero
                        if mctx.gh_api_requests_left == 0:
                            break
                        migrator_uid, pr_json = run(
                            feedstock_ctx=fctx,
                            migrator=migrator,
                            rerender=migrator.rerender,
                            protocol="https",
                            hash_type=attrs.get("hash_type", "sha256"),
                            base_branch=base_branch,
                        )
                        # if migration successful
                        if migrator_uid:
                            with attrs[pri_key] as pri:
                                d = frozen_to_json_friendly(migrator_uid)
                                # if we have the PR already do nothing
                                if d["data"] in [
                                    existing_pr["data"]
                                    for existing_pr in pri.get("PRed", [])
                                ]:
                                    pass
                                else:
                                    if not pr_json:
                                        pr_json = {
                                            "state": "closed",
                                            "head": {"ref": "<this_is_not_a_branch>"},
                                        }
                                    d["PR"] = pr_json
                                    if "PRed" not in pri:
                                        pri["PRed"] = []
                                    pri["PRed"].append(d)
                                pri.update(
                                    {
                                        "smithy_version": mctx.smithy_version,
                                        "pinning_version": mctx.pinning_version,
                                    },
                                )

                    except github3.GitHubError as e:
                        if e.msg == "Repository was archived so is read-only.":
                            attrs["archived"] = True
                        else:
                            LOGGER.critical(
                                "GITHUB ERROR ON FEEDSTOCK: %s",
                                fctx.feedstock_name,
                            )
                            if is_github_api_limit_reached(e, mctx.gh):
                                break
                    except URLError as e:
                        LOGGER.exception("URLError ERROR")
                        with attrs[pri_key] as pri:
                            pri["bad"] = {
                                "exception": str(e),
                                "traceback": str(traceback.format_exc()).split("\n"),
                                "code": getattr(e, "code"),
                                "url": getattr(e, "url"),
                            }

                        if not isinstance(migrator, Version):
                            _set_pre_pr_migrator_fields(
                                attrs,
                                migrator_name,
                                sanitize_string(
                                    "bot error (%s): %s: %s"
                                    % (
                                        '<a href="'
                                        + os.getenv("CIRCLE_BUILD_URL", "")
                                        + '">bot CI job</a>',
                                        base_branch,
                                        str(traceback.format_exc()),
                                    ),
                                ),
                            )
                    except Exception as e:
                        LOGGER.exception("NON GITHUB ERROR")
                        # we don't set bad for rerendering errors
                        if (
                            "conda smithy rerender -c auto --no-check-uptodate"
                            not in str(e)
                        ):
                            with attrs[pri_key] as pri:
                                pri["bad"] = {
                                    "exception": str(e),
                                    "traceback": str(traceback.format_exc()).split(
                                        "\n",
                                    ),
                                }

                        if not isinstance(migrator, Version):
                            _set_pre_pr_migrator_fields(
                                attrs,
                                migrator_name,
                                sanitize_string(
                                    "bot error (%s): %s: %s"
                                    % (
                                        '<a href="'
                                        + os.getenv("CIRCLE_BUILD_URL", "")
                                        + '">bot CI job</a>',
                                        base_branch,
                                        str(traceback.format_exc()),
                                    ),
                                ),
                            )
                    else:
                        if migrator_uid:
                            # On successful PR add to our counter
                            good_prs += 1
            finally:
                # reset branch
                if has_attrs_branch:
                    attrs["branch"] = orig_branch

                # do this but it is crazy
                gc.collect()

                # sometimes we get weird directory issues so make sure we reset
                os.chdir(BOT_HOME_DIR)

                # Write graph partially through
                if not dry_run:
                    dump_graph(mctx.graph)

                eval_cmd(f"rm -rf {mctx.rever_dir}/*")
                LOGGER.info(os.getcwd())
                for f in glob.glob("/tmp/*"):
                    if f not in temp:
                        try:
                            eval_cmd(f"rm -rf {f}")
                        except Exception:
                            pass

            if mctx.gh_api_requests_left == 0:
                break

    return good_prs


def _setup_limits():
    import resource

    if "MEMORY_LIMIT_GB" in os.environ:
        limit_gb = float(os.environ["MEMORY_LIMIT_GB"])
        limit = limit_gb * 1e9
        limit_int = int(int(limit) * 0.95)
        print(f"limit read as {limit/1e9} GB")
        print(f"Setting memory limit to {limit_int//1e9} GB")
        resource.setrlimit(resource.RLIMIT_AS, (limit_int, limit_int))


def _update_nodes_with_bot_rerun(
    gx,
    skip_version_migrations=False,
    skip_rebuild_migrations=False,
):
    """Go through all the open PRs and check if they are rerun"""
    for i, (name, node) in enumerate(gx.nodes.items()):
        # LOGGER.info(
        #     f"node: {i} memory usage: "
        #     f"{psutil.Process().memory_info().rss // 1024 ** 2}MB",
        # )
<<<<<<< HEAD
        with node["payload"] as payload:
            for pri_key in ["pr_info", "version_pr_info"]:
                if pri_key == "pr_info" and skip_rebuild_migrations:
                    continue

                if pri_key == "version_pr_info" and skip_version_migrations:
                    continue

                with payload[pri_key] as pri:
                    for migration in pri.get("PRed", []):
                        try:
                            pr_json = migration.get("PR", {})
                            # maybe add a pass check info here ? (if using DEBUG)
                        except Exception as e:
                            LOGGER.error(
                                f"BOT-RERUN : could not proceed check with {node}, {e}",
                            )
                            raise e
                        # if there is a valid PR and it isn't currently listed as rerun
                        # but the PR needs a rerun
                        if (
                            pr_json
                            and not migration["data"]["bot_rerun"]
                            and "bot-rerun"
                            in [lb["name"] for lb in pr_json.get("labels", [])]
                        ):
                            migration["data"]["bot_rerun"] = time.time()
                            LOGGER.info(
                                "BOT-RERUN %s: processing bot rerun label for migration %s",
                                name,
                                migration["data"],
                            )
=======
        with node["payload"] as payload, payload["pr_info"] as pri, payload[
            "version_pr_info"
        ] as vpri:
            # reset bad
            pri["bad"] = False
            vpri["bad"] = False

            for migration in pri.get("PRed", []):
                try:
                    pr_json = migration.get("PR", {})
                    # maybe add a pass check info here ? (if using DEBUG)
                except Exception as e:
                    LOGGER.error(
                        f"BOT-RERUN : could not proceed check with {node}, {e}",
                    )
                    raise e
                # if there is a valid PR and it isn't currently listed as rerun
                # but the PR needs a rerun
                if (
                    pr_json
                    and not migration["data"]["bot_rerun"]
                    and "bot-rerun" in [lb["name"] for lb in pr_json.get("labels", [])]
                ):
                    migration["data"]["bot_rerun"] = time.time()
                    LOGGER.info(
                        "BOT-RERUN %s: processing bot rerun label for migration %s",
                        name,
                        migration["data"],
                    )
>>>>>>> eacfc993


def _update_nodes_with_new_versions(gx):
    """Updates every node with it's new version (when available)"""
    # check if the versions folder is available
    if os.path.isdir("./versions"):
        pass
    else:
        return
    # get all the available node.json files
    # TODO: I don't thing this is a good idea (8000+ entries)
    list_files = os.listdir("./versions/")

    for file in list_files:
        node = os.path.splitext(os.path.basename(str(file)))[0]
        with open(f"./versions/{file}") as json_file:
            version_data: typing.Dict = json.load(json_file)
        with gx.nodes[f"{node}"]["payload"] as attrs:
            with attrs["version_pr_info"] as vpri:
                version_from_data = version_data.get("new_version", False)
                version_from_attrs = vpri.get("new_version", False)
                # don't update the version if it isn't newer
                if version_from_data and isinstance(version_from_data, str):
                    # we only override the graph node if the version we found is newer
                    # or the graph doesn't have a valid version
                    if isinstance(version_from_attrs, str):
                        vpri["new_version"] = max(
                            [version_from_data, version_from_attrs],
                            key=lambda x: VersionOrder(x.replace("-", ".")),
                        )
                    else:
                        vpri["new_version"] = version_from_data


def _update_graph_with_pr_info(
    skip_version_migrations=False,
    skip_rebuild_migrations=False,
):
    gx = load_graph()
    _update_nodes_with_bot_rerun(
        gx,
        skip_version_migrations=skip_version_migrations,
        skip_rebuild_migrations=skip_rebuild_migrations,
    )
    if not skip_version_migrations:
        _update_nodes_with_new_versions(gx)
    dump_graph(gx)


# @profiling
def main(args: "CLIArgs") -> None:
    _setup_limits()

    global BOT_HOME_DIR
    BOT_HOME_DIR = os.getcwd()

    # logging
    if args.debug:
        setup_logger(logging.getLogger("conda_forge_tick"), level="debug")
    else:
        setup_logger(logging.getLogger("conda_forge_tick"))

    _update_graph_with_pr_info(
        skip_version_migrations=args.skip_version_migrations,
        skip_rebuild_migrations=args.skip_rebuild_migrations,
    )

    from . import sensitive_env

    with sensitive_env() as env:
        github_username = env.get("USERNAME", "")
        github_password = env.get("PASSWORD", "")
        github_token = env.get("GITHUB_TOKEN")

    mctx, temp, migrators = initialize_migrators(
        github_username=github_username,
        github_password=github_password,
        dry_run=args.dry_run,
        github_token=github_token,
        skip_version_migrations=args.skip_version_migrations,
        skip_rebuild_migrations=args.skip_rebuild_migrations,
    )

    # compute the time per migrator
    print("computing time per migration", flush=True)
    (num_nodes, time_per_migrator, tot_time_per_migrator) = _compute_time_per_migrator(
        mctx,
        migrators,
    )
    for i, migrator in enumerate(migrators):
        if hasattr(migrator, "name"):
            extra_name = "-%s" % migrator.name
        else:
            extra_name = ""

        print(
            "    %s%s: %d - gets %f seconds (%f percent)"
            % (
                migrator.__class__.__name__,
                extra_name,
                num_nodes[i],
                time_per_migrator[i],
                time_per_migrator[i] / max(tot_time_per_migrator, 1) * 100,
            ),
            flush=True,
        )

    for mg_ind, migrator in enumerate(migrators):
        print(
            "\n========================================"
            "========================================"
            "\n"
            "========================================"
            "========================================",
            flush=True,
        )

        good_prs = _run_migrator(
            migrator,
            mctx,
            temp,
            time_per_migrator[mg_ind],
            args.dry_run,
        )
        if good_prs > 0:
            pass
            # this has been causing issues with bad deploys
            # turning off for now
            # deploy(dry_run=args.dry_run)

        print("\n", flush=True)

    LOGGER.info("API Calls Remaining: %d", mctx.gh_api_requests_left)
    LOGGER.info("Done")


if __name__ == "__main__":
    pass  # main()<|MERGE_RESOLUTION|>--- conflicted
+++ resolved
@@ -1339,7 +1339,6 @@
         #     f"node: {i} memory usage: "
         #     f"{psutil.Process().memory_info().rss // 1024 ** 2}MB",
         # )
-<<<<<<< HEAD
         with node["payload"] as payload:
             for pri_key in ["pr_info", "version_pr_info"]:
                 if pri_key == "pr_info" and skip_rebuild_migrations:
@@ -1349,6 +1348,7 @@
                     continue
 
                 with payload[pri_key] as pri:
+                    pri["bad"] = False
                     for migration in pri.get("PRed", []):
                         try:
                             pr_json = migration.get("PR", {})
@@ -1372,37 +1372,6 @@
                                 name,
                                 migration["data"],
                             )
-=======
-        with node["payload"] as payload, payload["pr_info"] as pri, payload[
-            "version_pr_info"
-        ] as vpri:
-            # reset bad
-            pri["bad"] = False
-            vpri["bad"] = False
-
-            for migration in pri.get("PRed", []):
-                try:
-                    pr_json = migration.get("PR", {})
-                    # maybe add a pass check info here ? (if using DEBUG)
-                except Exception as e:
-                    LOGGER.error(
-                        f"BOT-RERUN : could not proceed check with {node}, {e}",
-                    )
-                    raise e
-                # if there is a valid PR and it isn't currently listed as rerun
-                # but the PR needs a rerun
-                if (
-                    pr_json
-                    and not migration["data"]["bot_rerun"]
-                    and "bot-rerun" in [lb["name"] for lb in pr_json.get("labels", [])]
-                ):
-                    migration["data"]["bot_rerun"] = time.time()
-                    LOGGER.info(
-                        "BOT-RERUN %s: processing bot rerun label for migration %s",
-                        name,
-                        migration["data"],
-                    )
->>>>>>> eacfc993
 
 
 def _update_nodes_with_new_versions(gx):
