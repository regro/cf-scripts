--- conflicted
+++ resolved
@@ -544,12 +544,6 @@
     pr_json: dict
         The PR json object for recreating the PR as needed
     """
-<<<<<<< HEAD
-=======
-    # sometimes we get weird directory issues so make sure we reset
-    os.chdir(BOT_HOME_DIR)
-
->>>>>>> 6ece0dc3
     migrator_name = get_migrator_name(migrator)
     is_version_migration = isinstance(migrator, Version)
     _increment_pre_pr_migrator_attempt(
