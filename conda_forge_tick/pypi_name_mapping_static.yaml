--- conflicted
+++ resolved
@@ -76,7 +76,6 @@
   import_name: seaborn
   conda_name: seaborn-base
 
-<<<<<<< HEAD
 - pypi_name: ipopt
   import_name: ipopt
   conda_name: cyipopt
@@ -92,7 +91,7 @@
 - pypi_name: cyipopt
   import_name: cyipopt
   conda_name: cyipopt
-=======
+
 - pypi_name: ruamel-yaml
   import_name: ruamel.yaml
   conda_name: ruamel.yaml
@@ -103,5 +102,4 @@
 
 - pypi_name: ray
   import_name: ray
-  conda_name: ray-core
->>>>>>> fface1ed
+  conda_name: ray-core