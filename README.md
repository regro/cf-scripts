# cf-scripts
Conda-Forge dependency graph tracker and auto ticker

[regro-cf-autotick-bot's PRs](https://github.com/pulls?utf8=%E2%9C%93&q=is%3Aopen+is%3Apr+author%3Aregro-cf-autotick-bot+archived%3Afalse+) 

## Status
[![CircleCI](https://circleci.com/gh/regro/circle_worker.svg?style=svg)](https://circleci.com/gh/regro/circle_worker)

## Plan
<<<<<<< HEAD
There are four scripts:
1. `00-find-feedstocks.py` which finds all the names of the current feedstocks. (#feedstocks/30 GH api calls)
1. `01-make_graph.py` which makes the DAG of packages and their dependencies using `networkx` with each recipe represented by a node. Important data from the `meta.yaml` for each recipe stuffed into the node `attrs`. (single GH api call per feedstock)
1. `02-graph-upstream.py` finds versions for each recipe's upstream source. (potential 2 GH calls per feedstock (if on GH))
1. `03-auto_tick.xsh` takes each node which is out of date and creates a PR to bring the recipe up to date with the source. This requires `xonsh` and will skip CI for packages who's dependencies are also out of date. (multiple GH api calls)

These scripts will run on Travis from 4 different github repos as daily cron jobs and use `doctr` to write the output data (the list of all conda-forge packages and the dependency graph) to the [cf-graph repo](https://github.com/regro/cf-graph-countyfair). 

GH rate limit is a major concern for this as there are ~4000 feedstocks and only 5000 API calls per hour.
=======
The auto-tick bot runs on circleCI via the [circle_worker](https://github.com/regro/circle_worker) repo.

The bot has various stages where it:
1. gets the names of all the conda-forge feedstocks `all_feedstocks.py`
1. pulls all the recipe `meta.yaml` data associated with the feedstocks `make_graph.py`
1. gets the upstream versions `update_upstream_versions.py`
1. issues PRs if packages are out of date, or need to be migrated `auto_tick.xsh`
1. writes out the status of all active migrations `status_report.py`
1. deploys the data back to [cf-graph](https://github.com/regro/cf-graph3) `cli.xsh`
>>>>>>> 3434c723

## Setup

Below are instructions for setting up a local installation for testing. They
assume that you have conda installed and conda-forge is in your channel list.

```
conda create -y -n cf --file requirements/run --file requirements/test ipython
source activate cf
python setup.py install
coverage run run_tests.py
```<|MERGE_RESOLUTION|>--- conflicted
+++ resolved
@@ -7,17 +7,6 @@
 [![CircleCI](https://circleci.com/gh/regro/circle_worker.svg?style=svg)](https://circleci.com/gh/regro/circle_worker)
 
 ## Plan
-<<<<<<< HEAD
-There are four scripts:
-1. `00-find-feedstocks.py` which finds all the names of the current feedstocks. (#feedstocks/30 GH api calls)
-1. `01-make_graph.py` which makes the DAG of packages and their dependencies using `networkx` with each recipe represented by a node. Important data from the `meta.yaml` for each recipe stuffed into the node `attrs`. (single GH api call per feedstock)
-1. `02-graph-upstream.py` finds versions for each recipe's upstream source. (potential 2 GH calls per feedstock (if on GH))
-1. `03-auto_tick.xsh` takes each node which is out of date and creates a PR to bring the recipe up to date with the source. This requires `xonsh` and will skip CI for packages who's dependencies are also out of date. (multiple GH api calls)
-
-These scripts will run on Travis from 4 different github repos as daily cron jobs and use `doctr` to write the output data (the list of all conda-forge packages and the dependency graph) to the [cf-graph repo](https://github.com/regro/cf-graph-countyfair). 
-
-GH rate limit is a major concern for this as there are ~4000 feedstocks and only 5000 API calls per hour.
-=======
 The auto-tick bot runs on circleCI via the [circle_worker](https://github.com/regro/circle_worker) repo.
 
 The bot has various stages where it:
@@ -26,8 +15,7 @@
 1. gets the upstream versions `update_upstream_versions.py`
 1. issues PRs if packages are out of date, or need to be migrated `auto_tick.xsh`
 1. writes out the status of all active migrations `status_report.py`
-1. deploys the data back to [cf-graph](https://github.com/regro/cf-graph3) `cli.xsh`
->>>>>>> 3434c723
+1. deploys the data back to [cf-graph](https://github.com/regro/cf-graph-countyfair) `cli.xsh`
 
 ## Setup
 
