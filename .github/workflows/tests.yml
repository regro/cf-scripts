--- conflicted
+++ resolved
@@ -13,175 +13,6 @@
 
 jobs:
   tests:
-<<<<<<< HEAD
-    name: tests
-    runs-on: "ubuntu-latest"
-    permissions:
-      actions: write  # for deleting cache entries
-      contents: read
-    strategy:
-      # continue running the tests even if one of the groups fails
-      fail-fast: false
-      matrix:
-        # if change the number of groups here, also change it next to --splits below
-        group: [1, 2]
-    defaults:
-      run:
-        shell: bash -leo pipefail {0}
-
-    steps:
-      - uses: actions/checkout@692973e3d937129bcbf40652eb9f2f61becf3332 # v4
-
-      - uses: mamba-org/setup-micromamba@f8b8a1e23a26f60a44c853292711bacfd3eac822 # v1
-        with:
-          environment-file: conda-lock.yml
-          environment-name: cf-scripts
-          condarc-file: autotick-bot/condarc
-
-      - name: configure conda and install code
-        run: |
-          pip install --no-deps --no-build-isolation -e .
-
-      - name: test versions
-        run: |
-          cd ..
-          python -c "import conda_forge_tick; assert conda_forge_tick.__version__ != '0.0.0'"
-          cd -
-
-          pip uninstall conda-forge-tick --yes
-          rm -rf dist/*
-          python -m build --sdist . --outdir dist
-          pip install --no-deps --no-build-isolation dist/*.tar.gz
-          cd ..
-          python -c "import conda_forge_tick; assert conda_forge_tick.__version__ != '0.0.0'"
-          cd -
-          pip uninstall conda-forge-tick --yes
-
-          python -m pip install -v --no-deps --no-build-isolation -e .
-
-      - name: start MongoDB
-        uses: MongoCamp/mongodb-github-action@e76ad215d47c31a99b4b0b1fde05f6cd1185df1a # e76ad215d47c31a99b4b0b1fde05f6cd1185df1a
-        with:
-          mongodb-version: "latest"
-
-      - name: test mongodb is OK
-        run: |
-          python -c "from pymongo import MongoClient; import os; print(MongoClient(os.environ['MONGODB_CONNECTION_STRING']))"
-        env:
-          MONGODB_CONNECTION_STRING: "mongodb://127.0.0.1:27017/?directConnection=true&serverSelectionTimeoutMS=2000"
-
-      - name: set up docker buildx
-        uses: docker/setup-buildx-action@988b5a0280414f521da01fcc63a27aeeb4b104db # v3
-
-      - name: build docker image
-        uses: docker/build-push-action@16ebe778df0e7752d2cfcbd924afdbbd89c1a755 # v6
-        with:
-          context: .
-          push: false
-          load: true
-          tags: ${{ env.IMAGE_NAME }}:test
-          cache-from: type=gha
-          cache-to: type=gha,mode=max
-
-      - name: restore test durations
-        uses: actions/cache/restore@0c45773b623bea8c8e75f6c82b208c3cf94ea4f9  # v4
-        with:
-          path: .test_durations
-          key: test-durations-${{ github.ref }}-${{ github.sha }}
-          restore-keys: |
-            test-durations-${{ github.ref }}-
-            test-durations-
-
-      - name: run pytest
-        run: |
-          export TEST_BOT_TOKEN_VAL=unpassword
-          export BOT_TOKEN=${TEST_BOT_TOKEN_VAL}
-          # note: we do not use pytest-xdist (-n auto) here for now because they interfere with hiding the
-          # MONGODB_CONNECTION_STRING sensitive environment variable
-          if [[ -f .test_durations ]]; then
-            cp .test_durations .test_durations.${{ matrix.group }}
-          fi
-          pytest \
-            -v \
-            --splits 2 --group ${{ matrix.group }} \
-            --store-durations \
-            --durations-path=.test_durations.${{ matrix.group }} \
-            --randomly-seed=${{ github.run_id }} \
-            --splitting-algorithm least_duration \
-            --cov=conda_forge_tick \
-            --cov=tests \
-            --cov-config=.coveragerc \
-            --cov-report=term-missing \
-            --cov-report=xml \
-            --durations=10 \
-            --ignore=tests/model \
-            tests
-        env:
-          MONGODB_CONNECTION_STRING: "mongodb://127.0.0.1:27017/?directConnection=true&serverSelectionTimeoutMS=2000"
-          RUN_URL: ""
-
-      - name: upload test durations
-        uses: actions/upload-artifact@0b2256b8c012f0828dc542b3febcab082c67f72b # v4
-        with:
-          name: test-durations-${{ matrix.group }}
-          path: .test_durations.${{ matrix.group }}
-
-      - name: upload coverage
-        uses: actions/upload-artifact@0b2256b8c012f0828dc542b3febcab082c67f72b # v4
-        with:
-          name: coverage-${{ matrix.group }}
-          path: .coverage
-
-  test-coverage-and-durations:
-    name: test-coverage-and-durations
-    needs: tests
-    runs-on: "ubuntu-latest"
-    defaults:
-      run:
-        shell: bash -leo pipefail {0}
-    steps:
-      - uses: actions/checkout@692973e3d937129bcbf40652eb9f2f61becf3332 # v4
-
-      - uses: mamba-org/setup-micromamba@f8b8a1e23a26f60a44c853292711bacfd3eac822 # v1
-        with:
-          environment-file: conda-lock.yml
-          environment-name: cf-scripts
-          condarc-file: autotick-bot/condarc
-
-      - name: download coverage artifacts
-        uses: actions/download-artifact@fa0a91b85d4f404e444e00e005971372dc801d16 # v4
-        with:
-          pattern: coverage-*
-
-      - name: combine coverage
-        run: |
-          coverage combine coverage-*/.coverage*
-          coverage xml
-
-      - name: upload codecov
-        uses: codecov/codecov-action@e28ff129e5465c2c0dcc6f003fc735cb6ae0c673 # v4
-        with:
-          token: ${{ secrets.CODECOV_TOKEN }}
-
-      - name: cache test durations
-        uses: actions/cache@0c45773b623bea8c8e75f6c82b208c3cf94ea4f9  # v4
-        with:
-          path: .test_durations
-          key: test-durations-${{ github.ref }}-${{ github.sha }}
-          restore-keys: |
-            test-durations-${{ github.ref }}-
-            test-durations-
-
-      - name: download test duration artifacts
-        uses: actions/download-artifact@fa0a91b85d4f404e444e00e005971372dc801d16 # v4
-        with:
-          pattern: test-durations-*
-
-      - name: combine test durations
-        run: |
-          jq '. + input' test-durations-*/.test_durations.* > .test_durations
-=======
     uses: ./.github/workflows/tests-reusable.yml
     secrets:
-      CODECOV_TOKEN: ${{ secrets.CODECOV_TOKEN }}
->>>>>>> 82307598
+      CODECOV_TOKEN: ${{ secrets.CODECOV_TOKEN }}