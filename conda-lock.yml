metadata:
  channels:
    - url: conda-forge
      used_env_vars: []
  content_hash:
    linux-64: 29299477319cc43e9afb4333f2046fbcf308a63f0d2b684049fd3e592b7ecc77
    osx-64: 07de66f42519fbf97e6ddd036e4ce9ba0be06ba7c871fd874556cc80fe42bcb0
    osx-arm64: c0589856b55edd111effda3ab02987866295ac1b5a96dc6dc3b520f791ea1fbe
  platforms:
    - osx-arm64
    - linux-64
    - osx-64
  sources:
    - environment.yml
package:
  - category: main
    dependencies: {}
    hash:
      md5: d7c89558ba9fa0495403155b64376d81
      sha256: fe51de6107f9edc7aa4f786a70f4a883943bc9d39b3bb7307c04c41410990726
    manager: conda
    name: _libgcc_mutex
    optional: false
    platform: linux-64
    url:
      https://conda.anaconda.org/conda-forge/linux-64/_libgcc_mutex-0.1-conda_forge.tar.bz2
    version: '0.1'
  - category: main
    dependencies:
      _libgcc_mutex: '0.1'
      libgomp: '>=7.5.0'
    hash:
      md5: 73aaf86a425cc6e73fcf236a5a46396d
      sha256: fbe2c5e56a653bebb982eda4876a9178aedfc2b545f25d0ce9c4c0b508253d22
    manager: conda
    name: _openmp_mutex
    optional: false
    platform: linux-64
    url: https://conda.anaconda.org/conda-forge/linux-64/_openmp_mutex-4.5-2_gnu.tar.bz2
    version: '4.5'
  - category: main
    dependencies:
      python: '>=3.9'
      typing-extensions: '>=4.0.0'
    hash:
      md5: 2934f256a8acfe48f6ebb4fce6cde29c
      sha256: e0ea1ba78fbb64f17062601edda82097fcf815012cf52bb704150a2668110d48
    manager: conda
    name: annotated-types
    optional: false
    platform: linux-64
    url:
      https://conda.anaconda.org/conda-forge/noarch/annotated-types-0.7.0-pyhd8ed1ab_1.conda
    version: 0.7.0
  - category: main
    dependencies:
      python: '>=3.9'
      typing-extensions: '>=4.0.0'
    hash:
      md5: 2934f256a8acfe48f6ebb4fce6cde29c
      sha256: e0ea1ba78fbb64f17062601edda82097fcf815012cf52bb704150a2668110d48
    manager: conda
    name: annotated-types
    optional: false
    platform: osx-64
    url:
      https://conda.anaconda.org/conda-forge/noarch/annotated-types-0.7.0-pyhd8ed1ab_1.conda
    version: 0.7.0
  - category: main
    dependencies:
      python: '>=3.9'
      typing-extensions: '>=4.0.0'
    hash:
      md5: 2934f256a8acfe48f6ebb4fce6cde29c
      sha256: e0ea1ba78fbb64f17062601edda82097fcf815012cf52bb704150a2668110d48
    manager: conda
    name: annotated-types
    optional: false
    platform: osx-arm64
    url:
      https://conda.anaconda.org/conda-forge/noarch/annotated-types-0.7.0-pyhd8ed1ab_1.conda
    version: 0.7.0
  - category: main
    dependencies:
      exceptiongroup: '>=1.0.2'
      idna: '>=2.8'
      python: '>=3.9'
      sniffio: '>=1.1'
      typing_extensions: '>=4.5'
    hash:
      md5: 848d25bfbadf020ee4d4ba90e5668252
      sha256: f1455d2953e3eb6d71bc49881c8558d8e01888469dfd21061dd48afb6183e836
    manager: conda
    name: anyio
    optional: false
    platform: linux-64
    url: https://conda.anaconda.org/conda-forge/noarch/anyio-4.8.0-pyhd8ed1ab_0.conda
    version: 4.8.0
  - category: main
    dependencies:
      exceptiongroup: '>=1.0.2'
      idna: '>=2.8'
      python: '>=3.9'
      sniffio: '>=1.1'
      typing_extensions: '>=4.5'
    hash:
      md5: 848d25bfbadf020ee4d4ba90e5668252
      sha256: f1455d2953e3eb6d71bc49881c8558d8e01888469dfd21061dd48afb6183e836
    manager: conda
    name: anyio
    optional: false
    platform: osx-64
    url: https://conda.anaconda.org/conda-forge/noarch/anyio-4.8.0-pyhd8ed1ab_0.conda
    version: 4.8.0
  - category: main
    dependencies:
      exceptiongroup: '>=1.0.2'
      idna: '>=2.8'
      python: '>=3.9'
      sniffio: '>=1.1'
      typing_extensions: '>=4.5'
    hash:
      md5: 848d25bfbadf020ee4d4ba90e5668252
      sha256: f1455d2953e3eb6d71bc49881c8558d8e01888469dfd21061dd48afb6183e836
    manager: conda
    name: anyio
    optional: false
    platform: osx-arm64
    url: https://conda.anaconda.org/conda-forge/noarch/anyio-4.8.0-pyhd8ed1ab_0.conda
    version: 4.8.0
  - category: main
    dependencies:
      python: '>=3.9'
    hash:
      md5: f4e90937bbfc3a4a92539545a37bb448
      sha256: 5b9ef6d338525b332e17c3ed089ca2f53a5d74b7a7b432747d29c6466e39346d
    manager: conda
    name: appdirs
    optional: false
    platform: linux-64
    url: https://conda.anaconda.org/conda-forge/noarch/appdirs-1.4.4-pyhd8ed1ab_1.conda
    version: 1.4.4
  - category: main
    dependencies:
      python: '>=3.9'
    hash:
      md5: f4e90937bbfc3a4a92539545a37bb448
      sha256: 5b9ef6d338525b332e17c3ed089ca2f53a5d74b7a7b432747d29c6466e39346d
    manager: conda
    name: appdirs
    optional: false
    platform: osx-64
    url: https://conda.anaconda.org/conda-forge/noarch/appdirs-1.4.4-pyhd8ed1ab_1.conda
    version: 1.4.4
  - category: main
    dependencies:
      python: '>=3.9'
    hash:
      md5: f4e90937bbfc3a4a92539545a37bb448
      sha256: 5b9ef6d338525b332e17c3ed089ca2f53a5d74b7a7b432747d29c6466e39346d
    manager: conda
    name: appdirs
    optional: false
    platform: osx-arm64
    url: https://conda.anaconda.org/conda-forge/noarch/appdirs-1.4.4-pyhd8ed1ab_1.conda
    version: 1.4.4
  - category: main
    dependencies:
      python: '>=3.6'
    hash:
      md5: 192278292e20704f663b9c766909d67b
      sha256: cef4062ea91f07a961a808801d6b34a163632150037f4bd28232310ff0301cd7
    manager: conda
    name: archspec
    optional: false
    platform: linux-64
    url: https://conda.anaconda.org/conda-forge/noarch/archspec-0.2.3-pyhd8ed1ab_0.conda
    version: 0.2.3
  - category: main
    dependencies:
      python: '>=3.6'
    hash:
      md5: 192278292e20704f663b9c766909d67b
      sha256: cef4062ea91f07a961a808801d6b34a163632150037f4bd28232310ff0301cd7
    manager: conda
    name: archspec
    optional: false
    platform: osx-64
    url: https://conda.anaconda.org/conda-forge/noarch/archspec-0.2.3-pyhd8ed1ab_0.conda
    version: 0.2.3
  - category: main
    dependencies:
      python: '>=3.6'
    hash:
      md5: 192278292e20704f663b9c766909d67b
      sha256: cef4062ea91f07a961a808801d6b34a163632150037f4bd28232310ff0301cd7
    manager: conda
    name: archspec
    optional: false
    platform: osx-arm64
    url: https://conda.anaconda.org/conda-forge/noarch/archspec-0.2.3-pyhd8ed1ab_0.conda
    version: 0.2.3
  - category: main
    dependencies:
      argon2-cffi-bindings: ''
      python: '>=3.9'
      typing-extensions: ''
    hash:
      md5: a7ee488b71c30ada51c48468337b85ba
      sha256: 7af62339394986bc470a7a231c7f37ad0173ffb41f6bc0e8e31b0be9e3b9d20f
    manager: conda
    name: argon2-cffi
    optional: false
    platform: linux-64
    url:
      https://conda.anaconda.org/conda-forge/noarch/argon2-cffi-23.1.0-pyhd8ed1ab_1.conda
    version: 23.1.0
  - category: main
    dependencies:
      argon2-cffi-bindings: ''
      python: '>=3.9'
      typing-extensions: ''
    hash:
      md5: a7ee488b71c30ada51c48468337b85ba
      sha256: 7af62339394986bc470a7a231c7f37ad0173ffb41f6bc0e8e31b0be9e3b9d20f
    manager: conda
    name: argon2-cffi
    optional: false
    platform: osx-64
    url:
      https://conda.anaconda.org/conda-forge/noarch/argon2-cffi-23.1.0-pyhd8ed1ab_1.conda
    version: 23.1.0
  - category: main
    dependencies:
      argon2-cffi-bindings: ''
      python: '>=3.9'
      typing-extensions: ''
    hash:
      md5: a7ee488b71c30ada51c48468337b85ba
      sha256: 7af62339394986bc470a7a231c7f37ad0173ffb41f6bc0e8e31b0be9e3b9d20f
    manager: conda
    name: argon2-cffi
    optional: false
    platform: osx-arm64
    url:
      https://conda.anaconda.org/conda-forge/noarch/argon2-cffi-23.1.0-pyhd8ed1ab_1.conda
    version: 23.1.0
  - category: main
    dependencies:
      __glibc: '>=2.17,<3.0.a0'
      cffi: '>=1.0.1'
      libgcc: '>=13'
      python: '>=3.11,<3.12.0a0'
      python_abi: 3.11.*
    hash:
      md5: 18143eab7fcd6662c604b85850f0db1e
      sha256: d1af1fbcb698c2e07b0d1d2b98384dd6021fa55c8bcb920e3652e0b0c393881b
    manager: conda
    name: argon2-cffi-bindings
    optional: false
    platform: linux-64
    url:
      https://conda.anaconda.org/conda-forge/linux-64/argon2-cffi-bindings-21.2.0-py311h9ecbd09_5.conda
    version: 21.2.0
  - category: main
    dependencies:
      __osx: '>=10.13'
      cffi: '>=1.0.1'
      python: '>=3.11,<3.12.0a0'
      python_abi: 3.11.*
    hash:
      md5: 29b46bd410067f668c4cef7fdc78fe25
      sha256: fa5eb633b320e10fc2138f3d842d8a8ca72815f106acbab49a68ec9783e4d70d
    manager: conda
    name: argon2-cffi-bindings
    optional: false
    platform: osx-64
    url:
      https://conda.anaconda.org/conda-forge/osx-64/argon2-cffi-bindings-21.2.0-py311h3336109_5.conda
    version: 21.2.0
  - category: main
    dependencies:
      __osx: '>=11.0'
      cffi: '>=1.0.1'
      python: '>=3.11,<3.12.0a0'
      python_abi: 3.11.*
    hash:
      md5: 1e8260965552c6ec86453b7d15a598de
      sha256: 6eabd1bcefc235b7943688d865519577d7668a2f4dc3a24ee34d81eb4bfe77d1
    manager: conda
    name: argon2-cffi-bindings
    optional: false
    platform: osx-arm64
    url:
      https://conda.anaconda.org/conda-forge/osx-arm64/argon2-cffi-bindings-21.2.0-py311h460d6c5_5.conda
    version: 21.2.0
  - category: main
    dependencies:
      python: '>=3.7'
      typing_extensions: '>=4'
    hash:
      md5: 596932155bf88bb6837141550cb721b0
      sha256: 63f85717fd38912a69be5a03d35a648c404cb86843cd4a1302c380c0e7744e30
    manager: conda
    name: asgiref
    optional: false
    platform: linux-64
    url: https://conda.anaconda.org/conda-forge/noarch/asgiref-3.7.2-pyhd8ed1ab_0.conda
    version: 3.7.2
  - category: main
    dependencies:
      python: '>=3.7'
      typing_extensions: '>=4'
    hash:
      md5: 596932155bf88bb6837141550cb721b0
      sha256: 63f85717fd38912a69be5a03d35a648c404cb86843cd4a1302c380c0e7744e30
    manager: conda
    name: asgiref
    optional: false
    platform: osx-64
    url: https://conda.anaconda.org/conda-forge/noarch/asgiref-3.7.2-pyhd8ed1ab_0.conda
    version: 3.7.2
  - category: main
    dependencies:
      python: '>=3.7'
      typing_extensions: '>=4'
    hash:
      md5: 596932155bf88bb6837141550cb721b0
      sha256: 63f85717fd38912a69be5a03d35a648c404cb86843cd4a1302c380c0e7744e30
    manager: conda
    name: asgiref
    optional: false
    platform: osx-arm64
    url: https://conda.anaconda.org/conda-forge/noarch/asgiref-3.7.2-pyhd8ed1ab_0.conda
    version: 3.7.2
  - category: main
    dependencies:
      libgcc-ng: '>=12'
      libglib: '>=2.80.0,<3.0a0'
      libstdcxx-ng: '>=12'
    hash:
      md5: f730d54ba9cd543666d7220c9f7ed563
      sha256: df682395d05050cd1222740a42a551281210726a67447e5258968dd55854302e
    manager: conda
    name: atk-1.0
    optional: false
    platform: linux-64
    url: https://conda.anaconda.org/conda-forge/linux-64/atk-1.0-2.38.0-h04ea711_2.conda
    version: 2.38.0
  - category: main
    dependencies:
      __osx: '>=10.9'
      libcxx: '>=16'
      libglib: '>=2.80.0,<3.0a0'
      libintl: '>=0.22.5,<1.0a0'
    hash:
      md5: d9684247c943d492d9aac8687bc5db77
      sha256: a5972a943764e46478c966b26be61de70dcd7d0cfda4bd0b0c46916ae32e0492
    manager: conda
    name: atk-1.0
    optional: false
    platform: osx-64
    url: https://conda.anaconda.org/conda-forge/osx-64/atk-1.0-2.38.0-h4bec284_2.conda
    version: 2.38.0
  - category: main
    dependencies:
      __osx: '>=11.0'
      libcxx: '>=16'
      libglib: '>=2.80.0,<3.0a0'
      libintl: '>=0.22.5,<1.0a0'
    hash:
      md5: 57301986d02d30d6805fdce6c99074ee
      sha256: b0747f9b1bc03d1932b4d8c586f39a35ac97e7e72fe6e63f2b2a2472d466f3c1
    manager: conda
    name: atk-1.0
    optional: false
    platform: osx-arm64
    url: https://conda.anaconda.org/conda-forge/osx-arm64/atk-1.0-2.38.0-hd03087b_2.conda
    version: 2.38.0
  - category: main
    dependencies:
      python: '>=3.9'
    hash:
      md5: 356927ace43302bf6f5926e2a58dae6a
      sha256: 750186af694a7130eaf7119fbb56db0d2326d8995ad5b8eae23c622b85fea29a
    manager: conda
    name: attrs
    optional: false
    platform: linux-64
    url: https://conda.anaconda.org/conda-forge/noarch/attrs-24.3.0-pyh71513ae_0.conda
    version: 24.3.0
  - category: main
    dependencies:
      python: '>=3.9'
    hash:
      md5: 356927ace43302bf6f5926e2a58dae6a
      sha256: 750186af694a7130eaf7119fbb56db0d2326d8995ad5b8eae23c622b85fea29a
    manager: conda
    name: attrs
    optional: false
    platform: osx-64
    url: https://conda.anaconda.org/conda-forge/noarch/attrs-24.3.0-pyh71513ae_0.conda
    version: 24.3.0
  - category: main
    dependencies:
      python: '>=3.9'
    hash:
      md5: 356927ace43302bf6f5926e2a58dae6a
      sha256: 750186af694a7130eaf7119fbb56db0d2326d8995ad5b8eae23c622b85fea29a
    manager: conda
    name: attrs
    optional: false
    platform: osx-arm64
    url: https://conda.anaconda.org/conda-forge/noarch/attrs-24.3.0-pyh71513ae_0.conda
    version: 24.3.0
  - category: main
    dependencies:
      python: '>=3.9'
    hash:
      md5: a38b801f2bcc12af80c2e02a9e4ce7d9
      sha256: f334115c6b0c6c2cd0d28595365f205ec7eaa60bcc5ff91a75d7245f728be820
    manager: conda
    name: backoff
    optional: false
    platform: linux-64
    url: https://conda.anaconda.org/conda-forge/noarch/backoff-2.2.1-pyhd8ed1ab_1.conda
    version: 2.2.1
  - category: main
    dependencies:
      python: '>=3.9'
    hash:
      md5: a38b801f2bcc12af80c2e02a9e4ce7d9
      sha256: f334115c6b0c6c2cd0d28595365f205ec7eaa60bcc5ff91a75d7245f728be820
    manager: conda
    name: backoff
    optional: false
    platform: osx-64
    url: https://conda.anaconda.org/conda-forge/noarch/backoff-2.2.1-pyhd8ed1ab_1.conda
    version: 2.2.1
  - category: main
    dependencies:
      python: '>=3.9'
    hash:
      md5: a38b801f2bcc12af80c2e02a9e4ce7d9
      sha256: f334115c6b0c6c2cd0d28595365f205ec7eaa60bcc5ff91a75d7245f728be820
    manager: conda
    name: backoff
    optional: false
    platform: osx-arm64
    url: https://conda.anaconda.org/conda-forge/noarch/backoff-2.2.1-pyhd8ed1ab_1.conda
    version: 2.2.1
  - category: main
    dependencies:
      python: '>=3.9'
    hash:
      md5: 767d508c1a67e02ae8f50e44cacfadb2
      sha256: e1c3dc8b5aa6e12145423fed262b4754d70fec601339896b9ccf483178f690a6
    manager: conda
    name: backports
    optional: false
    platform: linux-64
    url: https://conda.anaconda.org/conda-forge/noarch/backports-1.0-pyhd8ed1ab_5.conda
    version: '1.0'
  - category: main
    dependencies:
      python: '>=3.9'
    hash:
      md5: 767d508c1a67e02ae8f50e44cacfadb2
      sha256: e1c3dc8b5aa6e12145423fed262b4754d70fec601339896b9ccf483178f690a6
    manager: conda
    name: backports
    optional: false
    platform: osx-64
    url: https://conda.anaconda.org/conda-forge/noarch/backports-1.0-pyhd8ed1ab_5.conda
    version: '1.0'
  - category: main
    dependencies:
      python: '>=3.9'
    hash:
      md5: 767d508c1a67e02ae8f50e44cacfadb2
      sha256: e1c3dc8b5aa6e12145423fed262b4754d70fec601339896b9ccf483178f690a6
    manager: conda
    name: backports
    optional: false
    platform: osx-arm64
    url: https://conda.anaconda.org/conda-forge/noarch/backports-1.0-pyhd8ed1ab_5.conda
    version: '1.0'
  - category: main
    dependencies:
      python: '>=3.8.6,<4.0.0'
    hash:
      md5: 1a441f7d04c8dc1c1dac645c1771a78e
      sha256: cdc4397efc0b9e372e179b6c173d6b3d6128da8bec77bc298fa5a344dd685511
    manager: conda
    name: backports.strenum
    optional: false
    platform: linux-64
    url:
      https://conda.anaconda.org/conda-forge/noarch/backports.strenum-1.2.8-pyhd8ed1ab_0.conda
    version: 1.2.8
  - category: main
    dependencies:
      python: '>=3.8.6,<4.0.0'
    hash:
      md5: 1a441f7d04c8dc1c1dac645c1771a78e
      sha256: cdc4397efc0b9e372e179b6c173d6b3d6128da8bec77bc298fa5a344dd685511
    manager: conda
    name: backports.strenum
    optional: false
    platform: osx-64
    url:
      https://conda.anaconda.org/conda-forge/noarch/backports.strenum-1.2.8-pyhd8ed1ab_0.conda
    version: 1.2.8
  - category: main
    dependencies:
      python: '>=3.8.6,<4.0.0'
    hash:
      md5: 1a441f7d04c8dc1c1dac645c1771a78e
      sha256: cdc4397efc0b9e372e179b6c173d6b3d6128da8bec77bc298fa5a344dd685511
    manager: conda
    name: backports.strenum
    optional: false
    platform: osx-arm64
    url:
      https://conda.anaconda.org/conda-forge/noarch/backports.strenum-1.2.8-pyhd8ed1ab_0.conda
    version: 1.2.8
  - category: main
    dependencies:
      backports: ''
      python: '>=3.9'
    hash:
      md5: df837d654933488220b454c6a3b0fad6
      sha256: a0f41db6d7580cec3c850e5d1b82cb03197dd49a3179b1cee59c62cd2c761b36
    manager: conda
    name: backports.tarfile
    optional: false
    platform: linux-64
    url:
      https://conda.anaconda.org/conda-forge/noarch/backports.tarfile-1.2.0-pyhd8ed1ab_1.conda
    version: 1.2.0
  - category: main
    dependencies:
      backports: ''
      python: '>=3.9'
    hash:
      md5: df837d654933488220b454c6a3b0fad6
      sha256: a0f41db6d7580cec3c850e5d1b82cb03197dd49a3179b1cee59c62cd2c761b36
    manager: conda
    name: backports.tarfile
    optional: false
    platform: osx-64
    url:
      https://conda.anaconda.org/conda-forge/noarch/backports.tarfile-1.2.0-pyhd8ed1ab_1.conda
    version: 1.2.0
  - category: main
    dependencies:
      backports: ''
      python: '>=3.9'
    hash:
      md5: df837d654933488220b454c6a3b0fad6
      sha256: a0f41db6d7580cec3c850e5d1b82cb03197dd49a3179b1cee59c62cd2c761b36
    manager: conda
    name: backports.tarfile
    optional: false
    platform: osx-arm64
    url:
      https://conda.anaconda.org/conda-forge/noarch/backports.tarfile-1.2.0-pyhd8ed1ab_1.conda
    version: 1.2.0
  - category: main
    dependencies:
      __glibc: '>=2.17,<3.0.a0'
      libgcc: '>=13'
      python: '>=3.11,<3.12.0a0'
      python_abi: 3.11.*
    hash:
      md5: a07cbb705866f7cd5b7cc9b242cee097
      sha256: ea8b316a9f33a891f8269de5dd43cf03b7d6d3bac459bb27b97f1f98d54b53f8
    manager: conda
    name: bcrypt
    optional: false
    platform: linux-64
    url:
      https://conda.anaconda.org/conda-forge/linux-64/bcrypt-4.2.1-py311h9e33e62_0.conda
    version: 4.2.1
  - category: main
    dependencies:
      __osx: '>=10.13'
      python: '>=3.11,<3.12.0a0'
      python_abi: 3.11.*
    hash:
      md5: cc3923b019316ad644e2446396b55325
      sha256: 14d9e3abd3c26e4dadf80cb608e27d47d459979d5c33368b8bd50482f65bed15
    manager: conda
    name: bcrypt
    optional: false
    platform: osx-64
    url: https://conda.anaconda.org/conda-forge/osx-64/bcrypt-4.2.1-py311h3b9c2be_0.conda
    version: 4.2.1
  - category: main
    dependencies:
      __osx: '>=11.0'
      python: '>=3.11,<3.12.0a0'
      python_abi: 3.11.*
    hash:
      md5: a5b56a949a6f503fd8cb7f66cfca579c
      sha256: f38e5c63566bd7cae3bc75cda8d95a8df4d005027abaa729ea9026584261ab6a
    manager: conda
    name: bcrypt
    optional: false
    platform: osx-arm64
    url:
      https://conda.anaconda.org/conda-forge/osx-arm64/bcrypt-4.2.1-py311h3ff9189_0.conda
    version: 4.2.1
  - category: main
    dependencies:
      python: '>=3.9'
      soupsieve: '>=1.2'
    hash:
      md5: d48f7e9fdec44baf6d1da416fe402b04
      sha256: fca842ab7be052eea1037ebee17ac25cc79c626382dd2187b5c6e007b9d9f65f
    manager: conda
    name: beautifulsoup4
    optional: false
    platform: linux-64
    url:
      https://conda.anaconda.org/conda-forge/noarch/beautifulsoup4-4.12.3-pyha770c72_1.conda
    version: 4.12.3
  - category: main
    dependencies:
      python: '>=3.9'
      soupsieve: '>=1.2'
    hash:
      md5: d48f7e9fdec44baf6d1da416fe402b04
      sha256: fca842ab7be052eea1037ebee17ac25cc79c626382dd2187b5c6e007b9d9f65f
    manager: conda
    name: beautifulsoup4
    optional: false
    platform: osx-64
    url:
      https://conda.anaconda.org/conda-forge/noarch/beautifulsoup4-4.12.3-pyha770c72_1.conda
    version: 4.12.3
  - category: main
    dependencies:
      python: '>=3.9'
      soupsieve: '>=1.2'
    hash:
      md5: d48f7e9fdec44baf6d1da416fe402b04
      sha256: fca842ab7be052eea1037ebee17ac25cc79c626382dd2187b5c6e007b9d9f65f
    manager: conda
    name: beautifulsoup4
    optional: false
    platform: osx-arm64
    url:
      https://conda.anaconda.org/conda-forge/noarch/beautifulsoup4-4.12.3-pyha770c72_1.conda
    version: 4.12.3
  - category: main
    dependencies:
      python: '>=3.9'
    hash:
      md5: 42834439227a4551b939beeeb8a4b085
      sha256: f7efd22b5c15b400ed84a996d777b6327e5c402e79e3c534a7e086236f1eb2dc
    manager: conda
    name: blinker
    optional: false
    platform: linux-64
    url: https://conda.anaconda.org/conda-forge/noarch/blinker-1.9.0-pyhff2d567_0.conda
    version: 1.9.0
  - category: main
    dependencies:
      python: '>=3.9'
    hash:
      md5: 42834439227a4551b939beeeb8a4b085
      sha256: f7efd22b5c15b400ed84a996d777b6327e5c402e79e3c534a7e086236f1eb2dc
    manager: conda
    name: blinker
    optional: false
    platform: osx-64
    url: https://conda.anaconda.org/conda-forge/noarch/blinker-1.9.0-pyhff2d567_0.conda
    version: 1.9.0
  - category: main
    dependencies:
      python: '>=3.9'
    hash:
      md5: 42834439227a4551b939beeeb8a4b085
      sha256: f7efd22b5c15b400ed84a996d777b6327e5c402e79e3c534a7e086236f1eb2dc
    manager: conda
    name: blinker
    optional: false
    platform: osx-arm64
    url: https://conda.anaconda.org/conda-forge/noarch/blinker-1.9.0-pyhff2d567_0.conda
    version: 1.9.0
  - category: main
    dependencies:
      python: '>=3.9'
    hash:
      md5: d88c38e66d85ecc9c7e2c4110676bbf4
      sha256: 4d6101f6a900c22495fbaa3c0ca713f1876d11f14aba3f7832bf6e6986ee5e64
    manager: conda
    name: boltons
    optional: false
    platform: linux-64
    url: https://conda.anaconda.org/conda-forge/noarch/boltons-24.0.0-pyhd8ed1ab_1.conda
    version: 24.0.0
  - category: main
    dependencies:
      python: '>=3.9'
    hash:
      md5: d88c38e66d85ecc9c7e2c4110676bbf4
      sha256: 4d6101f6a900c22495fbaa3c0ca713f1876d11f14aba3f7832bf6e6986ee5e64
    manager: conda
    name: boltons
    optional: false
    platform: osx-64
    url: https://conda.anaconda.org/conda-forge/noarch/boltons-24.0.0-pyhd8ed1ab_1.conda
    version: 24.0.0
  - category: main
    dependencies:
      python: '>=3.9'
    hash:
      md5: d88c38e66d85ecc9c7e2c4110676bbf4
      sha256: 4d6101f6a900c22495fbaa3c0ca713f1876d11f14aba3f7832bf6e6986ee5e64
    manager: conda
    name: boltons
    optional: false
    platform: osx-arm64
    url: https://conda.anaconda.org/conda-forge/noarch/boltons-24.0.0-pyhd8ed1ab_1.conda
    version: 24.0.0
  - category: main
    dependencies:
      python: '>=3.9'
    hash:
      md5: 27cb6fe5f5bf73b837a6854d5a2daadc
      sha256: 5b032b2a7bf2de4ddba16df54c66cc4a0953cc243bec42509dd04ded2be92613
    manager: conda
    name: boolean.py
    optional: false
    platform: linux-64
    url: https://conda.anaconda.org/conda-forge/noarch/boolean.py-4.0-pyhd8ed1ab_1.conda
    version: '4.0'
  - category: main
    dependencies:
      python: '>=3.9'
    hash:
      md5: 27cb6fe5f5bf73b837a6854d5a2daadc
      sha256: 5b032b2a7bf2de4ddba16df54c66cc4a0953cc243bec42509dd04ded2be92613
    manager: conda
    name: boolean.py
    optional: false
    platform: osx-64
    url: https://conda.anaconda.org/conda-forge/noarch/boolean.py-4.0-pyhd8ed1ab_1.conda
    version: '4.0'
  - category: main
    dependencies:
      python: '>=3.9'
    hash:
      md5: 27cb6fe5f5bf73b837a6854d5a2daadc
      sha256: 5b032b2a7bf2de4ddba16df54c66cc4a0953cc243bec42509dd04ded2be92613
    manager: conda
    name: boolean.py
    optional: false
    platform: osx-arm64
    url: https://conda.anaconda.org/conda-forge/noarch/boolean.py-4.0-pyhd8ed1ab_1.conda
    version: '4.0'
  - category: main
    dependencies:
      jmespath: '>=0.7.1,<2.0.0'
      python: '>=3.10'
      python-dateutil: '>=2.1,<3.0.0'
      urllib3: '>=1.25.4,!=2.2.0,<3'
    hash:
      md5: b0891c94e8b612dc0c223dd6a1e82325
      sha256: ea493b4d7a57760c23955a92709e14a53d7e6347d40db9548699098476844649
    manager: conda
    name: botocore
    optional: false
    platform: linux-64
    url:
      https://conda.anaconda.org/conda-forge/noarch/botocore-1.35.92-pyge310_1234567_0.conda
    version: 1.35.92
  - category: main
    dependencies:
      jmespath: '>=0.7.1,<2.0.0'
      python: '>=3.10'
      python-dateutil: '>=2.1,<3.0.0'
      urllib3: '>=1.25.4,!=2.2.0,<3'
    hash:
      md5: b0891c94e8b612dc0c223dd6a1e82325
      sha256: ea493b4d7a57760c23955a92709e14a53d7e6347d40db9548699098476844649
    manager: conda
    name: botocore
    optional: false
    platform: osx-64
    url:
      https://conda.anaconda.org/conda-forge/noarch/botocore-1.35.92-pyge310_1234567_0.conda
    version: 1.35.92
  - category: main
    dependencies:
      jmespath: '>=0.7.1,<2.0.0'
      python: '>=3.10'
      python-dateutil: '>=2.1,<3.0.0'
      urllib3: '>=1.25.4,!=2.2.0,<3'
    hash:
      md5: b0891c94e8b612dc0c223dd6a1e82325
      sha256: ea493b4d7a57760c23955a92709e14a53d7e6347d40db9548699098476844649
    manager: conda
    name: botocore
    optional: false
    platform: osx-arm64
    url:
      https://conda.anaconda.org/conda-forge/noarch/botocore-1.35.92-pyge310_1234567_0.conda
    version: 1.35.92
  - category: main
    dependencies:
      libgcc-ng: '>=12'
      libstdcxx-ng: '>=12'
      python: '>=3.11,<3.12.0a0'
      python_abi: 3.11.*
    hash:
      md5: ced5340f5dc6cff43a80deac8d0e398f
      sha256: e2c0a391839914a1b3611b661ebd1736dd747f43a4611254d9333d9db3163ec7
    manager: conda
    name: brotli-python
    optional: false
    platform: linux-64
    url:
      https://conda.anaconda.org/conda-forge/linux-64/brotli-python-1.0.9-py311ha362b79_9.conda
    version: 1.0.9
  - category: main
    dependencies:
      libcxx: '>=14.0.6'
      python: '>=3.11,<3.12.0a0'
      python_abi: 3.11.*
    hash:
      md5: 034ddcc806d421524fbc46778447e87c
      sha256: 0d49fcc6eddfc5d87844419b9de4267a83e870331102bf01ca41e404e4374293
    manager: conda
    name: brotli-python
    optional: false
    platform: osx-64
    url:
      https://conda.anaconda.org/conda-forge/osx-64/brotli-python-1.0.9-py311h814d153_9.conda
    version: 1.0.9
  - category: main
    dependencies:
      libcxx: '>=14.0.6'
      python: '>=3.11,<3.12.0a0'
      python_abi: 3.11.*
    hash:
      md5: 34c36b315dc70cde887ea8c3991b994d
      sha256: a0f54181606c26b754567feac9d0595b7d5de5d199aa15129dcfa3eed10ef3b7
    manager: conda
    name: brotli-python
    optional: false
    platform: osx-arm64
    url:
      https://conda.anaconda.org/conda-forge/osx-arm64/brotli-python-1.0.9-py311ha397e9f_9.conda
    version: 1.0.9
  - category: main
    dependencies:
      __glibc: '>=2.17,<3.0.a0'
      libgcc-ng: '>=12'
    hash:
      md5: 62ee74e96c5ebb0af99386de58cf9553
      sha256: 5ced96500d945fb286c9c838e54fa759aa04a7129c59800f0846b4335cee770d
    manager: conda
    name: bzip2
    optional: false
    platform: linux-64
    url: https://conda.anaconda.org/conda-forge/linux-64/bzip2-1.0.8-h4bc722e_7.conda
    version: 1.0.8
  - category: main
    dependencies:
      __osx: '>=10.13'
    hash:
      md5: 7ed4301d437b59045be7e051a0308211
      sha256: cad153608b81fb24fc8c509357daa9ae4e49dfc535b2cb49b91e23dbd68fc3c5
    manager: conda
    name: bzip2
    optional: false
    platform: osx-64
    url: https://conda.anaconda.org/conda-forge/osx-64/bzip2-1.0.8-hfdf4475_7.conda
    version: 1.0.8
  - category: main
    dependencies:
      __osx: '>=11.0'
    hash:
      md5: fc6948412dbbbe9a4c9ddbbcfe0a79ab
      sha256: adfa71f158cbd872a36394c56c3568e6034aa55c623634b37a4836bd036e6b91
    manager: conda
    name: bzip2
    optional: false
    platform: osx-arm64
    url: https://conda.anaconda.org/conda-forge/osx-arm64/bzip2-1.0.8-h99b78c6_7.conda
    version: 1.0.8
  - category: main
    dependencies:
      __glibc: '>=2.17,<3.0.a0'
      libgcc: '>=13'
    hash:
      md5: e2775acf57efd5af15b8e3d1d74d72d3
      sha256: d4f28d87b6339b94f74762c0076e29c8ef8ddfff51a564a92da2843573c18320
    manager: conda
    name: c-ares
    optional: false
    platform: linux-64
    url: https://conda.anaconda.org/conda-forge/linux-64/c-ares-1.34.4-hb9d3cd8_0.conda
    version: 1.34.4
  - category: main
    dependencies:
      __osx: '>=10.13'
    hash:
      md5: 133255af67aaf1e0c0468cc753fd800b
      sha256: 8dcc1628d34fe7d759f3a7dee52e09c5162a3f9669dddd6100bff965450f4a0a
    manager: conda
    name: c-ares
    optional: false
    platform: osx-64
    url: https://conda.anaconda.org/conda-forge/osx-64/c-ares-1.34.4-hf13058a_0.conda
    version: 1.34.4
  - category: main
    dependencies:
      __osx: '>=11.0'
    hash:
      md5: c1c999a38a4303b29d75c636eaa13cf9
      sha256: 09c0c8476e50b2955f474a4a1c17c4c047dd52993b5366b6ea8e968e583b921f
    manager: conda
    name: c-ares
    optional: false
    platform: osx-arm64
    url: https://conda.anaconda.org/conda-forge/osx-arm64/c-ares-1.34.4-h5505292_0.conda
    version: 1.34.4
  - category: main
    dependencies: {}
    hash:
      md5: 720523eb0d6a9b0f6120c16b2aa4e7de
      sha256: 1afd7274cbc9a334d6d0bc62fa760acc7afdaceb0b91a8df370ec01fd75dc7dd
    manager: conda
    name: ca-certificates
    optional: false
    platform: linux-64
    url:
      https://conda.anaconda.org/conda-forge/linux-64/ca-certificates-2024.12.14-hbcca054_0.conda
    version: 2024.12.14
  - category: main
    dependencies: {}
    hash:
      md5: b7b887091c99ed2e74845e75e9128410
      sha256: ddaafdcd1b8ace6ffeea22b6824ca9db8a64cf0a2652a11d7554ece54935fa06
    manager: conda
    name: ca-certificates
    optional: false
    platform: osx-64
    url:
      https://conda.anaconda.org/conda-forge/osx-64/ca-certificates-2024.12.14-h8857fd0_0.conda
    version: 2024.12.14
  - category: main
    dependencies: {}
    hash:
      md5: 7cb381a6783d91902638e4ed1ebd478e
      sha256: 256be633fd0882ccc1a7a32bc278547e1703f85082c0789a87a603ee3ab8fb82
    manager: conda
    name: ca-certificates
    optional: false
    platform: osx-arm64
    url:
      https://conda.anaconda.org/conda-forge/osx-arm64/ca-certificates-2024.12.14-hf0a4a13_0.conda
    version: 2024.12.14
  - category: main
    dependencies:
      msgpack-python: '>=0.5.2,<2.0.0'
      python: '>=3.9'
      requests: '>=2.16.0'
    hash:
      md5: b3b049a1447c3501a135a92dd35c0526
      sha256: 006a3bbab10ed823a6f79993f7cf707d05c5f14480f1878c9874795bf416bdc9
    manager: conda
    name: cachecontrol
    optional: false
    platform: linux-64
    url:
      https://conda.anaconda.org/conda-forge/noarch/cachecontrol-0.14.1-pyha770c72_1.conda
    version: 0.14.1
  - category: main
    dependencies:
      msgpack-python: '>=0.5.2,<2.0.0'
      python: '>=3.9'
      requests: '>=2.16.0'
    hash:
      md5: b3b049a1447c3501a135a92dd35c0526
      sha256: 006a3bbab10ed823a6f79993f7cf707d05c5f14480f1878c9874795bf416bdc9
    manager: conda
    name: cachecontrol
    optional: false
    platform: osx-64
    url:
      https://conda.anaconda.org/conda-forge/noarch/cachecontrol-0.14.1-pyha770c72_1.conda
    version: 0.14.1
  - category: main
    dependencies:
      msgpack-python: '>=0.5.2,<2.0.0'
      python: '>=3.9'
      requests: '>=2.16.0'
    hash:
      md5: b3b049a1447c3501a135a92dd35c0526
      sha256: 006a3bbab10ed823a6f79993f7cf707d05c5f14480f1878c9874795bf416bdc9
    manager: conda
    name: cachecontrol
    optional: false
    platform: osx-arm64
    url:
      https://conda.anaconda.org/conda-forge/noarch/cachecontrol-0.14.1-pyha770c72_1.conda
    version: 0.14.1
  - category: main
    dependencies:
      cachecontrol: 0.14.1
      filelock: '>=3.8.0'
      python: '>=3.9'
    hash:
      md5: 88f312072540464f2906ffe6b3cbbb6c
      sha256: 45409138a43795801e89ec449d56681db05bbf0e94cc4b1420dcf0e25ad9a0f9
    manager: conda
    name: cachecontrol-with-filecache
    optional: false
    platform: linux-64
    url:
      https://conda.anaconda.org/conda-forge/noarch/cachecontrol-with-filecache-0.14.1-pyhd8ed1ab_1.conda
    version: 0.14.1
  - category: main
    dependencies:
      cachecontrol: 0.14.1
      filelock: '>=3.8.0'
      python: '>=3.9'
    hash:
      md5: 88f312072540464f2906ffe6b3cbbb6c
      sha256: 45409138a43795801e89ec449d56681db05bbf0e94cc4b1420dcf0e25ad9a0f9
    manager: conda
    name: cachecontrol-with-filecache
    optional: false
    platform: osx-64
    url:
      https://conda.anaconda.org/conda-forge/noarch/cachecontrol-with-filecache-0.14.1-pyhd8ed1ab_1.conda
    version: 0.14.1
  - category: main
    dependencies:
      cachecontrol: 0.14.1
      filelock: '>=3.8.0'
      python: '>=3.9'
    hash:
      md5: 88f312072540464f2906ffe6b3cbbb6c
      sha256: 45409138a43795801e89ec449d56681db05bbf0e94cc4b1420dcf0e25ad9a0f9
    manager: conda
    name: cachecontrol-with-filecache
    optional: false
    platform: osx-arm64
    url:
      https://conda.anaconda.org/conda-forge/noarch/cachecontrol-with-filecache-0.14.1-pyhd8ed1ab_1.conda
    version: 0.14.1
  - category: main
    dependencies:
      python: '>=3.9'
    hash:
      md5: 0a99af03ccbd19113c1de1c7f16a53d2
      sha256: d67d8683b34d7074bf99683aa1d71b2e42cee44da70ccd02a2863fb2c3df005b
    manager: conda
    name: cachetools
    optional: false
    platform: linux-64
    url:
      https://conda.anaconda.org/conda-forge/noarch/cachetools-5.5.0-pyhd8ed1ab_1.conda
    version: 5.5.0
  - category: main
    dependencies:
      python: '>=3.9'
    hash:
      md5: 0a99af03ccbd19113c1de1c7f16a53d2
      sha256: d67d8683b34d7074bf99683aa1d71b2e42cee44da70ccd02a2863fb2c3df005b
    manager: conda
    name: cachetools
    optional: false
    platform: osx-64
    url:
      https://conda.anaconda.org/conda-forge/noarch/cachetools-5.5.0-pyhd8ed1ab_1.conda
    version: 5.5.0
  - category: main
    dependencies:
      python: '>=3.9'
    hash:
      md5: 0a99af03ccbd19113c1de1c7f16a53d2
      sha256: d67d8683b34d7074bf99683aa1d71b2e42cee44da70ccd02a2863fb2c3df005b
    manager: conda
    name: cachetools
    optional: false
    platform: osx-arm64
    url:
      https://conda.anaconda.org/conda-forge/noarch/cachetools-5.5.0-pyhd8ed1ab_1.conda
    version: 5.5.0
  - category: main
    dependencies:
      python: '>=3.9'
    hash:
      md5: 1efe226b868cf59b8330356c37c8186e
      sha256: 2560a98e3dc0ff4ff408a199d05922ae10fab2629417c4c4309e4226267cef8c
    manager: conda
    name: cachy
    optional: false
    platform: linux-64
    url: https://conda.anaconda.org/conda-forge/noarch/cachy-0.3.0-pyhd8ed1ab_2.conda
    version: 0.3.0
  - category: main
    dependencies:
      python: '>=3.9'
    hash:
      md5: 1efe226b868cf59b8330356c37c8186e
      sha256: 2560a98e3dc0ff4ff408a199d05922ae10fab2629417c4c4309e4226267cef8c
    manager: conda
    name: cachy
    optional: false
    platform: osx-64
    url: https://conda.anaconda.org/conda-forge/noarch/cachy-0.3.0-pyhd8ed1ab_2.conda
    version: 0.3.0
  - category: main
    dependencies:
      python: '>=3.9'
    hash:
      md5: 1efe226b868cf59b8330356c37c8186e
      sha256: 2560a98e3dc0ff4ff408a199d05922ae10fab2629417c4c4309e4226267cef8c
    manager: conda
    name: cachy
    optional: false
    platform: osx-arm64
    url: https://conda.anaconda.org/conda-forge/noarch/cachy-0.3.0-pyhd8ed1ab_2.conda
    version: 0.3.0
  - category: main
    dependencies:
      __glibc: '>=2.17,<3.0.a0'
      fontconfig: '>=2.15.0,<3.0a0'
      fonts-conda-ecosystem: ''
      freetype: '>=2.12.1,<3.0a0'
      icu: '>=75.1,<76.0a0'
      libexpat: '>=2.6.4,<3.0a0'
      libgcc: '>=13'
      libglib: '>=2.82.2,<3.0a0'
      libpng: '>=1.6.44,<1.7.0a0'
      libstdcxx: '>=13'
      libxcb: '>=1.17.0,<2.0a0'
      libzlib: '>=1.3.1,<2.0a0'
      pixman: '>=0.44.2,<1.0a0'
      xorg-libice: '>=1.1.1,<2.0a0'
      xorg-libsm: '>=1.2.4,<2.0a0'
      xorg-libx11: '>=1.8.10,<2.0a0'
      xorg-libxext: '>=1.3.6,<2.0a0'
      xorg-libxrender: '>=0.9.11,<0.10.0a0'
    hash:
      md5: b34c2833a1f56db610aeb27f206d800d
      sha256: de7d0d094e53decc005cb13e527be2635b8f604978da497d4c0d282c7dc08385
    manager: conda
    name: cairo
    optional: false
    platform: linux-64
    url: https://conda.anaconda.org/conda-forge/linux-64/cairo-1.18.2-h3394656_1.conda
    version: 1.18.2
  - category: main
    dependencies:
      __osx: '>=10.13'
      fontconfig: '>=2.15.0,<3.0a0'
      fonts-conda-ecosystem: ''
      freetype: '>=2.12.1,<3.0a0'
      icu: '>=75.1,<76.0a0'
      libcxx: '>=18'
      libexpat: '>=2.6.4,<3.0a0'
      libglib: '>=2.82.2,<3.0a0'
      libpng: '>=1.6.44,<1.7.0a0'
      libzlib: '>=1.3.1,<2.0a0'
      pixman: '>=0.44.2,<1.0a0'
    hash:
      md5: ae293443dff77ba14eab9e9ee68ec833
      sha256: ad8c41650e5a10d9177e9d92652d2bd5fe9eefa095ebd4805835c3f067c0202b
    manager: conda
    name: cairo
    optional: false
    platform: osx-64
    url: https://conda.anaconda.org/conda-forge/osx-64/cairo-1.18.2-h950ec3b_1.conda
    version: 1.18.2
  - category: main
    dependencies:
      __osx: '>=11.0'
      fontconfig: '>=2.15.0,<3.0a0'
      fonts-conda-ecosystem: ''
      freetype: '>=2.12.1,<3.0a0'
      icu: '>=75.1,<76.0a0'
      libcxx: '>=18'
      libexpat: '>=2.6.4,<3.0a0'
      libglib: '>=2.82.2,<3.0a0'
      libpng: '>=1.6.44,<1.7.0a0'
      libzlib: '>=1.3.1,<2.0a0'
      pixman: '>=0.44.2,<1.0a0'
    hash:
      md5: 8e3666c3f6e2c3e57aa261ab103a3600
      sha256: 9a28344e806b89c87fda0cdabd2fb961e5d2ff97107dba25bac9f5dc57220cc3
    manager: conda
    name: cairo
    optional: false
    platform: osx-arm64
    url: https://conda.anaconda.org/conda-forge/osx-arm64/cairo-1.18.2-h6a3b0d2_1.conda
    version: 1.18.2
  - category: main
    dependencies:
      cctools_osx-64: '1010.6'
      ld64: '951.9'
      libllvm17: '>=17.0.6,<17.1.0a0'
    hash:
      md5: 97f24eeeb3509883a6988894fd7c9bbf
      sha256: d34964e81d7f5c94279999a7af2a83677327418543848cd7e80d86f6a6e7cf14
    manager: conda
    name: cctools
    optional: false
    platform: osx-64
    url: https://conda.anaconda.org/conda-forge/osx-64/cctools-1010.6-h5b2de21_2.conda
    version: '1010.6'
  - category: main
    dependencies:
      cctools_osx-arm64: '1010.6'
      ld64: '951.9'
      libllvm19: '>=19.1.4,<19.2.0a0'
    hash:
      md5: 1b61b0d906ce4aa913f7e624f25491ea
      sha256: 6e129504485b4ee8cfebba2d3ca40eb3ed594117161278ee0cecea698fbaa285
    manager: conda
    name: cctools
    optional: false
    platform: osx-arm64
    url: https://conda.anaconda.org/conda-forge/osx-arm64/cctools-1010.6-hfe164de_2.conda
    version: '1010.6'
  - category: main
    dependencies:
      __osx: '>=10.13'
      ld64_osx-64: '>=951.9,<951.10.0a0'
      libcxx: ''
      libllvm17: '>=17.0.6,<17.1.0a0'
      libzlib: '>=1.3.1,<2.0a0'
      llvm-tools: 17.0.*
      sigtool: ''
    hash:
      md5: 70260b63386f080de1aa175dea5d57ac
      sha256: ea6aa87dc44fbee374625e56224b2ebb350e29d68e06ff38642243eb7a5d40cd
    manager: conda
    name: cctools_osx-64
    optional: false
    platform: osx-64
    url:
      https://conda.anaconda.org/conda-forge/osx-64/cctools_osx-64-1010.6-hea4301f_2.conda
    version: '1010.6'
  - category: main
    dependencies:
      __osx: '>=11.0'
      ld64_osx-arm64: '>=951.9,<951.10.0a0'
      libcxx: ''
      libllvm19: '>=19.1.4,<19.2.0a0'
      libzlib: '>=1.3.1,<2.0a0'
      llvm-tools: 19.1.*
      sigtool: ''
    hash:
      md5: 102c0755a835818c350fc5745787f4ae
      sha256: 63ea3e7eced26f579e1e8021101099b723bec3f2cfd35ce8c6cfa80141bab9b6
    manager: conda
    name: cctools_osx-arm64
    optional: false
    platform: osx-arm64
    url:
      https://conda.anaconda.org/conda-forge/osx-arm64/cctools_osx-arm64-1010.6-h3f5b1a0_2.conda
    version: '1010.6'
  - category: main
    dependencies:
      python: '>=3.9'
    hash:
      md5: 6feb87357ecd66733be3279f16a8c400
      sha256: 048c16a9cbcb1fbad02083414d3bc7c1d0eea4b39aee6aa6bf8d1d5089ca8bad
    manager: conda
    name: certifi
    optional: false
    platform: linux-64
    url:
      https://conda.anaconda.org/conda-forge/noarch/certifi-2024.12.14-pyhd8ed1ab_0.conda
    version: 2024.12.14
  - category: main
    dependencies:
      python: '>=3.9'
    hash:
      md5: 6feb87357ecd66733be3279f16a8c400
      sha256: 048c16a9cbcb1fbad02083414d3bc7c1d0eea4b39aee6aa6bf8d1d5089ca8bad
    manager: conda
    name: certifi
    optional: false
    platform: osx-64
    url:
      https://conda.anaconda.org/conda-forge/noarch/certifi-2024.12.14-pyhd8ed1ab_0.conda
    version: 2024.12.14
  - category: main
    dependencies:
      python: '>=3.9'
    hash:
      md5: 6feb87357ecd66733be3279f16a8c400
      sha256: 048c16a9cbcb1fbad02083414d3bc7c1d0eea4b39aee6aa6bf8d1d5089ca8bad
    manager: conda
    name: certifi
    optional: false
    platform: osx-arm64
    url:
      https://conda.anaconda.org/conda-forge/noarch/certifi-2024.12.14-pyhd8ed1ab_0.conda
    version: 2024.12.14
  - category: main
    dependencies:
      __glibc: '>=2.17,<3.0.a0'
      libffi: '>=3.4,<4.0a0'
      libgcc: '>=13'
      pycparser: ''
      python: '>=3.11,<3.12.0a0'
      python_abi: 3.11.*
    hash:
      md5: 55553ecd5328336368db611f350b7039
      sha256: bc47aa39c8254e9e487b8bcd74cfa3b4a3de3648869eb1a0b89905986b668e35
    manager: conda
    name: cffi
    optional: false
    platform: linux-64
    url:
      https://conda.anaconda.org/conda-forge/linux-64/cffi-1.17.1-py311hf29c0ef_0.conda
    version: 1.17.1
  - category: main
    dependencies:
      __osx: '>=10.13'
      libffi: '>=3.4,<4.0a0'
      pycparser: ''
      python: '>=3.11,<3.12.0a0'
      python_abi: 3.11.*
    hash:
      md5: a4b0f531064fa3dd5e3afbb782ea2cd5
      sha256: 012ee7b1ed4f9b0490d6e90c72decf148d7575173c7eaf851cd87fd434d2cacc
    manager: conda
    name: cffi
    optional: false
    platform: osx-64
    url: https://conda.anaconda.org/conda-forge/osx-64/cffi-1.17.1-py311h137bacd_0.conda
    version: 1.17.1
  - category: main
    dependencies:
      __osx: '>=11.0'
      libffi: '>=3.4,<4.0a0'
      pycparser: ''
      python: '>=3.11,<3.12.0a0'
      python_abi: 3.11.*
    hash:
      md5: a42272c5dbb6ffbc1a5af70f24c7b448
      sha256: 253605b305cc4548b8f97eb7c2e146697e0c7672b099c4862ec5ca7e8e995307
    manager: conda
    name: cffi
    optional: false
    platform: osx-arm64
    url:
      https://conda.anaconda.org/conda-forge/osx-arm64/cffi-1.17.1-py311h3a79f62_0.conda
    version: 1.17.1
  - category: main
    dependencies:
      python: '>=3.9'
    hash:
      md5: 57df494053e17dce2ac3a0b33e1b2a2e
      sha256: d5696636733b3c301054b948cdd793f118efacce361d9bd4afb57d5980a9064f
    manager: conda
    name: cfgv
    optional: false
    platform: linux-64
    url: https://conda.anaconda.org/conda-forge/noarch/cfgv-3.3.1-pyhd8ed1ab_1.conda
    version: 3.3.1
  - category: main
    dependencies:
      python: '>=3.9'
    hash:
      md5: 57df494053e17dce2ac3a0b33e1b2a2e
      sha256: d5696636733b3c301054b948cdd793f118efacce361d9bd4afb57d5980a9064f
    manager: conda
    name: cfgv
    optional: false
    platform: osx-64
    url: https://conda.anaconda.org/conda-forge/noarch/cfgv-3.3.1-pyhd8ed1ab_1.conda
    version: 3.3.1
  - category: main
    dependencies:
      python: '>=3.9'
    hash:
      md5: 57df494053e17dce2ac3a0b33e1b2a2e
      sha256: d5696636733b3c301054b948cdd793f118efacce361d9bd4afb57d5980a9064f
    manager: conda
    name: cfgv
    optional: false
    platform: osx-arm64
    url: https://conda.anaconda.org/conda-forge/noarch/cfgv-3.3.1-pyhd8ed1ab_1.conda
    version: 3.3.1
  - category: main
    dependencies:
      python: '>=3.11,<3.12.0a0'
      python_abi: 3.11.*
    hash:
      md5: 00f0ad2aed7e65c9392a067ce7882b28
      sha256: 601205389d213210872008b16dcf410e0690c193376fa80a9fe71607b8e8a962
    manager: conda
    name: chardet
    optional: false
    platform: linux-64
    url:
      https://conda.anaconda.org/conda-forge/linux-64/chardet-5.2.0-py311h38be061_2.conda
    version: 5.2.0
  - category: main
    dependencies:
      python: '>=3.11,<3.12.0a0'
      python_abi: 3.11.*
    hash:
      md5: 6271b24a3a810d64463acad898a22b2a
      sha256: 62406ef9e52e7c3d1da8b76101ee0a9e07e574aeade35e5e9cd1c7134e11fc8b
    manager: conda
    name: chardet
    optional: false
    platform: osx-64
    url:
      https://conda.anaconda.org/conda-forge/osx-64/chardet-5.2.0-py311h6eed73b_2.conda
    version: 5.2.0
  - category: main
    dependencies:
      python: '>=3.11,<3.12.0a0'
      python_abi: 3.11.*
    hash:
      md5: 65007d4df248043f3a469a5fe13eafd8
      sha256: 96b6ad191a8d0f93349e1e077f7b0f00d38ada0bf098c4e414f374315c5b6538
    manager: conda
    name: chardet
    optional: false
    platform: osx-arm64
    url:
      https://conda.anaconda.org/conda-forge/osx-arm64/chardet-5.2.0-py311h267d04e_2.conda
    version: 5.2.0
  - category: main
    dependencies:
      python: '>=3.9'
    hash:
      md5: e83a31202d1c0a000fce3e9cf3825875
      sha256: 4e0ee91b97e5de3e74567bdacea27f0139709fceca4db8adffbe24deffccb09b
    manager: conda
    name: charset-normalizer
    optional: false
    platform: linux-64
    url:
      https://conda.anaconda.org/conda-forge/noarch/charset-normalizer-3.4.1-pyhd8ed1ab_0.conda
    version: 3.4.1
  - category: main
    dependencies:
      python: '>=3.9'
    hash:
      md5: e83a31202d1c0a000fce3e9cf3825875
      sha256: 4e0ee91b97e5de3e74567bdacea27f0139709fceca4db8adffbe24deffccb09b
    manager: conda
    name: charset-normalizer
    optional: false
    platform: osx-64
    url:
      https://conda.anaconda.org/conda-forge/noarch/charset-normalizer-3.4.1-pyhd8ed1ab_0.conda
    version: 3.4.1
  - category: main
    dependencies:
      python: '>=3.9'
    hash:
      md5: e83a31202d1c0a000fce3e9cf3825875
      sha256: 4e0ee91b97e5de3e74567bdacea27f0139709fceca4db8adffbe24deffccb09b
    manager: conda
    name: charset-normalizer
    optional: false
    platform: osx-arm64
    url:
      https://conda.anaconda.org/conda-forge/noarch/charset-normalizer-3.4.1-pyhd8ed1ab_0.conda
    version: 3.4.1
  - category: main
    dependencies:
      hatch: ''
      hatchling: ''
      python: '>=3.8'
      requests: ''
      rich: ''
      typer: ''
    hash:
      md5: 1e4a430e1d1f4c009d72334607d032cd
      sha256: 81dff2b53ea88201db0d40be3b45fcc572cb44c7d9da5500ba3d1c89c8f1d5cd
    manager: conda
    name: cirun
    optional: false
    platform: linux-64
    url: https://conda.anaconda.org/conda-forge/noarch/cirun-0.30-pyhd8ed1ab_0.conda
    version: '0.30'
  - category: main
    dependencies:
      hatch: ''
      hatchling: ''
      python: '>=3.8'
      requests: ''
      rich: ''
      typer: ''
    hash:
      md5: 1e4a430e1d1f4c009d72334607d032cd
      sha256: 81dff2b53ea88201db0d40be3b45fcc572cb44c7d9da5500ba3d1c89c8f1d5cd
    manager: conda
    name: cirun
    optional: false
    platform: osx-64
    url: https://conda.anaconda.org/conda-forge/noarch/cirun-0.30-pyhd8ed1ab_0.conda
    version: '0.30'
  - category: main
    dependencies:
      hatch: ''
      hatchling: ''
      python: '>=3.8'
      requests: ''
      rich: ''
      typer: ''
    hash:
      md5: 1e4a430e1d1f4c009d72334607d032cd
      sha256: 81dff2b53ea88201db0d40be3b45fcc572cb44c7d9da5500ba3d1c89c8f1d5cd
    manager: conda
    name: cirun
    optional: false
    platform: osx-arm64
    url: https://conda.anaconda.org/conda-forge/noarch/cirun-0.30-pyhd8ed1ab_0.conda
    version: '0.30'
  - category: main
    dependencies:
      __unix: ''
      python: '>=3.9'
    hash:
      md5: f22f4d4970e09d68a10b922cbb0408d3
      sha256: c920d23cd1fcf565031c679adb62d848af60d6fbb0edc2d50ba475cea4f0d8ab
    manager: conda
    name: click
    optional: false
    platform: linux-64
    url: https://conda.anaconda.org/conda-forge/noarch/click-8.1.8-pyh707e725_0.conda
    version: 8.1.8
  - category: main
    dependencies:
      __unix: ''
      python: '>=3.9'
    hash:
      md5: f22f4d4970e09d68a10b922cbb0408d3
      sha256: c920d23cd1fcf565031c679adb62d848af60d6fbb0edc2d50ba475cea4f0d8ab
    manager: conda
    name: click
    optional: false
    platform: osx-64
    url: https://conda.anaconda.org/conda-forge/noarch/click-8.1.8-pyh707e725_0.conda
    version: 8.1.8
  - category: main
    dependencies:
      __unix: ''
      python: '>=3.9'
    hash:
      md5: f22f4d4970e09d68a10b922cbb0408d3
      sha256: c920d23cd1fcf565031c679adb62d848af60d6fbb0edc2d50ba475cea4f0d8ab
    manager: conda
    name: click
    optional: false
    platform: osx-arm64
    url: https://conda.anaconda.org/conda-forge/noarch/click-8.1.8-pyh707e725_0.conda
    version: 8.1.8
  - category: main
    dependencies:
      click: ''
      python: '>=3.9'
    hash:
      md5: 7cd83dd6831b61ad9624a694e4afd7dc
      sha256: cb7279eecddbd35ea78fd0e189a9a7db8b84c2c0e3b1271cf26251615f75dc4d
    manager: conda
    name: click-default-group
    optional: false
    platform: linux-64
    url:
      https://conda.anaconda.org/conda-forge/noarch/click-default-group-1.2.4-pyhd8ed1ab_1.conda
    version: 1.2.4
  - category: main
    dependencies:
      click: ''
      python: '>=3.9'
    hash:
      md5: 7cd83dd6831b61ad9624a694e4afd7dc
      sha256: cb7279eecddbd35ea78fd0e189a9a7db8b84c2c0e3b1271cf26251615f75dc4d
    manager: conda
    name: click-default-group
    optional: false
    platform: osx-64
    url:
      https://conda.anaconda.org/conda-forge/noarch/click-default-group-1.2.4-pyhd8ed1ab_1.conda
    version: 1.2.4
  - category: main
    dependencies:
      click: ''
      python: '>=3.9'
    hash:
      md5: 7cd83dd6831b61ad9624a694e4afd7dc
      sha256: cb7279eecddbd35ea78fd0e189a9a7db8b84c2c0e3b1271cf26251615f75dc4d
    manager: conda
    name: click-default-group
    optional: false
    platform: osx-arm64
    url:
      https://conda.anaconda.org/conda-forge/noarch/click-default-group-1.2.4-pyhd8ed1ab_1.conda
    version: 1.2.4
  - category: main
    dependencies:
      pastel: '>=0.2.0,<0.3.0'
      pylev: '>=1.3,<2.0'
      python: '>=3.9'
    hash:
      md5: 37e178bf9356122c35005a62d850e5d9
      sha256: da000653be96a15b9aad5c59f655dbd4a60cb66fc0137e1018db9de76671bb08
    manager: conda
    name: clikit
    optional: false
    platform: linux-64
    url: https://conda.anaconda.org/conda-forge/noarch/clikit-0.6.2-pyhd8ed1ab_3.conda
    version: 0.6.2
  - category: main
    dependencies:
      pastel: '>=0.2.0,<0.3.0'
      pylev: '>=1.3,<2.0'
      python: '>=3.9'
    hash:
      md5: 37e178bf9356122c35005a62d850e5d9
      sha256: da000653be96a15b9aad5c59f655dbd4a60cb66fc0137e1018db9de76671bb08
    manager: conda
    name: clikit
    optional: false
    platform: osx-64
    url: https://conda.anaconda.org/conda-forge/noarch/clikit-0.6.2-pyhd8ed1ab_3.conda
    version: 0.6.2
  - category: main
    dependencies:
      pastel: '>=0.2.0,<0.3.0'
      pylev: '>=1.3,<2.0'
      python: '>=3.9'
    hash:
      md5: 37e178bf9356122c35005a62d850e5d9
      sha256: da000653be96a15b9aad5c59f655dbd4a60cb66fc0137e1018db9de76671bb08
    manager: conda
    name: clikit
    optional: false
    platform: osx-arm64
    url: https://conda.anaconda.org/conda-forge/noarch/clikit-0.6.2-pyhd8ed1ab_3.conda
    version: 0.6.2
  - category: main
    dependencies:
      python: '>=3.9'
    hash:
      md5: 1f76b7e2b3ab88def5aa2f158322c7e6
      sha256: 918151ad25558a37721055a02c0357ce9a2f51f07da1b238608e48ef17d35260
    manager: conda
    name: cloudpickle
    optional: false
    platform: linux-64
    url:
      https://conda.anaconda.org/conda-forge/noarch/cloudpickle-3.1.0-pyhd8ed1ab_2.conda
    version: 3.1.0
  - category: main
    dependencies:
      python: '>=3.9'
    hash:
      md5: 1f76b7e2b3ab88def5aa2f158322c7e6
      sha256: 918151ad25558a37721055a02c0357ce9a2f51f07da1b238608e48ef17d35260
    manager: conda
    name: cloudpickle
    optional: false
    platform: osx-64
    url:
      https://conda.anaconda.org/conda-forge/noarch/cloudpickle-3.1.0-pyhd8ed1ab_2.conda
    version: 3.1.0
  - category: main
    dependencies:
      python: '>=3.9'
    hash:
      md5: 1f76b7e2b3ab88def5aa2f158322c7e6
      sha256: 918151ad25558a37721055a02c0357ce9a2f51f07da1b238608e48ef17d35260
    manager: conda
    name: cloudpickle
    optional: false
    platform: osx-arm64
    url:
      https://conda.anaconda.org/conda-forge/noarch/cloudpickle-3.1.0-pyhd8ed1ab_2.conda
    version: 3.1.0
  - category: main
    dependencies:
      coverage: ''
      python: '>=3.9'
      requests: '>=2.7.9'
    hash:
      md5: d924fe46139596ebc3d4d424ec39ed51
      sha256: 51ead85d30f4eeff41c558b24ab0992a6d9d08af3e887d3ac7d2c169670b807f
    manager: conda
    name: codecov
    optional: false
    platform: linux-64
    url: https://conda.anaconda.org/conda-forge/noarch/codecov-2.1.13-pyhd8ed1ab_1.conda
    version: 2.1.13
  - category: main
    dependencies:
      coverage: ''
      python: '>=3.9'
      requests: '>=2.7.9'
    hash:
      md5: d924fe46139596ebc3d4d424ec39ed51
      sha256: 51ead85d30f4eeff41c558b24ab0992a6d9d08af3e887d3ac7d2c169670b807f
    manager: conda
    name: codecov
    optional: false
    platform: osx-64
    url: https://conda.anaconda.org/conda-forge/noarch/codecov-2.1.13-pyhd8ed1ab_1.conda
    version: 2.1.13
  - category: main
    dependencies:
      coverage: ''
      python: '>=3.9'
      requests: '>=2.7.9'
    hash:
      md5: d924fe46139596ebc3d4d424ec39ed51
      sha256: 51ead85d30f4eeff41c558b24ab0992a6d9d08af3e887d3ac7d2c169670b807f
    manager: conda
    name: codecov
    optional: false
    platform: osx-arm64
    url: https://conda.anaconda.org/conda-forge/noarch/codecov-2.1.13-pyhd8ed1ab_1.conda
    version: 2.1.13
  - category: main
    dependencies:
      python: '>=3.9'
    hash:
      md5: 962b9857ee8e7018c22f2776ffa0b2d7
      sha256: ab29d57dc70786c1269633ba3dff20288b81664d3ff8d21af995742e2bb03287
    manager: conda
    name: colorama
    optional: false
    platform: linux-64
    url: https://conda.anaconda.org/conda-forge/noarch/colorama-0.4.6-pyhd8ed1ab_1.conda
    version: 0.4.6
  - category: main
    dependencies:
      python: '>=3.9'
    hash:
      md5: 962b9857ee8e7018c22f2776ffa0b2d7
      sha256: ab29d57dc70786c1269633ba3dff20288b81664d3ff8d21af995742e2bb03287
    manager: conda
    name: colorama
    optional: false
    platform: osx-64
    url: https://conda.anaconda.org/conda-forge/noarch/colorama-0.4.6-pyhd8ed1ab_1.conda
    version: 0.4.6
  - category: main
    dependencies:
      python: '>=3.9'
    hash:
      md5: 962b9857ee8e7018c22f2776ffa0b2d7
      sha256: ab29d57dc70786c1269633ba3dff20288b81664d3ff8d21af995742e2bb03287
    manager: conda
    name: colorama
    optional: false
    platform: osx-arm64
    url: https://conda.anaconda.org/conda-forge/noarch/colorama-0.4.6-pyhd8ed1ab_1.conda
    version: 0.4.6
  - category: main
    dependencies:
      archspec: '>=0.2.3'
      boltons: '>=23.0.0'
      charset-normalizer: ''
      conda-libmamba-solver: '>=23.11.0'
      conda-package-handling: '>=2.2.0'
      distro: '>=1.5.0'
      frozendict: '>=2.4.2'
      jsonpatch: '>=1.32'
      menuinst: '>=2'
      packaging: '>=23.0'
      platformdirs: '>=3.10.0'
      pluggy: '>=1.0.0'
      pycosat: '>=0.6.3'
      python: '>=3.11,<3.12.0a0'
      python_abi: 3.11.*
      requests: '>=2.28.0,<3'
      ruamel.yaml: '>=0.11.14,<0.19'
      setuptools: '>=60.0.0'
      tqdm: '>=4'
      truststore: '>=0.8.0'
      zstandard: '>=0.19.0'
    hash:
      md5: 665bae7596e3f4131355ef85e30b8106
      sha256: 7fed5355f96603ecb5ca2c9e1a66cffce33e5a7714c149ee940233c00bbffb97
    manager: conda
    name: conda
    optional: false
    platform: linux-64
    url:
      https://conda.anaconda.org/conda-forge/linux-64/conda-24.11.2-py311h38be061_1.conda
    version: 24.11.2
  - category: main
    dependencies:
      archspec: '>=0.2.3'
      boltons: '>=23.0.0'
      charset-normalizer: ''
      conda-libmamba-solver: '>=23.11.0'
      conda-package-handling: '>=2.2.0'
      distro: '>=1.5.0'
      frozendict: '>=2.4.2'
      jsonpatch: '>=1.32'
      menuinst: '>=2'
      packaging: '>=23.0'
      platformdirs: '>=3.10.0'
      pluggy: '>=1.0.0'
      pycosat: '>=0.6.3'
      python: '>=3.11,<3.12.0a0'
      python_abi: 3.11.*
      requests: '>=2.28.0,<3'
      ruamel.yaml: '>=0.11.14,<0.19'
      setuptools: '>=60.0.0'
      tqdm: '>=4'
      truststore: '>=0.8.0'
      zstandard: '>=0.19.0'
    hash:
      md5: edddbd0759a946e0a9fa7a2a39b14820
      sha256: 1f0a5475b23d8fb6f017b047f80e739075ff7a646a98179e00bb5895aff3bb9f
    manager: conda
    name: conda
    optional: false
    platform: osx-64
    url:
      https://conda.anaconda.org/conda-forge/osx-64/conda-24.11.2-py311h6eed73b_1.conda
    version: 24.11.2
  - category: main
    dependencies:
      archspec: '>=0.2.3'
      boltons: '>=23.0.0'
      charset-normalizer: ''
      conda-libmamba-solver: '>=23.11.0'
      conda-package-handling: '>=2.2.0'
      distro: '>=1.5.0'
      frozendict: '>=2.4.2'
      jsonpatch: '>=1.32'
      menuinst: '>=2'
      packaging: '>=23.0'
      platformdirs: '>=3.10.0'
      pluggy: '>=1.0.0'
      pycosat: '>=0.6.3'
      python: '>=3.11,<3.12.0a0'
      python_abi: 3.11.*
      requests: '>=2.28.0,<3'
      ruamel.yaml: '>=0.11.14,<0.19'
      setuptools: '>=60.0.0'
      tqdm: '>=4'
      truststore: '>=0.8.0'
      zstandard: '>=0.19.0'
    hash:
      md5: fe6441423fc4e2f04eb8f40f2b140421
      sha256: 576193f3c5cc1e6e9419e4b2bf9139f18e5b2c86325d8070f7306fc370b728e8
    manager: conda
    name: conda
    optional: false
    platform: osx-arm64
    url:
      https://conda.anaconda.org/conda-forge/osx-arm64/conda-24.11.2-py311h267d04e_1.conda
    version: 24.11.2
  - category: main
    dependencies:
      beautifulsoup4: ''
      chardet: ''
      conda: '>=23.7.0'
      conda-index: '>=0.4.0'
      conda-package-handling: '>=2.2.0'
      filelock: ''
      frozendict: '>=2.4.2'
      jinja2: ''
      jsonschema: '>=4.19'
      menuinst: '>=2'
      packaging: ''
      patch: '>=2.6'
      patchelf: ''
      pkginfo: ''
      psutil: ''
      py-lief: <0.15
      python: '>=3.11,<3.12.0a0'
      python-libarchive-c: ''
      python_abi: 3.11.*
      pytz: ''
      pyyaml: ''
      requests: ''
      ripgrep: ''
      tqdm: ''
    hash:
      md5: 5a1431feec9b6e0c97f09debe19d2322
      sha256: 0a98b4f88db24ace775f9a89f2e538abdaf7c040f162fd9cd4ffcee6d38d533f
    manager: conda
    name: conda-build
    optional: false
    platform: linux-64
    url:
      https://conda.anaconda.org/conda-forge/linux-64/conda-build-24.11.2-py311h38be061_1.conda
    version: 24.11.2
  - category: main
    dependencies:
      beautifulsoup4: ''
      cctools: ''
      chardet: ''
      conda: '>=23.7.0'
      conda-index: '>=0.4.0'
      conda-package-handling: '>=2.2.0'
      filelock: ''
      frozendict: '>=2.4.2'
      jinja2: ''
      jsonschema: '>=4.19'
      menuinst: '>=2'
      packaging: ''
      patch: '>=2.6'
      pkginfo: ''
      psutil: ''
      py-lief: <0.15
      python: '>=3.11,<3.12.0a0'
      python-libarchive-c: ''
      python_abi: 3.11.*
      pytz: ''
      pyyaml: ''
      requests: ''
      ripgrep: ''
      tqdm: ''
    hash:
      md5: 6ce396f196a85ae60ad24afb8d55d717
      sha256: 8ed3c1de9c1915f6d4c49caecbd0f85ec9908ca21f2938c9c94c7586ab7b20f8
    manager: conda
    name: conda-build
    optional: false
    platform: osx-64
    url:
      https://conda.anaconda.org/conda-forge/osx-64/conda-build-24.11.2-py311h6eed73b_1.conda
    version: 24.11.2
  - category: main
    dependencies:
      beautifulsoup4: ''
      cctools: ''
      chardet: ''
      conda: '>=23.7.0'
      conda-index: '>=0.4.0'
      conda-package-handling: '>=2.2.0'
      filelock: ''
      frozendict: '>=2.4.2'
      jinja2: ''
      jsonschema: '>=4.19'
      menuinst: '>=2'
      packaging: ''
      patch: '>=2.6'
      pkginfo: ''
      psutil: ''
      py-lief: <0.15
      python: '>=3.11,<3.12.0a0'
      python-libarchive-c: ''
      python_abi: 3.11.*
      pytz: ''
      pyyaml: ''
      requests: ''
      ripgrep: ''
      tqdm: ''
    hash:
      md5: 07faeadd8c6a2105c1780d19176827b7
      sha256: 312a69a11bc637bab3462cf166fade3ded2852a67cc3d63611925bed2584219b
    manager: conda
    name: conda-build
    optional: false
    platform: osx-arm64
    url:
      https://conda.anaconda.org/conda-forge/osx-arm64/conda-build-24.11.2-py311h267d04e_1.conda
    version: 24.11.2
  - category: main
    dependencies:
      boltons: '>=23.0.0'
      conda: ''
      conda-build: ''
      conda-forge-metadata: '>=0.11.0'
      conda-package-handling: ''
      conda-smithy: ''
      psutil: ''
      py-rattler: '>=0.9.0,<0.10a0'
      python: '>=3.10'
      python-rapidjson: ''
      requests: ''
      ruamel.yaml: ''
      ruamel.yaml.jinja2: ''
      wurlitzer: ''
      zstandard: ''
    hash:
      md5: 63a863ebd48b4860beea5a4e520abbf5
      sha256: 34d49b1c25425ac62fd05f3d0b3a06e4d59182781a5d015306ced4a13b1b214e
    manager: conda
    name: conda-forge-feedstock-check-solvable
    optional: false
    platform: linux-64
    url:
      https://conda.anaconda.org/conda-forge/noarch/conda-forge-feedstock-check-solvable-0.9.0-pyhd8ed1ab_0.conda
    version: 0.9.0
  - category: main
    dependencies:
      boltons: '>=23.0.0'
      conda: ''
      conda-build: ''
      conda-forge-metadata: '>=0.11.0'
      conda-package-handling: ''
      conda-smithy: ''
      psutil: ''
      py-rattler: '>=0.9.0,<0.10a0'
      python: '>=3.10'
      python-rapidjson: ''
      requests: ''
      ruamel.yaml: ''
      ruamel.yaml.jinja2: ''
      wurlitzer: ''
      zstandard: ''
    hash:
      md5: 63a863ebd48b4860beea5a4e520abbf5
      sha256: 34d49b1c25425ac62fd05f3d0b3a06e4d59182781a5d015306ced4a13b1b214e
    manager: conda
    name: conda-forge-feedstock-check-solvable
    optional: false
    platform: osx-64
    url:
      https://conda.anaconda.org/conda-forge/noarch/conda-forge-feedstock-check-solvable-0.9.0-pyhd8ed1ab_0.conda
    version: 0.9.0
  - category: main
    dependencies:
      boltons: '>=23.0.0'
      conda: ''
      conda-build: ''
      conda-forge-metadata: '>=0.11.0'
      conda-package-handling: ''
      conda-smithy: ''
      psutil: ''
      py-rattler: '>=0.9.0,<0.10a0'
      python: '>=3.10'
      python-rapidjson: ''
      requests: ''
      ruamel.yaml: ''
      ruamel.yaml.jinja2: ''
      wurlitzer: ''
      zstandard: ''
    hash:
      md5: 63a863ebd48b4860beea5a4e520abbf5
      sha256: 34d49b1c25425ac62fd05f3d0b3a06e4d59182781a5d015306ced4a13b1b214e
    manager: conda
    name: conda-forge-feedstock-check-solvable
    optional: false
    platform: osx-arm64
    url:
      https://conda.anaconda.org/conda-forge/noarch/conda-forge-feedstock-check-solvable-0.9.0-pyhd8ed1ab_0.conda
    version: 0.9.0
  - category: main
    dependencies:
      click: ''
      conda-build: '>=3.27'
      conda-smithy: '>=3.40.1'
      python: '>=3.11'
      python-rapidjson: ''
      pyyaml: ''
      rattler-build-conda-compat: '>=0.0.2,<2.0.0a0'
    hash:
      md5: fc2247dea46d5a2fcb390c5dd53a9151
      sha256: e44d17ace1e3916de7c1b1628a4a635088295ae825ece9fdbdd164409f94bab2
    manager: conda
    name: conda-forge-feedstock-ops
    optional: false
    platform: linux-64
    url:
      https://conda.anaconda.org/conda-forge/noarch/conda-forge-feedstock-ops-0.10.2-pyhd8ed1ab_0.conda
    version: 0.10.2
  - category: main
    dependencies:
      click: ''
      conda-build: '>=3.27'
      conda-smithy: '>=3.40.1'
      python: '>=3.11'
      python-rapidjson: ''
      pyyaml: ''
      rattler-build-conda-compat: '>=0.0.2,<2.0.0a0'
    hash:
      md5: fc2247dea46d5a2fcb390c5dd53a9151
      sha256: e44d17ace1e3916de7c1b1628a4a635088295ae825ece9fdbdd164409f94bab2
    manager: conda
    name: conda-forge-feedstock-ops
    optional: false
    platform: osx-64
    url:
      https://conda.anaconda.org/conda-forge/noarch/conda-forge-feedstock-ops-0.10.2-pyhd8ed1ab_0.conda
    version: 0.10.2
  - category: main
    dependencies:
      click: ''
      conda-build: '>=3.27'
      conda-smithy: '>=3.40.1'
      python: '>=3.11'
      python-rapidjson: ''
      pyyaml: ''
      rattler-build-conda-compat: '>=0.0.2,<2.0.0a0'
    hash:
      md5: fc2247dea46d5a2fcb390c5dd53a9151
      sha256: e44d17ace1e3916de7c1b1628a4a635088295ae825ece9fdbdd164409f94bab2
    manager: conda
    name: conda-forge-feedstock-ops
    optional: false
    platform: osx-arm64
    url:
      https://conda.anaconda.org/conda-forge/noarch/conda-forge-feedstock-ops-0.10.2-pyhd8ed1ab_0.conda
    version: 0.10.2
  - category: main
    dependencies:
      beautifulsoup4: ''
      conda-oci-mirror: ''
      conda-package-streaming: ''
      deprecated: ''
      python: '>=3.9'
      requests: ''
      ruamel.yaml: ''
      typing-extensions: ''
    hash:
      md5: 27564bdfec4272e6f69927d9baf4ae2e
      sha256: 9fd9249f3f1e0c10c3fbfab670a430d689a7b8c51152bf9df782b0c9cfb2b062
    manager: conda
    name: conda-forge-metadata
    optional: false
    platform: linux-64
    url:
      https://conda.anaconda.org/conda-forge/noarch/conda-forge-metadata-0.11.0-pyhd8ed1ab_1.conda
    version: 0.11.0
  - category: main
    dependencies:
      beautifulsoup4: ''
      conda-oci-mirror: ''
      conda-package-streaming: ''
      deprecated: ''
      python: '>=3.9'
      requests: ''
      ruamel.yaml: ''
      typing-extensions: ''
    hash:
      md5: 27564bdfec4272e6f69927d9baf4ae2e
      sha256: 9fd9249f3f1e0c10c3fbfab670a430d689a7b8c51152bf9df782b0c9cfb2b062
    manager: conda
    name: conda-forge-metadata
    optional: false
    platform: osx-64
    url:
      https://conda.anaconda.org/conda-forge/noarch/conda-forge-metadata-0.11.0-pyhd8ed1ab_1.conda
    version: 0.11.0
  - category: main
    dependencies:
      beautifulsoup4: ''
      conda-oci-mirror: ''
      conda-package-streaming: ''
      deprecated: ''
      python: '>=3.9'
      requests: ''
      ruamel.yaml: ''
      typing-extensions: ''
    hash:
      md5: 27564bdfec4272e6f69927d9baf4ae2e
      sha256: 9fd9249f3f1e0c10c3fbfab670a430d689a7b8c51152bf9df782b0c9cfb2b062
    manager: conda
    name: conda-forge-metadata
    optional: false
    platform: osx-arm64
    url:
      https://conda.anaconda.org/conda-forge/noarch/conda-forge-metadata-0.11.0-pyhd8ed1ab_1.conda
    version: 0.11.0
  - category: main
    dependencies: {}
    hash:
<<<<<<< HEAD
      md5: aa4b14ad4a6774556ef38e5980aabf52
      sha256: fad6d11966fe98e670ba1eab2e37e9cf595ea856957a0109adc7d59a5cbaa459
=======
      md5: 61f7bce7fb2a6fbb5a889205428d5c1c
      sha256: cd262f9004e2bd4a0b2227cabcda282706019c7e7e93a82e93d044aacf595820
>>>>>>> 439f365c
    manager: conda
    name: conda-forge-pinning
    optional: false
    platform: linux-64
    url:
<<<<<<< HEAD
      https://conda.anaconda.org/conda-forge/noarch/conda-forge-pinning-2024.12.06.19.20.35-hd8ed1ab_0.conda
    version: 2024.12.06.19.20.35
  - category: main
    dependencies: {}
    hash:
      md5: aa4b14ad4a6774556ef38e5980aabf52
      sha256: fad6d11966fe98e670ba1eab2e37e9cf595ea856957a0109adc7d59a5cbaa459
=======
      https://conda.anaconda.org/conda-forge/noarch/conda-forge-pinning-2025.01.07.09.05.09-hd8ed1ab_0.conda
    version: 2025.01.07.09.05.09
  - category: main
    dependencies: {}
    hash:
      md5: 61f7bce7fb2a6fbb5a889205428d5c1c
      sha256: cd262f9004e2bd4a0b2227cabcda282706019c7e7e93a82e93d044aacf595820
>>>>>>> 439f365c
    manager: conda
    name: conda-forge-pinning
    optional: false
    platform: osx-64
    url:
<<<<<<< HEAD
      https://conda.anaconda.org/conda-forge/noarch/conda-forge-pinning-2024.12.06.19.20.35-hd8ed1ab_0.conda
    version: 2024.12.06.19.20.35
  - category: main
    dependencies: {}
    hash:
      md5: aa4b14ad4a6774556ef38e5980aabf52
      sha256: fad6d11966fe98e670ba1eab2e37e9cf595ea856957a0109adc7d59a5cbaa459
=======
      https://conda.anaconda.org/conda-forge/noarch/conda-forge-pinning-2025.01.07.09.05.09-hd8ed1ab_0.conda
    version: 2025.01.07.09.05.09
  - category: main
    dependencies: {}
    hash:
      md5: 61f7bce7fb2a6fbb5a889205428d5c1c
      sha256: cd262f9004e2bd4a0b2227cabcda282706019c7e7e93a82e93d044aacf595820
>>>>>>> 439f365c
    manager: conda
    name: conda-forge-pinning
    optional: false
    platform: osx-arm64
    url:
<<<<<<< HEAD
      https://conda.anaconda.org/conda-forge/noarch/conda-forge-pinning-2024.12.06.19.20.35-hd8ed1ab_0.conda
    version: 2024.12.06.19.20.35
=======
      https://conda.anaconda.org/conda-forge/noarch/conda-forge-pinning-2025.01.07.09.05.09-hd8ed1ab_0.conda
    version: 2025.01.07.09.05.09
>>>>>>> 439f365c
  - category: main
    dependencies:
      click: '>=8'
      conda: '>=4.12.0'
      conda-package-streaming: ''
      filelock: ''
      jinja2: ''
      more-itertools: ''
      python: '>=3.7'
      pyyaml: '>=6'
    hash:
      md5: 6e312377c7c70eb15a3981fc82d6ecba
      sha256: 05a9fe18fedf8ea151a9a4d3665f069b668cc149e77b923b4244c5ee48d3ce04
    manager: conda
    name: conda-index
    optional: false
    platform: linux-64
    url:
      https://conda.anaconda.org/conda-forge/noarch/conda-index-0.5.0-pyhd8ed1ab_0.conda
    version: 0.5.0
  - category: main
    dependencies:
      click: '>=8'
      conda: '>=4.12.0'
      conda-package-streaming: ''
      filelock: ''
      jinja2: ''
      more-itertools: ''
      python: '>=3.7'
      pyyaml: '>=6'
    hash:
      md5: 6e312377c7c70eb15a3981fc82d6ecba
      sha256: 05a9fe18fedf8ea151a9a4d3665f069b668cc149e77b923b4244c5ee48d3ce04
    manager: conda
    name: conda-index
    optional: false
    platform: osx-64
    url:
      https://conda.anaconda.org/conda-forge/noarch/conda-index-0.5.0-pyhd8ed1ab_0.conda
    version: 0.5.0
  - category: main
    dependencies:
      click: '>=8'
      conda: '>=4.12.0'
      conda-package-streaming: ''
      filelock: ''
      jinja2: ''
      more-itertools: ''
      python: '>=3.7'
      pyyaml: '>=6'
    hash:
      md5: 6e312377c7c70eb15a3981fc82d6ecba
      sha256: 05a9fe18fedf8ea151a9a4d3665f069b668cc149e77b923b4244c5ee48d3ce04
    manager: conda
    name: conda-index
    optional: false
    platform: osx-arm64
    url:
      https://conda.anaconda.org/conda-forge/noarch/conda-index-0.5.0-pyhd8ed1ab_0.conda
    version: 0.5.0
  - category: main
    dependencies:
      boltons: '>=23.0.0'
      conda: '>=23.7.4'
      libmambapy: '>=2.0.0'
      python: '>=3.9'
    hash:
      md5: 940d8b4082cfb7842369421623aa29d7
      sha256: e320ed0dd819442e39d63012221350ed207836f80c5c292b43bc4191a924fe35
    manager: conda
    name: conda-libmamba-solver
    optional: false
    platform: linux-64
    url:
      https://conda.anaconda.org/conda-forge/noarch/conda-libmamba-solver-24.11.1-pyhd8ed1ab_0.conda
    version: 24.11.1
  - category: main
    dependencies:
      boltons: '>=23.0.0'
      conda: '>=23.7.4'
      libmambapy: '>=2.0.0'
      python: '>=3.9'
    hash:
      md5: 940d8b4082cfb7842369421623aa29d7
      sha256: e320ed0dd819442e39d63012221350ed207836f80c5c292b43bc4191a924fe35
    manager: conda
    name: conda-libmamba-solver
    optional: false
    platform: osx-64
    url:
      https://conda.anaconda.org/conda-forge/noarch/conda-libmamba-solver-24.11.1-pyhd8ed1ab_0.conda
    version: 24.11.1
  - category: main
    dependencies:
      boltons: '>=23.0.0'
      conda: '>=23.7.4'
      libmambapy: '>=2.0.0'
      python: '>=3.9'
    hash:
      md5: 940d8b4082cfb7842369421623aa29d7
      sha256: e320ed0dd819442e39d63012221350ed207836f80c5c292b43bc4191a924fe35
    manager: conda
    name: conda-libmamba-solver
    optional: false
    platform: osx-arm64
    url:
      https://conda.anaconda.org/conda-forge/noarch/conda-libmamba-solver-24.11.1-pyhd8ed1ab_0.conda
    version: 24.11.1
  - category: main
    dependencies:
      cachecontrol-with-filecache: '>=0.12.9'
      cachy: '>=0.3.0'
      click: '>=8.0'
      click-default-group: ''
      clikit: '>=0.6.2'
      crashtest: '>=0.3.0'
      ensureconda: '>=1.3'
      gitpython: '>=3.1.30'
      html5lib: '>=1.0'
      jinja2: ''
      keyring: '>=21.2.0'
      packaging: '>=20.4'
      pkginfo: '>=1.4'
      pydantic: '>=1.10'
      python: '>=3.9'
      pyyaml: '>=5.1'
      requests: '>=2.18'
      ruamel.yaml: ''
      setuptools: ''
      tomli: ''
      tomlkit: '>=0.7.0'
      toolz: '>=0.12.0,<1.0.0'
      typing_extensions: ''
      urllib3: '>=1.26.5,<2.0'
      virtualenv: '>=20.0.26'
    hash:
      md5: 518d59879a7ba4f3972109e8666860b2
      sha256: 905618b595d7a067fe37a282e3b84a4ed46542c1b497c76cef7b0f33f9335cb7
    manager: conda
    name: conda-lock
    optional: false
    platform: linux-64
    url:
      https://conda.anaconda.org/conda-forge/noarch/conda-lock-2.5.7-pyhd8ed1ab_1.conda
    version: 2.5.7
  - category: main
    dependencies:
      cachecontrol-with-filecache: '>=0.12.9'
      cachy: '>=0.3.0'
      click: '>=8.0'
      click-default-group: ''
      clikit: '>=0.6.2'
      crashtest: '>=0.3.0'
      ensureconda: '>=1.3'
      gitpython: '>=3.1.30'
      html5lib: '>=1.0'
      jinja2: ''
      keyring: '>=21.2.0'
      packaging: '>=20.4'
      pkginfo: '>=1.4'
      pydantic: '>=1.10'
      python: '>=3.9'
      pyyaml: '>=5.1'
      requests: '>=2.18'
      ruamel.yaml: ''
      setuptools: ''
      tomli: ''
      tomlkit: '>=0.7.0'
      toolz: '>=0.12.0,<1.0.0'
      typing_extensions: ''
      urllib3: '>=1.26.5,<2.0'
      virtualenv: '>=20.0.26'
    hash:
      md5: 518d59879a7ba4f3972109e8666860b2
      sha256: 905618b595d7a067fe37a282e3b84a4ed46542c1b497c76cef7b0f33f9335cb7
    manager: conda
    name: conda-lock
    optional: false
    platform: osx-64
    url:
      https://conda.anaconda.org/conda-forge/noarch/conda-lock-2.5.7-pyhd8ed1ab_1.conda
    version: 2.5.7
  - category: main
    dependencies:
      cachecontrol-with-filecache: '>=0.12.9'
      cachy: '>=0.3.0'
      click: '>=8.0'
      click-default-group: ''
      clikit: '>=0.6.2'
      crashtest: '>=0.3.0'
      ensureconda: '>=1.3'
      gitpython: '>=3.1.30'
      html5lib: '>=1.0'
      jinja2: ''
      keyring: '>=21.2.0'
      packaging: '>=20.4'
      pkginfo: '>=1.4'
      pydantic: '>=1.10'
      python: '>=3.9'
      pyyaml: '>=5.1'
      requests: '>=2.18'
      ruamel.yaml: ''
      setuptools: ''
      tomli: ''
      tomlkit: '>=0.7.0'
      toolz: '>=0.12.0,<1.0.0'
      typing_extensions: ''
      urllib3: '>=1.26.5,<2.0'
      virtualenv: '>=20.0.26'
    hash:
      md5: 518d59879a7ba4f3972109e8666860b2
      sha256: 905618b595d7a067fe37a282e3b84a4ed46542c1b497c76cef7b0f33f9335cb7
    manager: conda
    name: conda-lock
    optional: false
    platform: osx-arm64
    url:
      https://conda.anaconda.org/conda-forge/noarch/conda-lock-2.5.7-pyhd8ed1ab_1.conda
    version: 2.5.7
  - category: main
    dependencies:
      click: ''
      conda-package-handling: ''
      oras-py: 0.1.14.*
      python: '>=3.9'
      requests: ''
      setuptools: '>=68.2.2'
      zstandard: ''
    hash:
      md5: e8bc2f0226e4191cf295723296b0662a
      sha256: 2f99029276117da8fef8f488af555e3a50f223dd3e7b252430026c067ffc48a2
    manager: conda
    name: conda-oci-mirror
    optional: false
    platform: linux-64
    url:
      https://conda.anaconda.org/conda-forge/noarch/conda-oci-mirror-0.2.1-pyhd8ed1ab_1.conda
    version: 0.2.1
  - category: main
    dependencies:
      click: ''
      conda-package-handling: ''
      oras-py: 0.1.14.*
      python: '>=3.9'
      requests: ''
      setuptools: '>=68.2.2'
      zstandard: ''
    hash:
      md5: e8bc2f0226e4191cf295723296b0662a
      sha256: 2f99029276117da8fef8f488af555e3a50f223dd3e7b252430026c067ffc48a2
    manager: conda
    name: conda-oci-mirror
    optional: false
    platform: osx-64
    url:
      https://conda.anaconda.org/conda-forge/noarch/conda-oci-mirror-0.2.1-pyhd8ed1ab_1.conda
    version: 0.2.1
  - category: main
    dependencies:
      click: ''
      conda-package-handling: ''
      oras-py: 0.1.14.*
      python: '>=3.9'
      requests: ''
      setuptools: '>=68.2.2'
      zstandard: ''
    hash:
      md5: e8bc2f0226e4191cf295723296b0662a
      sha256: 2f99029276117da8fef8f488af555e3a50f223dd3e7b252430026c067ffc48a2
    manager: conda
    name: conda-oci-mirror
    optional: false
    platform: osx-arm64
    url:
      https://conda.anaconda.org/conda-forge/noarch/conda-oci-mirror-0.2.1-pyhd8ed1ab_1.conda
    version: 0.2.1
  - category: main
    dependencies:
      conda-package-streaming: '>=0.9.0'
      python: '>=3.9'
      zstandard: '>=0.15'
    hash:
      md5: 28b86d110bda4ef40e680d1afa9ddb1d
      sha256: d150295cb2dab74486a81ae518f4556d2c0a93cf22ae5c8fe7ed163a8c4fc176
    manager: conda
    name: conda-package-handling
    optional: false
    platform: linux-64
    url:
      https://conda.anaconda.org/conda-forge/noarch/conda-package-handling-2.4.0-pyha770c72_1.conda
    version: 2.4.0
  - category: main
    dependencies:
      conda-package-streaming: '>=0.9.0'
      python: '>=3.9'
      zstandard: '>=0.15'
    hash:
      md5: 28b86d110bda4ef40e680d1afa9ddb1d
      sha256: d150295cb2dab74486a81ae518f4556d2c0a93cf22ae5c8fe7ed163a8c4fc176
    manager: conda
    name: conda-package-handling
    optional: false
    platform: osx-64
    url:
      https://conda.anaconda.org/conda-forge/noarch/conda-package-handling-2.4.0-pyha770c72_1.conda
    version: 2.4.0
  - category: main
    dependencies:
      conda-package-streaming: '>=0.9.0'
      python: '>=3.9'
      zstandard: '>=0.15'
    hash:
      md5: 28b86d110bda4ef40e680d1afa9ddb1d
      sha256: d150295cb2dab74486a81ae518f4556d2c0a93cf22ae5c8fe7ed163a8c4fc176
    manager: conda
    name: conda-package-handling
    optional: false
    platform: osx-arm64
    url:
      https://conda.anaconda.org/conda-forge/noarch/conda-package-handling-2.4.0-pyha770c72_1.conda
    version: 2.4.0
  - category: main
    dependencies:
      python: '>=3.7'
      zstandard: '>=0.15'
    hash:
      md5: bc9533d8616a97551ed144789bf9c1cd
      sha256: 685b06951e563514a9b158e82d3d44faf102f0770af42e4d08347a6eec3d48ea
    manager: conda
    name: conda-package-streaming
    optional: false
    platform: linux-64
    url:
      https://conda.anaconda.org/conda-forge/noarch/conda-package-streaming-0.11.0-pyhd8ed1ab_0.conda
    version: 0.11.0
  - category: main
    dependencies:
      python: '>=3.7'
      zstandard: '>=0.15'
    hash:
      md5: bc9533d8616a97551ed144789bf9c1cd
      sha256: 685b06951e563514a9b158e82d3d44faf102f0770af42e4d08347a6eec3d48ea
    manager: conda
    name: conda-package-streaming
    optional: false
    platform: osx-64
    url:
      https://conda.anaconda.org/conda-forge/noarch/conda-package-streaming-0.11.0-pyhd8ed1ab_0.conda
    version: 0.11.0
  - category: main
    dependencies:
      python: '>=3.7'
      zstandard: '>=0.15'
    hash:
      md5: bc9533d8616a97551ed144789bf9c1cd
      sha256: 685b06951e563514a9b158e82d3d44faf102f0770af42e4d08347a6eec3d48ea
    manager: conda
    name: conda-package-streaming
    optional: false
    platform: osx-arm64
    url:
      https://conda.anaconda.org/conda-forge/noarch/conda-package-streaming-0.11.0-pyhd8ed1ab_0.conda
    version: 0.11.0
  - category: main
    dependencies:
      __unix: ''
      backports.strenum: ''
      cirun: '>=0.30'
      conda: '>=4.2'
      conda-build: '>=24.3'
      conda-forge-pinning: ''
      conda-package-handling: '>=1.9.0'
      exceptiongroup: ''
      git: ''
      gitpython: ''
      jinja2: ''
      jsonschema: ''
      libarchive: ''
      license-expression: ''
      pycryptodome: ''
      pygit2: ''
      pygithub: '>=2,<3'
      python: '>=3.9'
      rattler-build-conda-compat: '>=1.2.0,<2.0.0a0'
      requests: ''
      ruamel.yaml: '>=0.16'
      scrypt: ''
      setuptools: ''
      tomli: '>=1.0.0'
      toolz: ''
      vsts-python-api: ''
    hash:
      md5: 53b15a7c1288824a43deadda17b6f7b0
      sha256: 13ab90d3eaf80938a071080406e7934080650fa5cf8118aea4d8e90c03c70236
    manager: conda
    name: conda-smithy
    optional: false
    platform: linux-64
    url:
      https://conda.anaconda.org/conda-forge/noarch/conda-smithy-3.45.1-unix_pyhd81877a_0.conda
    version: 3.45.1
  - category: main
    dependencies:
      __unix: ''
      backports.strenum: ''
      cirun: '>=0.30'
      conda: '>=4.2'
      conda-build: '>=24.3'
      conda-forge-pinning: ''
      conda-package-handling: '>=1.9.0'
      exceptiongroup: ''
      git: ''
      gitpython: ''
      jinja2: ''
      jsonschema: ''
      libarchive: ''
      license-expression: ''
      pycryptodome: ''
      pygit2: ''
      pygithub: '>=2,<3'
      python: '>=3.9'
      rattler-build-conda-compat: '>=1.2.0,<2.0.0a0'
      requests: ''
      ruamel.yaml: '>=0.16'
      scrypt: ''
      setuptools: ''
      tomli: '>=1.0.0'
      toolz: ''
      vsts-python-api: ''
    hash:
      md5: 53b15a7c1288824a43deadda17b6f7b0
      sha256: 13ab90d3eaf80938a071080406e7934080650fa5cf8118aea4d8e90c03c70236
    manager: conda
    name: conda-smithy
    optional: false
    platform: osx-64
    url:
      https://conda.anaconda.org/conda-forge/noarch/conda-smithy-3.45.1-unix_pyhd81877a_0.conda
    version: 3.45.1
  - category: main
    dependencies:
      __unix: ''
      backports.strenum: ''
      cirun: '>=0.30'
      conda: '>=4.2'
      conda-build: '>=24.3'
      conda-forge-pinning: ''
      conda-package-handling: '>=1.9.0'
      exceptiongroup: ''
      git: ''
      gitpython: ''
      jinja2: ''
      jsonschema: ''
      libarchive: ''
      license-expression: ''
      pycryptodome: ''
      pygit2: ''
      pygithub: '>=2,<3'
      python: '>=3.9'
      rattler-build-conda-compat: '>=1.2.0,<2.0.0a0'
      requests: ''
      ruamel.yaml: '>=0.16'
      scrypt: ''
      setuptools: ''
      tomli: '>=1.0.0'
      toolz: ''
      vsts-python-api: ''
    hash:
      md5: 53b15a7c1288824a43deadda17b6f7b0
      sha256: 13ab90d3eaf80938a071080406e7934080650fa5cf8118aea4d8e90c03c70236
    manager: conda
    name: conda-smithy
    optional: false
    platform: osx-arm64
    url:
      https://conda.anaconda.org/conda-forge/noarch/conda-smithy-3.45.1-unix_pyhd81877a_0.conda
    version: 3.45.1
  - category: main
    dependencies:
      python: '>=3.8'
      ruamel.yaml: '>=0.15.3'
      ruamel.yaml.jinja2: ''
    hash:
      md5: 7f466b88d647486200d7e57dd67bbb99
      sha256: 9e72fafce567e04554ad117b16b7a573d05e5673705c7699a6cc19a0e9d9fd52
    manager: conda
    name: conda-souschef
    optional: false
    platform: linux-64
    url:
      https://conda.anaconda.org/conda-forge/noarch/conda-souschef-2.2.3-pyhd8ed1ab_0.tar.bz2
    version: 2.2.3
  - category: main
    dependencies:
      python: '>=3.8'
      ruamel.yaml: '>=0.15.3'
      ruamel.yaml.jinja2: ''
    hash:
      md5: 7f466b88d647486200d7e57dd67bbb99
      sha256: 9e72fafce567e04554ad117b16b7a573d05e5673705c7699a6cc19a0e9d9fd52
    manager: conda
    name: conda-souschef
    optional: false
    platform: osx-64
    url:
      https://conda.anaconda.org/conda-forge/noarch/conda-souschef-2.2.3-pyhd8ed1ab_0.tar.bz2
    version: 2.2.3
  - category: main
    dependencies:
      python: '>=3.8'
      ruamel.yaml: '>=0.15.3'
      ruamel.yaml.jinja2: ''
    hash:
      md5: 7f466b88d647486200d7e57dd67bbb99
      sha256: 9e72fafce567e04554ad117b16b7a573d05e5673705c7699a6cc19a0e9d9fd52
    manager: conda
    name: conda-souschef
    optional: false
    platform: osx-arm64
    url:
      https://conda.anaconda.org/conda-forge/noarch/conda-souschef-2.2.3-pyhd8ed1ab_0.tar.bz2
    version: 2.2.3
  - category: main
    dependencies:
      __glibc: '>=2.17,<3.0.a0'
      libgcc: '>=13'
      python: '>=3.11,<3.12.0a0'
      python_abi: 3.11.*
      tomli: ''
    hash:
      md5: 2a772b30e69ba8319651e9f3ab01608f
      sha256: c5782231c9255f0492728bfb74ebcddf2dd8f5561d4f792d9d186d9d360242b8
    manager: conda
    name: coverage
    optional: false
    platform: linux-64
    url:
      https://conda.anaconda.org/conda-forge/linux-64/coverage-7.6.10-py311h2dc5d0c_0.conda
    version: 7.6.10
  - category: main
    dependencies:
      __osx: '>=10.13'
      python: '>=3.11,<3.12.0a0'
      python_abi: 3.11.*
      tomli: ''
    hash:
      md5: 79facfcf4bd19a0c0beb0041ee307db0
      sha256: b32d8dfaaff9938aed6be84421a7d3499c205347ee177df5dee484c8d4a7e33a
    manager: conda
    name: coverage
    optional: false
    platform: osx-64
    url:
      https://conda.anaconda.org/conda-forge/osx-64/coverage-7.6.10-py311ha3cf9ac_0.conda
    version: 7.6.10
  - category: main
    dependencies:
      __osx: '>=11.0'
      python: '>=3.11,<3.12.0a0'
      python_abi: 3.11.*
      tomli: ''
    hash:
      md5: 75a1fff8c72ac5c38a69944f849de6a8
      sha256: 1bd213b64f97354e06060a78e6f4adb5574634d101231a45120c3259d8518c59
    manager: conda
    name: coverage
    optional: false
    platform: osx-arm64
    url:
      https://conda.anaconda.org/conda-forge/osx-arm64/coverage-7.6.10-py311h4921393_0.conda
    version: 7.6.10
  - category: main
    dependencies:
      libgcc-ng: '>=12'
      libstdcxx-ng: '>=12'
    hash:
      md5: a7f1500bf47196443b67355d67afec6d
      sha256: fc809e6894537a77c6cd1e65f593ae1bfbf60f494bce55295212d1a9bacd7fa7
    manager: conda
    name: cpp-expected
    optional: false
    platform: linux-64
    url:
      https://conda.anaconda.org/conda-forge/linux-64/cpp-expected-1.1.0-hf52228f_0.conda
    version: 1.1.0
  - category: main
    dependencies:
      libcxx: '>=14.0.6'
    hash:
      md5: 53c16c2f79183b459ef6acb6c93f3550
      sha256: 80c0551e5d297c59991c09f6611331f3d56517894b63c8f6a85d51e601b8ea69
    manager: conda
    name: cpp-expected
    optional: false
    platform: osx-64
    url:
      https://conda.anaconda.org/conda-forge/osx-64/cpp-expected-1.1.0-hb8565cd_0.conda
    version: 1.1.0
  - category: main
    dependencies:
      libcxx: '>=14.0.6'
    hash:
      md5: d58ea142acc3d93f6f0176e31e4493ad
      sha256: 9af3323963a059681eb848218c11ba2208f12bc5416ee357b0d4f9f8bef5ebca
    manager: conda
    name: cpp-expected
    optional: false
    platform: osx-arm64
    url:
      https://conda.anaconda.org/conda-forge/osx-arm64/cpp-expected-1.1.0-hffc8910_0.conda
    version: 1.1.0
  - category: main
    dependencies:
      python: '>=3.9,<4.0'
    hash:
      md5: e036e2f76d9c9aebc12510ed23352b6c
      sha256: af1622b15f8c7411d9c14b8adf970cec16fec8a28b98069fdf42b1cd2259ccc9
    manager: conda
    name: crashtest
    optional: false
    platform: linux-64
    url: https://conda.anaconda.org/conda-forge/noarch/crashtest-0.4.1-pyhd8ed1ab_1.conda
    version: 0.4.1
  - category: main
    dependencies:
      python: '>=3.9,<4.0'
    hash:
      md5: e036e2f76d9c9aebc12510ed23352b6c
      sha256: af1622b15f8c7411d9c14b8adf970cec16fec8a28b98069fdf42b1cd2259ccc9
    manager: conda
    name: crashtest
    optional: false
    platform: osx-64
    url: https://conda.anaconda.org/conda-forge/noarch/crashtest-0.4.1-pyhd8ed1ab_1.conda
    version: 0.4.1
  - category: main
    dependencies:
      python: '>=3.9,<4.0'
    hash:
      md5: e036e2f76d9c9aebc12510ed23352b6c
      sha256: af1622b15f8c7411d9c14b8adf970cec16fec8a28b98069fdf42b1cd2259ccc9
    manager: conda
    name: crashtest
    optional: false
    platform: osx-arm64
    url: https://conda.anaconda.org/conda-forge/noarch/crashtest-0.4.1-pyhd8ed1ab_1.conda
    version: 0.4.1
  - category: main
    dependencies:
      cffi: '>=1.12'
      libgcc-ng: '>=12'
      openssl: '>=3.1.0,<4.0a0'
      python: '>=3.11,<3.12.0a0'
      python_abi: 3.11.*
    hash:
      md5: 4df4df92db0b9168c11b72460baec870
      sha256: e0f62e90e664ce33054c7839ee10a975e0a80010c2691e99679319f60decca9f
    manager: conda
    name: cryptography
    optional: false
    platform: linux-64
    url:
      https://conda.anaconda.org/conda-forge/linux-64/cryptography-40.0.2-py311h9b4c7bb_0.conda
    version: 40.0.2
  - category: main
    dependencies:
      cffi: '>=1.12'
      openssl: '>=3.1.0,<4.0a0'
      python: '>=3.11,<3.12.0a0'
      python_abi: 3.11.*
    hash:
      md5: 724b75f84bb1b5d932627d090a527168
      sha256: 2700217dfc3a48e8715d7f4e94870448a37d8e9bb25c4130e83c4807c2f1f3c3
    manager: conda
    name: cryptography
    optional: false
    platform: osx-64
    url:
      https://conda.anaconda.org/conda-forge/osx-64/cryptography-40.0.2-py311h61927ef_0.conda
    version: 40.0.2
  - category: main
    dependencies:
      cffi: '>=1.12'
      openssl: '>=3.1.0,<4.0a0'
      python: '>=3.11,<3.12.0a0'
      python_abi: 3.11.*
    hash:
      md5: 09ebc937e6441f174bf76ea8f3b789ce
      sha256: 2c10a11166f3199795efb6ceceb4dd4557c38f40d568df8af2b829e4597dc360
    manager: conda
    name: cryptography
    optional: false
    platform: osx-arm64
    url:
      https://conda.anaconda.org/conda-forge/osx-arm64/cryptography-40.0.2-py311h507f6e9_0.conda
    version: 40.0.2
  - category: main
    dependencies:
      __glibc: '>=2.17,<3.0.a0'
      krb5: '>=1.21.3,<1.22.0a0'
      libcurl: 8.11.1
      libgcc: '>=13'
      libssh2: '>=1.11.1,<2.0a0'
      libzlib: '>=1.3.1,<2.0a0'
      openssl: '>=3.4.0,<4.0a0'
      zstd: '>=1.5.6,<1.6.0a0'
    hash:
      md5: 9c98125f90f27bb93bec0cfc9df9a745
      sha256: 0da389e44ca04eaf771a2e27a8947dd579d1731b7a8547ad109cfb9e721bd4f2
    manager: conda
    name: curl
    optional: false
    platform: linux-64
    url: https://conda.anaconda.org/conda-forge/linux-64/curl-8.11.1-h332b0f4_0.conda
    version: 8.11.1
  - category: main
    dependencies:
      __osx: '>=10.13'
      krb5: '>=1.21.3,<1.22.0a0'
      libcurl: 8.11.1
      libssh2: '>=1.11.1,<2.0a0'
      libzlib: '>=1.3.1,<2.0a0'
      openssl: '>=3.4.0,<4.0a0'
      zstd: '>=1.5.6,<1.6.0a0'
    hash:
      md5: 873775e8736217d8f4dffa87872023e5
      sha256: 9a731d52d3f1cf59f2b56fd592cd807aa4a1cfb91400d1a40f166a7d152d29b5
    manager: conda
    name: curl
    optional: false
    platform: osx-64
    url: https://conda.anaconda.org/conda-forge/osx-64/curl-8.11.1-h5dec5d8_0.conda
    version: 8.11.1
  - category: main
    dependencies:
      __osx: '>=11.0'
      krb5: '>=1.21.3,<1.22.0a0'
      libcurl: 8.11.1
      libssh2: '>=1.11.1,<2.0a0'
      libzlib: '>=1.3.1,<2.0a0'
      openssl: '>=3.4.0,<4.0a0'
      zstd: '>=1.5.6,<1.6.0a0'
    hash:
      md5: 0d04176f08f0e17d8c127f598fe2dc13
      sha256: ab9fdd39acb3026c0f945ab423f1cadb56c2e50304d68dc0875c538070aa8ca1
    manager: conda
    name: curl
    optional: false
    platform: osx-arm64
    url: https://conda.anaconda.org/conda-forge/osx-arm64/curl-8.11.1-h73640d1_0.conda
    version: 8.11.1
  - category: main
    dependencies:
      __glibc: '>=2.17,<3.0.a0'
      libgcc: '>=13'
      python: '>=3.11,<3.12.0a0'
      python_abi: 3.11.*
      toolz: '>=0.10.0'
    hash:
      md5: 69a0a85acdcc5e6d0f1cc915c067ad4c
      sha256: fd5a8c7e613c3c538ca775951fd814ab10cfcdaed79e193c3bf7eb59c87cd114
    manager: conda
    name: cytoolz
    optional: false
    platform: linux-64
    url:
      https://conda.anaconda.org/conda-forge/linux-64/cytoolz-1.0.1-py311h9ecbd09_0.conda
    version: 1.0.1
  - category: main
    dependencies:
      __osx: '>=10.13'
      python: '>=3.11,<3.12.0a0'
      python_abi: 3.11.*
      toolz: '>=0.10.0'
    hash:
      md5: 869c5b5cbefc4a5d23e6a9078a9b5501
      sha256: 3c54e045c606a12738ada3b71ad79750145bddbfbe18cf1a7cddad301491ce2c
    manager: conda
    name: cytoolz
    optional: false
    platform: osx-64
    url:
      https://conda.anaconda.org/conda-forge/osx-64/cytoolz-1.0.1-py311h4d7f069_0.conda
    version: 1.0.1
  - category: main
    dependencies:
      __osx: '>=11.0'
      python: '>=3.11,<3.12.0a0'
      python_abi: 3.11.*
      toolz: '>=0.10.0'
    hash:
      md5: 29bb5e1effb961954ba06e414b913b90
      sha256: e555f5ca8fec8315c318a061bdcec24d58e3a0e51d2e9cfee4a858868ca972af
    manager: conda
    name: cytoolz
    optional: false
    platform: osx-arm64
    url:
      https://conda.anaconda.org/conda-forge/osx-arm64/cytoolz-1.0.1-py311h917b07b_0.conda
    version: 1.0.1
  - category: main
    dependencies:
      click: '>=8.1'
      cloudpickle: '>=3.0.0'
      fsspec: '>=2021.09.0'
      importlib-metadata: '>=4.13.0'
      packaging: '>=20.0'
      partd: '>=1.4.0'
      python: '>=3.10'
      pyyaml: '>=5.3.1'
      toolz: '>=0.10.0'
    hash:
      md5: 48060c395f1e87a80330c0adaad332f7
      sha256: a2dfdb73143ddc75ee7ca25b0a8c714ecaedafb45c6a4684883b7648924e2ea3
    manager: conda
    name: dask-core
    optional: false
    platform: linux-64
    url:
      https://conda.anaconda.org/conda-forge/noarch/dask-core-2024.12.1-pyhd8ed1ab_0.conda
    version: 2024.12.1
  - category: main
    dependencies:
      click: '>=8.1'
      cloudpickle: '>=3.0.0'
      fsspec: '>=2021.09.0'
      importlib-metadata: '>=4.13.0'
      packaging: '>=20.0'
      partd: '>=1.4.0'
      python: '>=3.10'
      pyyaml: '>=5.3.1'
      toolz: '>=0.10.0'
    hash:
      md5: 48060c395f1e87a80330c0adaad332f7
      sha256: a2dfdb73143ddc75ee7ca25b0a8c714ecaedafb45c6a4684883b7648924e2ea3
    manager: conda
    name: dask-core
    optional: false
    platform: osx-64
    url:
      https://conda.anaconda.org/conda-forge/noarch/dask-core-2024.12.1-pyhd8ed1ab_0.conda
    version: 2024.12.1
  - category: main
    dependencies:
      click: '>=8.1'
      cloudpickle: '>=3.0.0'
      fsspec: '>=2021.09.0'
      importlib-metadata: '>=4.13.0'
      packaging: '>=20.0'
      partd: '>=1.4.0'
      python: '>=3.10'
      pyyaml: '>=5.3.1'
      toolz: '>=0.10.0'
    hash:
      md5: 48060c395f1e87a80330c0adaad332f7
      sha256: a2dfdb73143ddc75ee7ca25b0a8c714ecaedafb45c6a4684883b7648924e2ea3
    manager: conda
    name: dask-core
    optional: false
    platform: osx-arm64
    url:
      https://conda.anaconda.org/conda-forge/noarch/dask-core-2024.12.1-pyhd8ed1ab_0.conda
    version: 2024.12.1
  - category: main
    dependencies:
      expat: '>=2.4.2,<3.0a0'
      libgcc-ng: '>=9.4.0'
      libglib: '>=2.70.2,<3.0a0'
    hash:
      md5: ecfff944ba3960ecb334b9a2663d708d
      sha256: 8f5f995699a2d9dbdd62c61385bfeeb57c82a681a7c8c5313c395aa0ccab68a5
    manager: conda
    name: dbus
    optional: false
    platform: linux-64
    url: https://conda.anaconda.org/conda-forge/linux-64/dbus-1.13.6-h5008d03_3.tar.bz2
    version: 1.13.6
  - category: main
    dependencies:
      python: '>=3.11,<3.12.0a0'
      python_abi: 3.11.*
      pyyaml: ''
      requests: ''
    hash:
      md5: 33b11ea6f5126d769f6d2686b31ae62a
      sha256: 047e2a22a54fb9d1b233ff49203bfb01043a272903077e8d8034556998b1f145
    manager: conda
    name: depfinder
    optional: false
    platform: linux-64
    url:
      https://conda.anaconda.org/conda-forge/linux-64/depfinder-2.10.0-py311h38be061_2.conda
    version: 2.10.0
  - category: main
    dependencies:
      python: '>=3.11,<3.12.0a0'
      python_abi: 3.11.*
      pyyaml: ''
      requests: ''
    hash:
      md5: d174510ce7b2e5656e76f920e86ac319
      sha256: 23a1dc871fa188e90a380e359020876dc49f3741fa20547ff3a7a32b5e644d7b
    manager: conda
    name: depfinder
    optional: false
    platform: osx-64
    url:
      https://conda.anaconda.org/conda-forge/osx-64/depfinder-2.10.0-py311h6eed73b_2.conda
    version: 2.10.0
  - category: main
    dependencies:
      python: '>=3.11,<3.12.0a0'
      python_abi: 3.11.*
      pyyaml: ''
      requests: ''
    hash:
      md5: a6f2521f9760ab8cbffc9d4558b0543c
      sha256: 36581b5a1c8ad936cb194df4cd2bfde1269949e6057165b98e6d60c6d23764bd
    manager: conda
    name: depfinder
    optional: false
    platform: osx-arm64
    url:
      https://conda.anaconda.org/conda-forge/osx-arm64/depfinder-2.10.0-py311h267d04e_2.conda
    version: 2.10.0
  - category: main
    dependencies:
      python: '>=3.9'
      wrapt: <2,>=1.10
    hash:
      md5: eaef2e94d5bd76f758545d172c1fda67
      sha256: a20ebf2c9b02a6eb32412ceb5c4cffaae49417db7e75414a76417538293a9402
    manager: conda
    name: deprecated
    optional: false
    platform: linux-64
    url:
      https://conda.anaconda.org/conda-forge/noarch/deprecated-1.2.15-pyhd8ed1ab_1.conda
    version: 1.2.15
  - category: main
    dependencies:
      python: '>=3.9'
      wrapt: <2,>=1.10
    hash:
      md5: eaef2e94d5bd76f758545d172c1fda67
      sha256: a20ebf2c9b02a6eb32412ceb5c4cffaae49417db7e75414a76417538293a9402
    manager: conda
    name: deprecated
    optional: false
    platform: osx-64
    url:
      https://conda.anaconda.org/conda-forge/noarch/deprecated-1.2.15-pyhd8ed1ab_1.conda
    version: 1.2.15
  - category: main
    dependencies:
      python: '>=3.9'
      wrapt: <2,>=1.10
    hash:
      md5: eaef2e94d5bd76f758545d172c1fda67
      sha256: a20ebf2c9b02a6eb32412ceb5c4cffaae49417db7e75414a76417538293a9402
    manager: conda
    name: deprecated
    optional: false
    platform: osx-arm64
    url:
      https://conda.anaconda.org/conda-forge/noarch/deprecated-1.2.15-pyhd8ed1ab_1.conda
    version: 1.2.15
  - category: main
    dependencies:
      python: '>=3.9'
    hash:
      md5: 8d88f4a2242e6b96f9ecff9a6a05b2f1
      sha256: 0e160c21776bd881b79ce70053e59736f51036784fa43a50da10a04f0c1b9c45
    manager: conda
    name: distlib
    optional: false
    platform: linux-64
    url: https://conda.anaconda.org/conda-forge/noarch/distlib-0.3.9-pyhd8ed1ab_1.conda
    version: 0.3.9
  - category: main
    dependencies:
      python: '>=3.9'
    hash:
      md5: 8d88f4a2242e6b96f9ecff9a6a05b2f1
      sha256: 0e160c21776bd881b79ce70053e59736f51036784fa43a50da10a04f0c1b9c45
    manager: conda
    name: distlib
    optional: false
    platform: osx-64
    url: https://conda.anaconda.org/conda-forge/noarch/distlib-0.3.9-pyhd8ed1ab_1.conda
    version: 0.3.9
  - category: main
    dependencies:
      python: '>=3.9'
    hash:
      md5: 8d88f4a2242e6b96f9ecff9a6a05b2f1
      sha256: 0e160c21776bd881b79ce70053e59736f51036784fa43a50da10a04f0c1b9c45
    manager: conda
    name: distlib
    optional: false
    platform: osx-arm64
    url: https://conda.anaconda.org/conda-forge/noarch/distlib-0.3.9-pyhd8ed1ab_1.conda
    version: 0.3.9
  - category: main
    dependencies:
      click: '>=8.0'
      cloudpickle: '>=3.0.0'
      cytoolz: '>=0.11.2'
      dask-core: '>=2024.12.1,<2024.12.2.0a0'
      jinja2: '>=2.10.3'
      locket: '>=1.0.0'
      msgpack-python: '>=1.0.2'
      packaging: '>=20.0'
      psutil: '>=5.8.0'
      python: '>=3.10'
      pyyaml: '>=5.4.1'
      sortedcontainers: '>=2.0.5'
      tblib: '>=1.6.0'
      toolz: '>=0.11.2'
      tornado: '>=6.2.0'
      urllib3: '>=1.26.5'
      zict: '>=3.0.0'
    hash:
      md5: 58df114d7649ddb3f68c9b9adc6fbabe
      sha256: 0cdd52fd0654428eb5bc6f460747ac484d07cca8434e361078f20e2c3258bb1e
    manager: conda
    name: distributed
    optional: false
    platform: linux-64
    url:
      https://conda.anaconda.org/conda-forge/noarch/distributed-2024.12.1-pyhd8ed1ab_0.conda
    version: 2024.12.1
  - category: main
    dependencies:
      click: '>=8.0'
      cloudpickle: '>=3.0.0'
      cytoolz: '>=0.11.2'
      dask-core: '>=2024.12.1,<2024.12.2.0a0'
      jinja2: '>=2.10.3'
      locket: '>=1.0.0'
      msgpack-python: '>=1.0.2'
      packaging: '>=20.0'
      psutil: '>=5.8.0'
      python: '>=3.10'
      pyyaml: '>=5.4.1'
      sortedcontainers: '>=2.0.5'
      tblib: '>=1.6.0'
      toolz: '>=0.11.2'
      tornado: '>=6.2.0'
      urllib3: '>=1.26.5'
      zict: '>=3.0.0'
    hash:
      md5: 58df114d7649ddb3f68c9b9adc6fbabe
      sha256: 0cdd52fd0654428eb5bc6f460747ac484d07cca8434e361078f20e2c3258bb1e
    manager: conda
    name: distributed
    optional: false
    platform: osx-64
    url:
      https://conda.anaconda.org/conda-forge/noarch/distributed-2024.12.1-pyhd8ed1ab_0.conda
    version: 2024.12.1
  - category: main
    dependencies:
      click: '>=8.0'
      cloudpickle: '>=3.0.0'
      cytoolz: '>=0.11.2'
      dask-core: '>=2024.12.1,<2024.12.2.0a0'
      jinja2: '>=2.10.3'
      locket: '>=1.0.0'
      msgpack-python: '>=1.0.2'
      packaging: '>=20.0'
      psutil: '>=5.8.0'
      python: '>=3.10'
      pyyaml: '>=5.4.1'
      sortedcontainers: '>=2.0.5'
      tblib: '>=1.6.0'
      toolz: '>=0.11.2'
      tornado: '>=6.2.0'
      urllib3: '>=1.26.5'
      zict: '>=3.0.0'
    hash:
      md5: 58df114d7649ddb3f68c9b9adc6fbabe
      sha256: 0cdd52fd0654428eb5bc6f460747ac484d07cca8434e361078f20e2c3258bb1e
    manager: conda
    name: distributed
    optional: false
    platform: osx-arm64
    url:
      https://conda.anaconda.org/conda-forge/noarch/distributed-2024.12.1-pyhd8ed1ab_0.conda
    version: 2024.12.1
  - category: main
    dependencies:
      python: '>=3.9'
    hash:
      md5: 0a2014fd9860f8b1eaa0b1f3d3771a08
      sha256: 5603c7d0321963bb9b4030eadabc3fd7ca6103a38475b4e0ed13ed6d97c86f4e
    manager: conda
    name: distro
    optional: false
    platform: linux-64
    url: https://conda.anaconda.org/conda-forge/noarch/distro-1.9.0-pyhd8ed1ab_1.conda
    version: 1.9.0
  - category: main
    dependencies:
      python: '>=3.9'
    hash:
      md5: 0a2014fd9860f8b1eaa0b1f3d3771a08
      sha256: 5603c7d0321963bb9b4030eadabc3fd7ca6103a38475b4e0ed13ed6d97c86f4e
    manager: conda
    name: distro
    optional: false
    platform: osx-64
    url: https://conda.anaconda.org/conda-forge/noarch/distro-1.9.0-pyhd8ed1ab_1.conda
    version: 1.9.0
  - category: main
    dependencies:
      python: '>=3.9'
    hash:
      md5: 0a2014fd9860f8b1eaa0b1f3d3771a08
      sha256: 5603c7d0321963bb9b4030eadabc3fd7ca6103a38475b4e0ed13ed6d97c86f4e
    manager: conda
    name: distro
    optional: false
    platform: osx-arm64
    url: https://conda.anaconda.org/conda-forge/noarch/distro-1.9.0-pyhd8ed1ab_1.conda
    version: 1.9.0
  - category: main
    dependencies:
      cryptography: '>=2.6,<42.0'
      httpcore: '>=0.17.3'
      idna: '>=2.1,<4.0'
      python: '>=3.8.0,<4.0.0'
      sniffio: ''
    hash:
      md5: a0059139087e108074f4b48b5e94730e
      sha256: 11feaf50685db60b7b0b2c3253930fe8c38c6ff1b7a40aafbf37e5a3f4dc97fc
    manager: conda
    name: dnspython
    optional: false
    platform: linux-64
    url: https://conda.anaconda.org/conda-forge/noarch/dnspython-2.6.1-pyhd8ed1ab_0.conda
    version: 2.6.1
  - category: main
    dependencies:
      cryptography: '>=2.6,<42.0'
      httpcore: '>=0.17.3'
      idna: '>=2.1,<4.0'
      python: '>=3.8.0,<4.0.0'
      sniffio: ''
    hash:
      md5: a0059139087e108074f4b48b5e94730e
      sha256: 11feaf50685db60b7b0b2c3253930fe8c38c6ff1b7a40aafbf37e5a3f4dc97fc
    manager: conda
    name: dnspython
    optional: false
    platform: osx-64
    url: https://conda.anaconda.org/conda-forge/noarch/dnspython-2.6.1-pyhd8ed1ab_0.conda
    version: 2.6.1
  - category: main
    dependencies:
      cryptography: '>=2.6,<42.0'
      httpcore: '>=0.17.3'
      idna: '>=2.1,<4.0'
      python: '>=3.8.0,<4.0.0'
      sniffio: ''
    hash:
      md5: a0059139087e108074f4b48b5e94730e
      sha256: 11feaf50685db60b7b0b2c3253930fe8c38c6ff1b7a40aafbf37e5a3f4dc97fc
    manager: conda
    name: dnspython
    optional: false
    platform: osx-arm64
    url: https://conda.anaconda.org/conda-forge/noarch/dnspython-2.6.1-pyhd8ed1ab_0.conda
    version: 2.6.1
  - category: main
    dependencies:
      python: '>=3.9'
    hash:
      md5: 2cf824fe702d88e641eec9f9f653e170
      sha256: 8d4f908e670be360617d418c328213bc46e7100154c3742db085148141712f60
    manager: conda
    name: editables
    optional: false
    platform: linux-64
    url: https://conda.anaconda.org/conda-forge/noarch/editables-0.5-pyhd8ed1ab_1.conda
    version: '0.5'
  - category: main
    dependencies:
      python: '>=3.9'
    hash:
      md5: 2cf824fe702d88e641eec9f9f653e170
      sha256: 8d4f908e670be360617d418c328213bc46e7100154c3742db085148141712f60
    manager: conda
    name: editables
    optional: false
    platform: osx-64
    url: https://conda.anaconda.org/conda-forge/noarch/editables-0.5-pyhd8ed1ab_1.conda
    version: '0.5'
  - category: main
    dependencies:
      python: '>=3.9'
    hash:
      md5: 2cf824fe702d88e641eec9f9f653e170
      sha256: 8d4f908e670be360617d418c328213bc46e7100154c3742db085148141712f60
    manager: conda
    name: editables
    optional: false
    platform: osx-arm64
    url: https://conda.anaconda.org/conda-forge/noarch/editables-0.5-pyhd8ed1ab_1.conda
    version: '0.5'
  - category: main
    dependencies:
      dnspython: '>=2.0.0'
      idna: '>=2.0.0'
      python: '>=3.9'
    hash:
      md5: da16dd3b0b71339060cd44cb7110ddf9
      sha256: b91a19eb78edfc2dbb36de9a67f74ee2416f1b5273dd7327abe53f2dbf864736
    manager: conda
    name: email-validator
    optional: false
    platform: linux-64
    url:
      https://conda.anaconda.org/conda-forge/noarch/email-validator-2.2.0-pyhd8ed1ab_1.conda
    version: 2.2.0
  - category: main
    dependencies:
      dnspython: '>=2.0.0'
      idna: '>=2.0.0'
      python: '>=3.9'
    hash:
      md5: da16dd3b0b71339060cd44cb7110ddf9
      sha256: b91a19eb78edfc2dbb36de9a67f74ee2416f1b5273dd7327abe53f2dbf864736
    manager: conda
    name: email-validator
    optional: false
    platform: osx-64
    url:
      https://conda.anaconda.org/conda-forge/noarch/email-validator-2.2.0-pyhd8ed1ab_1.conda
    version: 2.2.0
  - category: main
    dependencies:
      dnspython: '>=2.0.0'
      idna: '>=2.0.0'
      python: '>=3.9'
    hash:
      md5: da16dd3b0b71339060cd44cb7110ddf9
      sha256: b91a19eb78edfc2dbb36de9a67f74ee2416f1b5273dd7327abe53f2dbf864736
    manager: conda
    name: email-validator
    optional: false
    platform: osx-arm64
    url:
      https://conda.anaconda.org/conda-forge/noarch/email-validator-2.2.0-pyhd8ed1ab_1.conda
    version: 2.2.0
  - category: main
    dependencies:
      email-validator: '>=2.2.0,<2.2.1.0a0'
    hash:
      md5: 0794f8807ff2c6f020422cacb1bd7bfa
      sha256: e0d0fdf587aa0ed0ff08b2bce3ab355f46687b87b0775bfba01cc80a859ee6a2
    manager: conda
    name: email_validator
    optional: false
    platform: linux-64
    url:
      https://conda.anaconda.org/conda-forge/noarch/email_validator-2.2.0-hd8ed1ab_1.conda
    version: 2.2.0
  - category: main
    dependencies:
      email-validator: '>=2.2.0,<2.2.1.0a0'
    hash:
      md5: 0794f8807ff2c6f020422cacb1bd7bfa
      sha256: e0d0fdf587aa0ed0ff08b2bce3ab355f46687b87b0775bfba01cc80a859ee6a2
    manager: conda
    name: email_validator
    optional: false
    platform: osx-64
    url:
      https://conda.anaconda.org/conda-forge/noarch/email_validator-2.2.0-hd8ed1ab_1.conda
    version: 2.2.0
  - category: main
    dependencies:
      email-validator: '>=2.2.0,<2.2.1.0a0'
    hash:
      md5: 0794f8807ff2c6f020422cacb1bd7bfa
      sha256: e0d0fdf587aa0ed0ff08b2bce3ab355f46687b87b0775bfba01cc80a859ee6a2
    manager: conda
    name: email_validator
    optional: false
    platform: osx-arm64
    url:
      https://conda.anaconda.org/conda-forge/noarch/email_validator-2.2.0-hd8ed1ab_1.conda
    version: 2.2.0
  - category: main
    dependencies:
      appdirs: ''
      click: '>=5.1'
      filelock: ''
      packaging: ''
      python: '>=3.9'
      requests: '>=2'
    hash:
      md5: a18423d4b24e6480165a38f102ca8b49
      sha256: 4efc864d9245a30f15bbc6eb12d06a5cf7a11d91d3e2c84630df1ce83f8b9878
    manager: conda
    name: ensureconda
    optional: false
    platform: linux-64
    url:
      https://conda.anaconda.org/conda-forge/noarch/ensureconda-1.4.4-pyhd8ed1ab_1.conda
    version: 1.4.4
  - category: main
    dependencies:
      appdirs: ''
      click: '>=5.1'
      filelock: ''
      packaging: ''
      python: '>=3.9'
      requests: '>=2'
    hash:
      md5: a18423d4b24e6480165a38f102ca8b49
      sha256: 4efc864d9245a30f15bbc6eb12d06a5cf7a11d91d3e2c84630df1ce83f8b9878
    manager: conda
    name: ensureconda
    optional: false
    platform: osx-64
    url:
      https://conda.anaconda.org/conda-forge/noarch/ensureconda-1.4.4-pyhd8ed1ab_1.conda
    version: 1.4.4
  - category: main
    dependencies:
      appdirs: ''
      click: '>=5.1'
      filelock: ''
      packaging: ''
      python: '>=3.9'
      requests: '>=2'
    hash:
      md5: a18423d4b24e6480165a38f102ca8b49
      sha256: 4efc864d9245a30f15bbc6eb12d06a5cf7a11d91d3e2c84630df1ce83f8b9878
    manager: conda
    name: ensureconda
    optional: false
    platform: osx-arm64
    url:
      https://conda.anaconda.org/conda-forge/noarch/ensureconda-1.4.4-pyhd8ed1ab_1.conda
    version: 1.4.4
  - category: main
    dependencies:
      python: '>=3.9'
    hash:
      md5: a16662747cdeb9abbac74d0057cc976e
      sha256: cbde2c64ec317118fc06b223c5fd87c8a680255e7348dd60e7b292d2e103e701
    manager: conda
    name: exceptiongroup
    optional: false
    platform: linux-64
    url:
      https://conda.anaconda.org/conda-forge/noarch/exceptiongroup-1.2.2-pyhd8ed1ab_1.conda
    version: 1.2.2
  - category: main
    dependencies:
      python: '>=3.9'
    hash:
      md5: a16662747cdeb9abbac74d0057cc976e
      sha256: cbde2c64ec317118fc06b223c5fd87c8a680255e7348dd60e7b292d2e103e701
    manager: conda
    name: exceptiongroup
    optional: false
    platform: osx-64
    url:
      https://conda.anaconda.org/conda-forge/noarch/exceptiongroup-1.2.2-pyhd8ed1ab_1.conda
    version: 1.2.2
  - category: main
    dependencies:
      python: '>=3.9'
    hash:
      md5: a16662747cdeb9abbac74d0057cc976e
      sha256: cbde2c64ec317118fc06b223c5fd87c8a680255e7348dd60e7b292d2e103e701
    manager: conda
    name: exceptiongroup
    optional: false
    platform: osx-arm64
    url:
      https://conda.anaconda.org/conda-forge/noarch/exceptiongroup-1.2.2-pyhd8ed1ab_1.conda
    version: 1.2.2
  - category: main
    dependencies:
      python: '>=3.9'
    hash:
      md5: a71efeae2c160f6789900ba2631a2c90
      sha256: 9abc6c128cd40733e9b24284d0462e084d4aff6afe614f0754aa8533ebe505e4
    manager: conda
    name: execnet
    optional: false
    platform: linux-64
    url: https://conda.anaconda.org/conda-forge/noarch/execnet-2.1.1-pyhd8ed1ab_1.conda
    version: 2.1.1
  - category: main
    dependencies:
      python: '>=3.9'
    hash:
      md5: a71efeae2c160f6789900ba2631a2c90
      sha256: 9abc6c128cd40733e9b24284d0462e084d4aff6afe614f0754aa8533ebe505e4
    manager: conda
    name: execnet
    optional: false
    platform: osx-64
    url: https://conda.anaconda.org/conda-forge/noarch/execnet-2.1.1-pyhd8ed1ab_1.conda
    version: 2.1.1
  - category: main
    dependencies:
      python: '>=3.9'
    hash:
      md5: a71efeae2c160f6789900ba2631a2c90
      sha256: 9abc6c128cd40733e9b24284d0462e084d4aff6afe614f0754aa8533ebe505e4
    manager: conda
    name: execnet
    optional: false
    platform: osx-arm64
    url: https://conda.anaconda.org/conda-forge/noarch/execnet-2.1.1-pyhd8ed1ab_1.conda
    version: 2.1.1
  - category: main
    dependencies:
      __glibc: '>=2.17,<3.0.a0'
      libexpat: 2.6.4
      libgcc: '>=13'
    hash:
      md5: 1d6afef758879ef5ee78127eb4cd2c4a
      sha256: 1848c7db9e264e3b8036ee133d570dd880422983cd20dd9585a505289606d276
    manager: conda
    name: expat
    optional: false
    platform: linux-64
    url: https://conda.anaconda.org/conda-forge/linux-64/expat-2.6.4-h5888daf_0.conda
    version: 2.6.4
  - category: main
    dependencies:
<<<<<<< HEAD
      email_validator: '>=2.0.0'
      fastapi-cli: '>=0.0.5'
      httpx: '>=0.23.0'
      jinja2: '>=2.11.2'
      pydantic: '>=1.7.4,!=1.8,!=1.8.1,!=2.0.0,!=2.0.1,!=2.1.0,<3.0.0'
      python: '>=3.9'
      python-multipart: '>=0.0.7'
      starlette: '>=0.40.0,<0.42.0'
      typing_extensions: '>=4.8.0'
      uvicorn-standard: '>=0.12.0'
    hash:
      md5: 1b1e0c97830cdf75f1f371bd467ab657
      sha256: d7826d537c667093c9de96411a09585a8d620c84a830a0195e58e9a0df45f018
    manager: conda
    name: fastapi
    optional: false
    platform: linux-64
    url: https://conda.anaconda.org/conda-forge/noarch/fastapi-0.115.6-pyhd8ed1ab_0.conda
    version: 0.115.6
  - category: main
    dependencies:
      email_validator: '>=2.0.0'
      fastapi-cli: '>=0.0.5'
      httpx: '>=0.23.0'
      jinja2: '>=2.11.2'
      pydantic: '>=1.7.4,!=1.8,!=1.8.1,!=2.0.0,!=2.0.1,!=2.1.0,<3.0.0'
      python: '>=3.9'
      python-multipart: '>=0.0.7'
      starlette: '>=0.40.0,<0.42.0'
      typing_extensions: '>=4.8.0'
      uvicorn-standard: '>=0.12.0'
    hash:
      md5: 1b1e0c97830cdf75f1f371bd467ab657
      sha256: d7826d537c667093c9de96411a09585a8d620c84a830a0195e58e9a0df45f018
    manager: conda
    name: fastapi
    optional: false
    platform: osx-64
    url: https://conda.anaconda.org/conda-forge/noarch/fastapi-0.115.6-pyhd8ed1ab_0.conda
    version: 0.115.6
  - category: main
    dependencies:
      email_validator: '>=2.0.0'
      fastapi-cli: '>=0.0.5'
      httpx: '>=0.23.0'
      jinja2: '>=2.11.2'
      pydantic: '>=1.7.4,!=1.8,!=1.8.1,!=2.0.0,!=2.0.1,!=2.1.0,<3.0.0'
      python: '>=3.9'
      python-multipart: '>=0.0.7'
      starlette: '>=0.40.0,<0.42.0'
      typing_extensions: '>=4.8.0'
      uvicorn-standard: '>=0.12.0'
    hash:
      md5: 1b1e0c97830cdf75f1f371bd467ab657
      sha256: d7826d537c667093c9de96411a09585a8d620c84a830a0195e58e9a0df45f018
    manager: conda
    name: fastapi
    optional: false
    platform: osx-arm64
    url: https://conda.anaconda.org/conda-forge/noarch/fastapi-0.115.6-pyhd8ed1ab_0.conda
    version: 0.115.6
  - category: main
    dependencies:
      python: '>=3.8'
      typer: '>=0.12.3'
      uvicorn-standard: '>=0.15.0'
    hash:
      md5: d141225aba450ec07c771c73ac57bb43
      sha256: 2294f02beff318614a737454f1a432a6f4ae22216a85b296b7041fedab293516
    manager: conda
    name: fastapi-cli
    optional: false
    platform: linux-64
    url:
      https://conda.anaconda.org/conda-forge/noarch/fastapi-cli-0.0.5-pyhd8ed1ab_1.conda
    version: 0.0.5
  - category: main
    dependencies:
      python: '>=3.8'
      typer: '>=0.12.3'
      uvicorn-standard: '>=0.15.0'
    hash:
      md5: d141225aba450ec07c771c73ac57bb43
      sha256: 2294f02beff318614a737454f1a432a6f4ae22216a85b296b7041fedab293516
    manager: conda
    name: fastapi-cli
    optional: false
    platform: osx-64
    url:
      https://conda.anaconda.org/conda-forge/noarch/fastapi-cli-0.0.5-pyhd8ed1ab_1.conda
    version: 0.0.5
  - category: main
    dependencies:
      python: '>=3.8'
      typer: '>=0.12.3'
      uvicorn-standard: '>=0.15.0'
    hash:
      md5: d141225aba450ec07c771c73ac57bb43
      sha256: 2294f02beff318614a737454f1a432a6f4ae22216a85b296b7041fedab293516
    manager: conda
    name: fastapi-cli
    optional: false
    platform: osx-arm64
    url:
      https://conda.anaconda.org/conda-forge/noarch/fastapi-cli-0.0.5-pyhd8ed1ab_1.conda
    version: 0.0.5
  - category: main
    dependencies:
      python: '>=3.6'
=======
      python: '>=3.9'
>>>>>>> 439f365c
      sgmllib3k: ''
    hash:
      md5: 5ee4b7eebc1f6b020903d01604e279c6
      sha256: c2cebdeb6bcb5dd332141be184245184452a61329be9ff24fb375e5edaff6af3
    manager: conda
    name: feedparser
    optional: false
    platform: linux-64
    url:
      https://conda.anaconda.org/conda-forge/noarch/feedparser-6.0.11-pyhd8ed1ab_1.conda
    version: 6.0.11
  - category: main
    dependencies:
      python: '>=3.9'
      sgmllib3k: ''
    hash:
      md5: 5ee4b7eebc1f6b020903d01604e279c6
      sha256: c2cebdeb6bcb5dd332141be184245184452a61329be9ff24fb375e5edaff6af3
    manager: conda
    name: feedparser
    optional: false
    platform: osx-64
    url:
      https://conda.anaconda.org/conda-forge/noarch/feedparser-6.0.11-pyhd8ed1ab_1.conda
    version: 6.0.11
  - category: main
    dependencies:
      python: '>=3.9'
      sgmllib3k: ''
    hash:
      md5: 5ee4b7eebc1f6b020903d01604e279c6
      sha256: c2cebdeb6bcb5dd332141be184245184452a61329be9ff24fb375e5edaff6af3
    manager: conda
    name: feedparser
    optional: false
    platform: osx-arm64
    url:
      https://conda.anaconda.org/conda-forge/noarch/feedparser-6.0.11-pyhd8ed1ab_1.conda
    version: 6.0.11
  - category: main
    dependencies:
      python: '>=3.9'
    hash:
      md5: d692e9ba6f92dc51484bf3477e36ce7c
      sha256: 18dca6e2194732df7ebf824abaefe999e4765ebe8e8a061269406ab88fc418b9
    manager: conda
    name: filelock
    optional: false
    platform: linux-64
    url: https://conda.anaconda.org/conda-forge/noarch/filelock-3.16.1-pyhd8ed1ab_1.conda
    version: 3.16.1
  - category: main
    dependencies:
      python: '>=3.9'
    hash:
      md5: d692e9ba6f92dc51484bf3477e36ce7c
      sha256: 18dca6e2194732df7ebf824abaefe999e4765ebe8e8a061269406ab88fc418b9
    manager: conda
    name: filelock
    optional: false
    platform: osx-64
    url: https://conda.anaconda.org/conda-forge/noarch/filelock-3.16.1-pyhd8ed1ab_1.conda
    version: 3.16.1
  - category: main
    dependencies:
      python: '>=3.9'
    hash:
      md5: d692e9ba6f92dc51484bf3477e36ce7c
      sha256: 18dca6e2194732df7ebf824abaefe999e4765ebe8e8a061269406ab88fc418b9
    manager: conda
    name: filelock
    optional: false
    platform: osx-arm64
    url: https://conda.anaconda.org/conda-forge/noarch/filelock-3.16.1-pyhd8ed1ab_1.conda
    version: 3.16.1
  - category: main
    dependencies:
      python: '>=3.9'
    hash:
      md5: 7e081d00fdcba21b76658c1649691836
      sha256: 483f3291f0236d9b2a3bb417b4620d08149e1ef383da4b392fbcccce4c3ceeb5
    manager: conda
    name: flaky
    optional: false
    platform: linux-64
    url: https://conda.anaconda.org/conda-forge/noarch/flaky-3.8.1-pyhd8ed1ab_1.conda
    version: 3.8.1
  - category: main
    dependencies:
      python: '>=3.9'
    hash:
      md5: 7e081d00fdcba21b76658c1649691836
      sha256: 483f3291f0236d9b2a3bb417b4620d08149e1ef383da4b392fbcccce4c3ceeb5
    manager: conda
    name: flaky
    optional: false
    platform: osx-64
    url: https://conda.anaconda.org/conda-forge/noarch/flaky-3.8.1-pyhd8ed1ab_1.conda
    version: 3.8.1
  - category: main
    dependencies:
      python: '>=3.9'
    hash:
      md5: 7e081d00fdcba21b76658c1649691836
      sha256: 483f3291f0236d9b2a3bb417b4620d08149e1ef383da4b392fbcccce4c3ceeb5
    manager: conda
    name: flaky
    optional: false
    platform: osx-arm64
    url: https://conda.anaconda.org/conda-forge/noarch/flaky-3.8.1-pyhd8ed1ab_1.conda
    version: 3.8.1
  - category: main
    dependencies:
      blinker: '>=1.6.2'
      click: '>=8.1.3'
      importlib-metadata: '>=3.6.0'
      itsdangerous: '>=2.1.2'
      jinja2: '>=3.1.2'
      python: '>=3.8'
      werkzeug: '>=2.3.7'
    hash:
      md5: 9b0d29067484a8dfacfae85b8fba81bc
      sha256: 4f84ffdc5471236e8225db86c7508426b46aa2c3802d58ca40b3c3e174533b39
    manager: conda
    name: flask
    optional: false
    platform: linux-64
    url: https://conda.anaconda.org/conda-forge/noarch/flask-2.3.3-pyhd8ed1ab_0.conda
    version: 2.3.3
  - category: main
    dependencies:
      blinker: '>=1.6.2'
      click: '>=8.1.3'
      importlib-metadata: '>=3.6.0'
      itsdangerous: '>=2.1.2'
      jinja2: '>=3.1.2'
      python: '>=3.8'
      werkzeug: '>=2.3.7'
    hash:
      md5: 9b0d29067484a8dfacfae85b8fba81bc
      sha256: 4f84ffdc5471236e8225db86c7508426b46aa2c3802d58ca40b3c3e174533b39
    manager: conda
    name: flask
    optional: false
    platform: osx-64
    url: https://conda.anaconda.org/conda-forge/noarch/flask-2.3.3-pyhd8ed1ab_0.conda
    version: 2.3.3
  - category: main
    dependencies:
      blinker: '>=1.6.2'
      click: '>=8.1.3'
      importlib-metadata: '>=3.6.0'
      itsdangerous: '>=2.1.2'
      jinja2: '>=3.1.2'
      python: '>=3.8'
      werkzeug: '>=2.3.7'
    hash:
      md5: 9b0d29067484a8dfacfae85b8fba81bc
      sha256: 4f84ffdc5471236e8225db86c7508426b46aa2c3802d58ca40b3c3e174533b39
    manager: conda
    name: flask
    optional: false
    platform: osx-arm64
    url: https://conda.anaconda.org/conda-forge/noarch/flask-2.3.3-pyhd8ed1ab_0.conda
    version: 2.3.3
  - category: main
    dependencies:
      __glibc: '>=2.17,<3.0.a0'
      libgcc-ng: '>=12'
      libstdcxx-ng: '>=12'
    hash:
      md5: 995f7e13598497691c1dc476d889bc04
      sha256: c620e2ab084948985ae9b8848d841f603e8055655513340e04b6cf129099b5ca
    manager: conda
    name: fmt
    optional: false
    platform: linux-64
    url: https://conda.anaconda.org/conda-forge/linux-64/fmt-11.0.2-h434a139_0.conda
    version: 11.0.2
  - category: main
    dependencies:
      __osx: '>=10.13'
      libcxx: '>=16'
    hash:
      md5: e8070546e8739040383f6774e0cd4033
      sha256: 4502053d2556431caa3a606b527eb1e45967109d6c6ffe094f18c3134cf77db1
    manager: conda
    name: fmt
    optional: false
    platform: osx-64
    url: https://conda.anaconda.org/conda-forge/osx-64/fmt-11.0.2-h3c5361c_0.conda
    version: 11.0.2
  - category: main
    dependencies:
      __osx: '>=11.0'
      libcxx: '>=16'
    hash:
      md5: 0e44849fd4764e9f85ed8caa9f24c118
      sha256: 62e6508d5bbde4aa36f7b7658ce2d8fdd0e509c0d1661735c1bd1bed00e070c4
    manager: conda
    name: fmt
    optional: false
    platform: osx-arm64
    url: https://conda.anaconda.org/conda-forge/osx-arm64/fmt-11.0.2-h420ef59_0.conda
    version: 11.0.2
  - category: main
    dependencies: {}
    hash:
      md5: 0c96522c6bdaed4b1566d11387caaf45
      sha256: 58d7f40d2940dd0a8aa28651239adbf5613254df0f75789919c4e6762054403b
    manager: conda
    name: font-ttf-dejavu-sans-mono
    optional: false
    platform: linux-64
    url:
      https://conda.anaconda.org/conda-forge/noarch/font-ttf-dejavu-sans-mono-2.37-hab24e00_0.tar.bz2
    version: '2.37'
  - category: main
    dependencies: {}
    hash:
      md5: 0c96522c6bdaed4b1566d11387caaf45
      sha256: 58d7f40d2940dd0a8aa28651239adbf5613254df0f75789919c4e6762054403b
    manager: conda
    name: font-ttf-dejavu-sans-mono
    optional: false
    platform: osx-64
    url:
      https://conda.anaconda.org/conda-forge/noarch/font-ttf-dejavu-sans-mono-2.37-hab24e00_0.tar.bz2
    version: '2.37'
  - category: main
    dependencies: {}
    hash:
      md5: 0c96522c6bdaed4b1566d11387caaf45
      sha256: 58d7f40d2940dd0a8aa28651239adbf5613254df0f75789919c4e6762054403b
    manager: conda
    name: font-ttf-dejavu-sans-mono
    optional: false
    platform: osx-arm64
    url:
      https://conda.anaconda.org/conda-forge/noarch/font-ttf-dejavu-sans-mono-2.37-hab24e00_0.tar.bz2
    version: '2.37'
  - category: main
    dependencies: {}
    hash:
      md5: 34893075a5c9e55cdafac56607368fc6
      sha256: c52a29fdac682c20d252facc50f01e7c2e7ceac52aa9817aaf0bb83f7559ec5c
    manager: conda
    name: font-ttf-inconsolata
    optional: false
    platform: linux-64
    url:
      https://conda.anaconda.org/conda-forge/noarch/font-ttf-inconsolata-3.000-h77eed37_0.tar.bz2
    version: '3.000'
  - category: main
    dependencies: {}
    hash:
      md5: 34893075a5c9e55cdafac56607368fc6
      sha256: c52a29fdac682c20d252facc50f01e7c2e7ceac52aa9817aaf0bb83f7559ec5c
    manager: conda
    name: font-ttf-inconsolata
    optional: false
    platform: osx-64
    url:
      https://conda.anaconda.org/conda-forge/noarch/font-ttf-inconsolata-3.000-h77eed37_0.tar.bz2
    version: '3.000'
  - category: main
    dependencies: {}
    hash:
      md5: 34893075a5c9e55cdafac56607368fc6
      sha256: c52a29fdac682c20d252facc50f01e7c2e7ceac52aa9817aaf0bb83f7559ec5c
    manager: conda
    name: font-ttf-inconsolata
    optional: false
    platform: osx-arm64
    url:
      https://conda.anaconda.org/conda-forge/noarch/font-ttf-inconsolata-3.000-h77eed37_0.tar.bz2
    version: '3.000'
  - category: main
    dependencies: {}
    hash:
      md5: 4d59c254e01d9cde7957100457e2d5fb
      sha256: 00925c8c055a2275614b4d983e1df637245e19058d79fc7dd1a93b8d9fb4b139
    manager: conda
    name: font-ttf-source-code-pro
    optional: false
    platform: linux-64
    url:
      https://conda.anaconda.org/conda-forge/noarch/font-ttf-source-code-pro-2.038-h77eed37_0.tar.bz2
    version: '2.038'
  - category: main
    dependencies: {}
    hash:
      md5: 4d59c254e01d9cde7957100457e2d5fb
      sha256: 00925c8c055a2275614b4d983e1df637245e19058d79fc7dd1a93b8d9fb4b139
    manager: conda
    name: font-ttf-source-code-pro
    optional: false
    platform: osx-64
    url:
      https://conda.anaconda.org/conda-forge/noarch/font-ttf-source-code-pro-2.038-h77eed37_0.tar.bz2
    version: '2.038'
  - category: main
    dependencies: {}
    hash:
      md5: 4d59c254e01d9cde7957100457e2d5fb
      sha256: 00925c8c055a2275614b4d983e1df637245e19058d79fc7dd1a93b8d9fb4b139
    manager: conda
    name: font-ttf-source-code-pro
    optional: false
    platform: osx-arm64
    url:
      https://conda.anaconda.org/conda-forge/noarch/font-ttf-source-code-pro-2.038-h77eed37_0.tar.bz2
    version: '2.038'
  - category: main
    dependencies: {}
    hash:
      md5: 49023d73832ef61042f6a237cb2687e7
      sha256: 2821ec1dc454bd8b9a31d0ed22a7ce22422c0aef163c59f49dfdf915d0f0ca14
    manager: conda
    name: font-ttf-ubuntu
    optional: false
    platform: linux-64
    url:
      https://conda.anaconda.org/conda-forge/noarch/font-ttf-ubuntu-0.83-h77eed37_3.conda
    version: '0.83'
  - category: main
    dependencies: {}
    hash:
      md5: 49023d73832ef61042f6a237cb2687e7
      sha256: 2821ec1dc454bd8b9a31d0ed22a7ce22422c0aef163c59f49dfdf915d0f0ca14
    manager: conda
    name: font-ttf-ubuntu
    optional: false
    platform: osx-64
    url:
      https://conda.anaconda.org/conda-forge/noarch/font-ttf-ubuntu-0.83-h77eed37_3.conda
    version: '0.83'
  - category: main
    dependencies: {}
    hash:
      md5: 49023d73832ef61042f6a237cb2687e7
      sha256: 2821ec1dc454bd8b9a31d0ed22a7ce22422c0aef163c59f49dfdf915d0f0ca14
    manager: conda
    name: font-ttf-ubuntu
    optional: false
    platform: osx-arm64
    url:
      https://conda.anaconda.org/conda-forge/noarch/font-ttf-ubuntu-0.83-h77eed37_3.conda
    version: '0.83'
  - category: main
    dependencies:
      __glibc: '>=2.17,<3.0.a0'
      freetype: '>=2.12.1,<3.0a0'
      libexpat: '>=2.6.3,<3.0a0'
      libgcc: '>=13'
      libuuid: '>=2.38.1,<3.0a0'
      libzlib: '>=1.3.1,<2.0a0'
    hash:
      md5: 8f5b0b297b59e1ac160ad4beec99dbee
      sha256: 7093aa19d6df5ccb6ca50329ef8510c6acb6b0d8001191909397368b65b02113
    manager: conda
    name: fontconfig
    optional: false
    platform: linux-64
    url:
      https://conda.anaconda.org/conda-forge/linux-64/fontconfig-2.15.0-h7e30c49_1.conda
    version: 2.15.0
  - category: main
    dependencies:
      __osx: '>=10.13'
      freetype: '>=2.12.1,<3.0a0'
      libexpat: '>=2.6.3,<3.0a0'
      libzlib: '>=1.3.1,<2.0a0'
    hash:
      md5: 84ccec5ee37eb03dd352db0a3f89ada3
      sha256: 61a9aa1d2dd115ffc1ab372966dc8b1ac7b69870e6b1744641da276b31ea5c0b
    manager: conda
    name: fontconfig
    optional: false
    platform: osx-64
    url: https://conda.anaconda.org/conda-forge/osx-64/fontconfig-2.15.0-h37eeddb_1.conda
    version: 2.15.0
  - category: main
    dependencies:
      __osx: '>=11.0'
      freetype: '>=2.12.1,<3.0a0'
      libexpat: '>=2.6.3,<3.0a0'
      libzlib: '>=1.3.1,<2.0a0'
    hash:
      md5: 7b29f48742cea5d1ccb5edd839cb5621
      sha256: f79d3d816fafbd6a2b0f75ebc3251a30d3294b08af9bb747194121f5efa364bc
    manager: conda
    name: fontconfig
    optional: false
    platform: osx-arm64
    url:
      https://conda.anaconda.org/conda-forge/osx-arm64/fontconfig-2.15.0-h1383a14_1.conda
    version: 2.15.0
  - category: main
    dependencies:
      fonts-conda-forge: ''
    hash:
      md5: fee5683a3f04bd15cbd8318b096a27ab
      sha256: a997f2f1921bb9c9d76e6fa2f6b408b7fa549edd349a77639c9fe7a23ea93e61
    manager: conda
    name: fonts-conda-ecosystem
    optional: false
    platform: linux-64
    url: https://conda.anaconda.org/conda-forge/noarch/fonts-conda-ecosystem-1-0.tar.bz2
    version: '1'
  - category: main
    dependencies:
      fonts-conda-forge: ''
    hash:
      md5: fee5683a3f04bd15cbd8318b096a27ab
      sha256: a997f2f1921bb9c9d76e6fa2f6b408b7fa549edd349a77639c9fe7a23ea93e61
    manager: conda
    name: fonts-conda-ecosystem
    optional: false
    platform: osx-64
    url: https://conda.anaconda.org/conda-forge/noarch/fonts-conda-ecosystem-1-0.tar.bz2
    version: '1'
  - category: main
    dependencies:
      fonts-conda-forge: ''
    hash:
      md5: fee5683a3f04bd15cbd8318b096a27ab
      sha256: a997f2f1921bb9c9d76e6fa2f6b408b7fa549edd349a77639c9fe7a23ea93e61
    manager: conda
    name: fonts-conda-ecosystem
    optional: false
    platform: osx-arm64
    url: https://conda.anaconda.org/conda-forge/noarch/fonts-conda-ecosystem-1-0.tar.bz2
    version: '1'
  - category: main
    dependencies:
      font-ttf-dejavu-sans-mono: ''
      font-ttf-inconsolata: ''
      font-ttf-source-code-pro: ''
      font-ttf-ubuntu: ''
    hash:
      md5: f766549260d6815b0c52253f1fb1bb29
      sha256: 53f23a3319466053818540bcdf2091f253cbdbab1e0e9ae7b9e509dcaa2a5e38
    manager: conda
    name: fonts-conda-forge
    optional: false
    platform: linux-64
    url: https://conda.anaconda.org/conda-forge/noarch/fonts-conda-forge-1-0.tar.bz2
    version: '1'
  - category: main
    dependencies:
      font-ttf-dejavu-sans-mono: ''
      font-ttf-inconsolata: ''
      font-ttf-source-code-pro: ''
      font-ttf-ubuntu: ''
    hash:
      md5: f766549260d6815b0c52253f1fb1bb29
      sha256: 53f23a3319466053818540bcdf2091f253cbdbab1e0e9ae7b9e509dcaa2a5e38
    manager: conda
    name: fonts-conda-forge
    optional: false
    platform: osx-64
    url: https://conda.anaconda.org/conda-forge/noarch/fonts-conda-forge-1-0.tar.bz2
    version: '1'
  - category: main
    dependencies:
      font-ttf-dejavu-sans-mono: ''
      font-ttf-inconsolata: ''
      font-ttf-source-code-pro: ''
      font-ttf-ubuntu: ''
    hash:
      md5: f766549260d6815b0c52253f1fb1bb29
      sha256: 53f23a3319466053818540bcdf2091f253cbdbab1e0e9ae7b9e509dcaa2a5e38
    manager: conda
    name: fonts-conda-forge
    optional: false
    platform: osx-arm64
    url: https://conda.anaconda.org/conda-forge/noarch/fonts-conda-forge-1-0.tar.bz2
    version: '1'
  - category: main
    dependencies:
      libgcc-ng: '>=12'
      libpng: '>=1.6.39,<1.7.0a0'
      libzlib: '>=1.2.13,<2.0.0a0'
    hash:
      md5: 9ae35c3d96db2c94ce0cef86efdfa2cb
      sha256: b2e3c449ec9d907dd4656cb0dc93e140f447175b125a3824b31368b06c666bb6
    manager: conda
    name: freetype
    optional: false
    platform: linux-64
    url: https://conda.anaconda.org/conda-forge/linux-64/freetype-2.12.1-h267a509_2.conda
    version: 2.12.1
  - category: main
    dependencies:
      libpng: '>=1.6.39,<1.7.0a0'
      libzlib: '>=1.2.13,<2.0.0a0'
    hash:
      md5: 25152fce119320c980e5470e64834b50
      sha256: b292cf5a25f094eeb4b66e37d99a97894aafd04a5683980852a8cbddccdc8e4e
    manager: conda
    name: freetype
    optional: false
    platform: osx-64
    url: https://conda.anaconda.org/conda-forge/osx-64/freetype-2.12.1-h60636b9_2.conda
    version: 2.12.1
  - category: main
    dependencies:
      libpng: '>=1.6.39,<1.7.0a0'
      libzlib: '>=1.2.13,<2.0.0a0'
    hash:
      md5: e6085e516a3e304ce41a8ee08b9b89ad
      sha256: 791673127e037a2dc0eebe122dc4f904cb3f6e635bb888f42cbe1a76b48748d9
    manager: conda
    name: freetype
    optional: false
    platform: osx-arm64
    url:
      https://conda.anaconda.org/conda-forge/osx-arm64/freetype-2.12.1-hadb7bae_2.conda
    version: 2.12.1
  - category: main
    dependencies:
      libgcc-ng: '>=7.5.0'
    hash:
      md5: ac7bc6a654f8f41b352b38f4051135f8
      sha256: 5d7b6c0ee7743ba41399e9e05a58ccc1cfc903942e49ff6f677f6e423ea7a627
    manager: conda
    name: fribidi
    optional: false
    platform: linux-64
    url:
      https://conda.anaconda.org/conda-forge/linux-64/fribidi-1.0.10-h36c2ea0_0.tar.bz2
    version: 1.0.10
  - category: main
    dependencies: {}
    hash:
      md5: f1c6b41e0f56998ecd9a3e210faa1dc0
      sha256: 4f6db86ecc4984cd4ac88ca52030726c3cfd11a64dfb15c8602025ee3001a2b5
    manager: conda
    name: fribidi
    optional: false
    platform: osx-64
    url: https://conda.anaconda.org/conda-forge/osx-64/fribidi-1.0.10-hbcb3906_0.tar.bz2
    version: 1.0.10
  - category: main
    dependencies: {}
    hash:
      md5: c64443234ff91d70cb9c7dc926c58834
      sha256: 4b37ea851a2cf85edf0a63d2a63266847ec3dcbba4a31156d430cdd6aa811303
    manager: conda
    name: fribidi
    optional: false
    platform: osx-arm64
    url:
      https://conda.anaconda.org/conda-forge/osx-arm64/fribidi-1.0.10-h27ca646_0.tar.bz2
    version: 1.0.10
  - category: main
    dependencies:
      __glibc: '>=2.17,<3.0.a0'
      libgcc: '>=13'
      python: '>=3.11,<3.12.0a0'
      python_abi: 3.11.*
    hash:
      md5: 5ed089614b88920f8cc673fe3bc34558
      sha256: a33ef893e4c09e9a22851b4813a28e2a4a536819eed25491d9d26533b47c8a3b
    manager: conda
    name: frozendict
    optional: false
    platform: linux-64
    url:
      https://conda.anaconda.org/conda-forge/linux-64/frozendict-2.4.6-py311h9ecbd09_0.conda
    version: 2.4.6
  - category: main
    dependencies:
      __osx: '>=10.13'
      python: '>=3.11,<3.12.0a0'
      python_abi: 3.11.*
    hash:
      md5: 91586d520e07d09129b3a4434223ca08
      sha256: d0f604b818287cd9dbefbe0dcb6c7deba6c49fddb3d9c4c3310f0bafd7ced109
    manager: conda
    name: frozendict
    optional: false
    platform: osx-64
    url:
      https://conda.anaconda.org/conda-forge/osx-64/frozendict-2.4.6-py311h1314207_0.conda
    version: 2.4.6
  - category: main
    dependencies:
      __osx: '>=11.0'
      python: '>=3.11,<3.12.0a0'
      python_abi: 3.11.*
    hash:
      md5: 0a8c239b0a02a0f0d1b62825aeeec144
      sha256: 1e1898fb02f645c198295eff726482c5ffae0e2525bef65b32fedb46e9458da6
    manager: conda
    name: frozendict
    optional: false
    platform: osx-arm64
    url:
      https://conda.anaconda.org/conda-forge/osx-arm64/frozendict-2.4.6-py311hae2e1ce_0.conda
    version: 2.4.6
  - category: main
    dependencies:
      python: '>=3.9'
    hash:
      md5: e041ad4c43ab5e10c74587f95378ebc7
      sha256: 3320970c4604989eadf908397a9475f9e6a96a773c185915111399cbfbe47817
    manager: conda
    name: fsspec
    optional: false
    platform: linux-64
    url:
      https://conda.anaconda.org/conda-forge/noarch/fsspec-2024.12.0-pyhd8ed1ab_0.conda
    version: 2024.12.0
  - category: main
    dependencies:
      python: '>=3.9'
    hash:
      md5: e041ad4c43ab5e10c74587f95378ebc7
      sha256: 3320970c4604989eadf908397a9475f9e6a96a773c185915111399cbfbe47817
    manager: conda
    name: fsspec
    optional: false
    platform: osx-64
    url:
      https://conda.anaconda.org/conda-forge/noarch/fsspec-2024.12.0-pyhd8ed1ab_0.conda
    version: 2024.12.0
  - category: main
    dependencies:
      python: '>=3.9'
    hash:
      md5: e041ad4c43ab5e10c74587f95378ebc7
      sha256: 3320970c4604989eadf908397a9475f9e6a96a773c185915111399cbfbe47817
    manager: conda
    name: fsspec
    optional: false
    platform: osx-arm64
    url:
      https://conda.anaconda.org/conda-forge/noarch/fsspec-2024.12.0-pyhd8ed1ab_0.conda
    version: 2024.12.0
  - category: main
    dependencies:
      libgcc-ng: '>=12'
      libglib: '>=2.80.2,<3.0a0'
      libjpeg-turbo: '>=3.0.0,<4.0a0'
      libpng: '>=1.6.43,<1.7.0a0'
      libtiff: '>=4.6.0,<4.8.0a0'
    hash:
      md5: 201db6c2d9a3c5e46573ac4cb2e92f4f
      sha256: d5283b95a8d49dcd88d29b360d8b38694aaa905d968d156d72ab71d32b38facb
    manager: conda
    name: gdk-pixbuf
    optional: false
    platform: linux-64
    url:
      https://conda.anaconda.org/conda-forge/linux-64/gdk-pixbuf-2.42.12-hb9ae30d_0.conda
    version: 2.42.12
  - category: main
    dependencies:
      __osx: '>=10.13'
      libglib: '>=2.80.2,<3.0a0'
      libintl: '>=0.22.5,<1.0a0'
      libjpeg-turbo: '>=3.0.0,<4.0a0'
      libpng: '>=1.6.43,<1.7.0a0'
      libtiff: '>=4.6.0,<4.8.0a0'
    hash:
      md5: ee186d2e8db4605030753dc05025d4a0
      sha256: 92cb602ef86feb35252ee909e19536fa043bd85b8507450ad8264cfa518a5881
    manager: conda
    name: gdk-pixbuf
    optional: false
    platform: osx-64
    url:
      https://conda.anaconda.org/conda-forge/osx-64/gdk-pixbuf-2.42.12-ha587570_0.conda
    version: 2.42.12
  - category: main
    dependencies:
      __osx: '>=11.0'
      libglib: '>=2.80.2,<3.0a0'
      libintl: '>=0.22.5,<1.0a0'
      libjpeg-turbo: '>=3.0.0,<4.0a0'
      libpng: '>=1.6.43,<1.7.0a0'
      libtiff: '>=4.6.0,<4.8.0a0'
    hash:
      md5: 151309a7e1eb57a3c2ab8088a1d74f3e
      sha256: 72bcf0a4d3f9aa6d99d7d1d224d19f76ccdb3a4fa85e60f77d17e17985c81bd2
    manager: conda
    name: gdk-pixbuf
    optional: false
    platform: osx-arm64
    url:
      https://conda.anaconda.org/conda-forge/osx-arm64/gdk-pixbuf-2.42.12-h7ddc832_0.conda
    version: 2.42.12
  - category: main
    dependencies:
      __glibc: '>=2.17,<3.0.a0'
      gettext-tools: 0.22.5
      libasprintf: 0.22.5
      libasprintf-devel: 0.22.5
      libgcc-ng: '>=12'
      libgettextpo: 0.22.5
      libgettextpo-devel: 0.22.5
      libstdcxx-ng: '>=12'
    hash:
      md5: c7f243bbaea97cd6ea1edd693270100e
      sha256: c3d9a453f523acbf2b3e1c82a42edfc7c7111b4686a2180ab48cb9b51a274218
    manager: conda
    name: gettext
    optional: false
    platform: linux-64
    url: https://conda.anaconda.org/conda-forge/linux-64/gettext-0.22.5-he02047a_3.conda
    version: 0.22.5
  - category: main
    dependencies:
      __osx: '>=10.13'
      gettext-tools: 0.22.5
      libasprintf: 0.22.5
      libasprintf-devel: 0.22.5
      libcxx: '>=16'
      libgettextpo: 0.22.5
      libgettextpo-devel: 0.22.5
      libiconv: '>=1.17,<2.0a0'
      libintl: 0.22.5
      libintl-devel: 0.22.5
    hash:
      md5: 4e53e0f241c09fcdf674e4a37c0c70e6
      sha256: f68cd35c98394dc322f2695a720b31b77a9cdfe7d5c08ce53bc68c9e3fe4c6ec
    manager: conda
    name: gettext
    optional: false
    platform: osx-64
    url: https://conda.anaconda.org/conda-forge/osx-64/gettext-0.22.5-hdfe23c8_3.conda
    version: 0.22.5
  - category: main
    dependencies:
      __osx: '>=11.0'
      gettext-tools: 0.22.5
      libasprintf: 0.22.5
      libasprintf-devel: 0.22.5
      libcxx: '>=16'
      libgettextpo: 0.22.5
      libgettextpo-devel: 0.22.5
      libiconv: '>=1.17,<2.0a0'
      libintl: 0.22.5
      libintl-devel: 0.22.5
    hash:
      md5: 89b31a91b3ac2b7b3b0e5bc4eb99c39d
      sha256: 634e11f6e6560568ede805f823a2be8634c6a0a2fa6743880ec403d925923138
    manager: conda
    name: gettext
    optional: false
    platform: osx-arm64
    url: https://conda.anaconda.org/conda-forge/osx-arm64/gettext-0.22.5-h8414b35_3.conda
    version: 0.22.5
  - category: main
    dependencies:
      __glibc: '>=2.17,<3.0.a0'
      libgcc-ng: '>=12'
    hash:
      md5: fcd2016d1d299f654f81021e27496818
      sha256: 0fd003953ce1ce9f4569458aab9ffaa397e3be2bc069250e2f05fd93b0ad2976
    manager: conda
    name: gettext-tools
    optional: false
    platform: linux-64
    url:
      https://conda.anaconda.org/conda-forge/linux-64/gettext-tools-0.22.5-he02047a_3.conda
    version: 0.22.5
  - category: main
    dependencies:
      __osx: '>=10.13'
      libiconv: '>=1.17,<2.0a0'
      libintl: 0.22.5
    hash:
      md5: 70a5bb1505016ebdba1214ba10de0503
      sha256: 7fe97828eae5e067b68dd012811e614e057854ed51116bbd2fd2e8d05439ad63
    manager: conda
    name: gettext-tools
    optional: false
    platform: osx-64
    url:
      https://conda.anaconda.org/conda-forge/osx-64/gettext-tools-0.22.5-hdfe23c8_3.conda
    version: 0.22.5
  - category: main
    dependencies:
      __osx: '>=11.0'
      libiconv: '>=1.17,<2.0a0'
      libintl: 0.22.5
    hash:
      md5: 47071f4b2915032e1d47119f779f9d9c
      sha256: 50b530cf2326938b80330f78cf4056492fa8c6a5c7e313d92069ebbbb2f4d264
    manager: conda
    name: gettext-tools
    optional: false
    platform: osx-arm64
    url:
      https://conda.anaconda.org/conda-forge/osx-arm64/gettext-tools-0.22.5-h8414b35_3.conda
    version: 0.22.5
  - category: main
    dependencies:
      __glibc: '>=2.17,<3.0.a0'
      libcurl: '>=8.10.1,<9.0a0'
      libexpat: '>=2.6.4,<3.0a0'
      libgcc: '>=13'
      libiconv: '>=1.17,<2.0a0'
      libzlib: '>=1.3.1,<2.0a0'
      openssl: '>=3.4.0,<4.0a0'
      pcre2: '>=10.44,<10.45.0a0'
      perl: 5.*
    hash:
      md5: 3b7a5e35dd484e8de87522b63f7daf15
      sha256: 548008002931bd7152a27f135ec58df7a9fdb3c97e955613af48c4f80310b4e2
    manager: conda
    name: git
    optional: false
    platform: linux-64
    url:
      https://conda.anaconda.org/conda-forge/linux-64/git-2.47.1-pl5321h59d505e_0.conda
    version: 2.47.1
  - category: main
    dependencies:
      __osx: '>=10.10'
      libcurl: '>=8.10.1,<9.0a0'
      libexpat: '>=2.6.4,<3.0a0'
      libiconv: '>=1.17,<2.0a0'
      libintl: '>=0.22.5,<1.0a0'
      libzlib: '>=1.3.1,<2.0a0'
      openssl: '>=3.4.0,<4.0a0'
      pcre2: '>=10.44,<10.45.0a0'
      perl: 5.*
    hash:
      md5: 26b24805810e27fd0edbd2d1a104067f
      sha256: a34a3a90d84854a826eca6d023e12e43cdf2931fb24d227627ad2e7133fed3a6
    manager: conda
    name: git
    optional: false
    platform: osx-64
    url: https://conda.anaconda.org/conda-forge/osx-64/git-2.47.1-pl5321h0e333bc_0.conda
    version: 2.47.1
  - category: main
    dependencies:
      __osx: '>=11.0'
      libcurl: '>=8.10.1,<9.0a0'
      libexpat: '>=2.6.4,<3.0a0'
      libiconv: '>=1.17,<2.0a0'
      libintl: '>=0.22.5,<1.0a0'
      libzlib: '>=1.3.1,<2.0a0'
      openssl: '>=3.4.0,<4.0a0'
      pcre2: '>=10.44,<10.45.0a0'
      perl: 5.*
    hash:
      md5: b330d9ca951dec809764576b28dd2b7b
      sha256: 4f5675de685b77600f6bd06a608b66b4a26b9233bfff3046b3823b1fb81e1c2a
    manager: conda
    name: git
    optional: false
    platform: osx-arm64
    url:
      https://conda.anaconda.org/conda-forge/osx-arm64/git-2.47.1-pl5321hd71a902_0.conda
    version: 2.47.1
  - category: main
    dependencies:
      python: '>=3.9'
      smmap: '>=3.0.1,<6'
    hash:
      md5: 7c14f3706e099f8fcd47af2d494616cc
      sha256: dbbec21a369872c8ebe23cb9a3b9d63638479ee30face165aa0fccc96e93eec3
    manager: conda
    name: gitdb
    optional: false
    platform: linux-64
    url: https://conda.anaconda.org/conda-forge/noarch/gitdb-4.0.12-pyhd8ed1ab_0.conda
    version: 4.0.12
  - category: main
    dependencies:
      python: '>=3.9'
      smmap: '>=3.0.1,<6'
    hash:
      md5: 7c14f3706e099f8fcd47af2d494616cc
      sha256: dbbec21a369872c8ebe23cb9a3b9d63638479ee30face165aa0fccc96e93eec3
    manager: conda
    name: gitdb
    optional: false
    platform: osx-64
    url: https://conda.anaconda.org/conda-forge/noarch/gitdb-4.0.12-pyhd8ed1ab_0.conda
    version: 4.0.12
  - category: main
    dependencies:
      python: '>=3.9'
      smmap: '>=3.0.1,<6'
    hash:
      md5: 7c14f3706e099f8fcd47af2d494616cc
      sha256: dbbec21a369872c8ebe23cb9a3b9d63638479ee30face165aa0fccc96e93eec3
    manager: conda
    name: gitdb
    optional: false
    platform: osx-arm64
    url: https://conda.anaconda.org/conda-forge/noarch/gitdb-4.0.12-pyhd8ed1ab_0.conda
    version: 4.0.12
  - category: main
    dependencies:
      pyjwt: '>=2.3.0'
      python: '>=3.7'
      python-dateutil: '>=2.6.0'
      requests: '>=2.18'
      uritemplate: '>=3.0.0'
    hash:
      md5: af351e78fb9a0b3bdba5a1c29380a9c9
      sha256: 6d1f9487a0f462769e2ac27cb75b296d4ce5a90eb6f494ea1c242d067295c3bf
    manager: conda
    name: github3.py
    optional: false
    platform: linux-64
    url:
      https://conda.anaconda.org/conda-forge/noarch/github3.py-4.0.1-pyhd8ed1ab_1.conda
    version: 4.0.1
  - category: main
    dependencies:
      pyjwt: '>=2.3.0'
      python: '>=3.7'
      python-dateutil: '>=2.6.0'
      requests: '>=2.18'
      uritemplate: '>=3.0.0'
    hash:
      md5: af351e78fb9a0b3bdba5a1c29380a9c9
      sha256: 6d1f9487a0f462769e2ac27cb75b296d4ce5a90eb6f494ea1c242d067295c3bf
    manager: conda
    name: github3.py
    optional: false
    platform: osx-64
    url:
      https://conda.anaconda.org/conda-forge/noarch/github3.py-4.0.1-pyhd8ed1ab_1.conda
    version: 4.0.1
  - category: main
    dependencies:
      pyjwt: '>=2.3.0'
      python: '>=3.7'
      python-dateutil: '>=2.6.0'
      requests: '>=2.18'
      uritemplate: '>=3.0.0'
    hash:
      md5: af351e78fb9a0b3bdba5a1c29380a9c9
      sha256: 6d1f9487a0f462769e2ac27cb75b296d4ce5a90eb6f494ea1c242d067295c3bf
    manager: conda
    name: github3.py
    optional: false
    platform: osx-arm64
    url:
      https://conda.anaconda.org/conda-forge/noarch/github3.py-4.0.1-pyhd8ed1ab_1.conda
    version: 4.0.1
  - category: main
    dependencies:
      gitdb: '>=4.0.1,<5'
      python: '>=3.9'
      typing_extensions: '>=3.7.4.3'
    hash:
      md5: 140a4e944f7488467872e562a2a52789
      sha256: b996e717ca693e4e831d3d3143aca3abb47536561306195002b226fe4dde53c3
    manager: conda
    name: gitpython
    optional: false
    platform: linux-64
    url:
      https://conda.anaconda.org/conda-forge/noarch/gitpython-3.1.44-pyhff2d567_0.conda
    version: 3.1.44
  - category: main
    dependencies:
      gitdb: '>=4.0.1,<5'
      python: '>=3.9'
      typing_extensions: '>=3.7.4.3'
    hash:
      md5: 140a4e944f7488467872e562a2a52789
      sha256: b996e717ca693e4e831d3d3143aca3abb47536561306195002b226fe4dde53c3
    manager: conda
    name: gitpython
    optional: false
    platform: osx-64
    url:
      https://conda.anaconda.org/conda-forge/noarch/gitpython-3.1.44-pyhff2d567_0.conda
    version: 3.1.44
  - category: main
    dependencies:
      gitdb: '>=4.0.1,<5'
      python: '>=3.9'
      typing_extensions: '>=3.7.4.3'
    hash:
      md5: 140a4e944f7488467872e562a2a52789
      sha256: b996e717ca693e4e831d3d3143aca3abb47536561306195002b226fe4dde53c3
    manager: conda
    name: gitpython
    optional: false
    platform: osx-arm64
    url:
      https://conda.anaconda.org/conda-forge/noarch/gitpython-3.1.44-pyhff2d567_0.conda
    version: 3.1.44
  - category: main
    dependencies:
      libgcc-ng: '>=12'
      libstdcxx-ng: '>=12'
    hash:
      md5: c94a5994ef49749880a8139cf9afcbe1
      sha256: 309cf4f04fec0c31b6771a5809a1909b4b3154a2208f52351e1ada006f4c750c
    manager: conda
    name: gmp
    optional: false
    platform: linux-64
    url: https://conda.anaconda.org/conda-forge/linux-64/gmp-6.3.0-hac33072_2.conda
    version: 6.3.0
  - category: main
    dependencies:
      __osx: '>=10.13'
      libcxx: '>=16'
    hash:
      md5: 427101d13f19c4974552a4e5b072eef1
      sha256: 75aa5e7a875afdcf4903b7dc98577672a3dc17b528ac217b915f9528f93c85fc
    manager: conda
    name: gmp
    optional: false
    platform: osx-64
    url: https://conda.anaconda.org/conda-forge/osx-64/gmp-6.3.0-hf036a51_2.conda
    version: 6.3.0
  - category: main
    dependencies:
      __osx: '>=11.0'
      libcxx: '>=16'
    hash:
      md5: eed7278dfbab727b56f2c0b64330814b
      sha256: 76e222e072d61c840f64a44e0580c2503562b009090f55aa45053bf1ccb385dd
    manager: conda
    name: gmp
    optional: false
    platform: osx-arm64
    url: https://conda.anaconda.org/conda-forge/osx-arm64/gmp-6.3.0-h7bae524_2.conda
    version: 6.3.0
  - category: main
    dependencies:
      libgcc-ng: '>=12'
      libstdcxx-ng: '>=12'
    hash:
      md5: f87c7b7c2cb45f323ffbce941c78ab7c
      sha256: 0595b009f20f8f60f13a6398e7cdcbd2acea5f986633adcf85f5a2283c992add
    manager: conda
    name: graphite2
    optional: false
    platform: linux-64
    url:
      https://conda.anaconda.org/conda-forge/linux-64/graphite2-1.3.13-h59595ed_1003.conda
    version: 1.3.13
  - category: main
    dependencies:
      libcxx: '>=16'
    hash:
      md5: fc7124f86e1d359fc5d878accd9e814c
      sha256: b71db966e47cd83b16bfcc2099b8fa87c07286f24a0742078fede4c84314f91a
    manager: conda
    name: graphite2
    optional: false
    platform: osx-64
    url:
      https://conda.anaconda.org/conda-forge/osx-64/graphite2-1.3.13-h73e2aa4_1003.conda
    version: 1.3.13
  - category: main
    dependencies:
      libcxx: '>=16'
    hash:
      md5: 339991336eeddb70076d8ca826dac625
      sha256: 2eadafbfc52f5e7df3da3c3b7e5bbe34d970bea1d645ffe60b0b1c3a216657f5
    manager: conda
    name: graphite2
    optional: false
    platform: osx-arm64
    url:
      https://conda.anaconda.org/conda-forge/osx-arm64/graphite2-1.3.13-hebf3989_1003.conda
    version: 1.3.13
  - category: main
    dependencies:
      __glibc: '>=2.17,<3.0.a0'
      cairo: '>=1.18.0,<2.0a0'
      fonts-conda-ecosystem: ''
      gdk-pixbuf: '>=2.42.12,<3.0a0'
      gtk2: ''
      gts: '>=0.7.6,<0.8.0a0'
      libexpat: '>=2.6.2,<3.0a0'
      libgcc-ng: '>=12'
      libgd: '>=2.3.3,<2.4.0a0'
      libglib: '>=2.80.3,<3.0a0'
      librsvg: '>=2.58.2,<3.0a0'
      libstdcxx-ng: '>=12'
      libwebp-base: '>=1.4.0,<2.0a0'
      libzlib: '>=1.3.1,<2.0a0'
      pango: '>=1.50.14,<2.0a0'
    hash:
      md5: 953e31ea00d46beb7e64a79fc291ec44
      sha256: 2eb794ae1de42b688f89811113ae3dcb63698272ee8f87029abce5f77c742c2a
    manager: conda
    name: graphviz
    optional: false
    platform: linux-64
    url: https://conda.anaconda.org/conda-forge/linux-64/graphviz-12.0.0-hba01fac_0.conda
    version: 12.0.0
  - category: main
    dependencies:
      __osx: '>=10.13'
      cairo: '>=1.18.0,<2.0a0'
      fonts-conda-ecosystem: ''
      gdk-pixbuf: '>=2.42.12,<3.0a0'
      gtk2: ''
      gts: '>=0.7.6,<0.8.0a0'
      libcxx: '>=16'
      libexpat: '>=2.6.2,<3.0a0'
      libgd: '>=2.3.3,<2.4.0a0'
      libglib: '>=2.80.3,<3.0a0'
      librsvg: '>=2.58.2,<3.0a0'
      libwebp-base: '>=1.4.0,<2.0a0'
      libzlib: '>=1.3.1,<2.0a0'
      pango: '>=1.50.14,<2.0a0'
    hash:
      md5: ef49aa1e3614bfc6fb5369675129c09b
      sha256: 91fbeecf3aaa4032c6f01c4242cfe2ee1bee21e70d085bafb3958ce7d6ab7c3c
    manager: conda
    name: graphviz
    optional: false
    platform: osx-64
    url: https://conda.anaconda.org/conda-forge/osx-64/graphviz-12.0.0-he14ced1_0.conda
    version: 12.0.0
  - category: main
    dependencies:
      __osx: '>=11.0'
      cairo: '>=1.18.0,<2.0a0'
      fonts-conda-ecosystem: ''
      gdk-pixbuf: '>=2.42.12,<3.0a0'
      gtk2: ''
      gts: '>=0.7.6,<0.8.0a0'
      libcxx: '>=16'
      libexpat: '>=2.6.2,<3.0a0'
      libgd: '>=2.3.3,<2.4.0a0'
      libglib: '>=2.80.3,<3.0a0'
      librsvg: '>=2.58.2,<3.0a0'
      libwebp-base: '>=1.4.0,<2.0a0'
      libzlib: '>=1.3.1,<2.0a0'
      pango: '>=1.50.14,<2.0a0'
    hash:
      md5: 29c0dcbd4ec7135b7a55805aa3a5a331
      sha256: 33867d6ebc54f290dfb511fdca0297b30ca06985ac4443e1fc9d7fe03bfbad05
    manager: conda
    name: graphviz
    optional: false
    platform: osx-arm64
    url:
      https://conda.anaconda.org/conda-forge/osx-arm64/graphviz-12.0.0-hbf8cc41_0.conda
    version: 12.0.0
  - category: main
    dependencies:
      beautifulsoup4: ''
      colorama: ''
      conda-souschef: '>=2.2.3'
      packaging: '>=21.3'
      pip: ''
      pkginfo: ''
      progressbar2: '>=3.53.0'
      python: '>=3.9'
      rapidfuzz: '>=3.0.0'
      requests: ''
      ruamel.yaml: '>=0.16.10'
      ruamel.yaml.jinja2: ''
      setuptools: '>=30.3.0'
      stdlib-list: ''
      tomli: ''
      tomli-w: ''
    hash:
      md5: 0dcc39e5a77b0f84a63cfe303c5bfea6
      sha256: 3b0c678f7353f0b6554f3995735e6bb5a513f775a308e8252194f8fd5c26a9b4
    manager: conda
    name: grayskull
    optional: false
    platform: linux-64
    url: https://conda.anaconda.org/conda-forge/noarch/grayskull-2.7.6-pyhd8ed1ab_0.conda
    version: 2.7.6
  - category: main
    dependencies:
      beautifulsoup4: ''
      colorama: ''
      conda-souschef: '>=2.2.3'
      packaging: '>=21.3'
      pip: ''
      pkginfo: ''
      progressbar2: '>=3.53.0'
      python: '>=3.9'
      rapidfuzz: '>=3.0.0'
      requests: ''
      ruamel.yaml: '>=0.16.10'
      ruamel.yaml.jinja2: ''
      setuptools: '>=30.3.0'
      stdlib-list: ''
      tomli: ''
      tomli-w: ''
    hash:
      md5: 0dcc39e5a77b0f84a63cfe303c5bfea6
      sha256: 3b0c678f7353f0b6554f3995735e6bb5a513f775a308e8252194f8fd5c26a9b4
    manager: conda
    name: grayskull
    optional: false
    platform: osx-64
    url: https://conda.anaconda.org/conda-forge/noarch/grayskull-2.7.6-pyhd8ed1ab_0.conda
    version: 2.7.6
  - category: main
    dependencies:
      beautifulsoup4: ''
      colorama: ''
      conda-souschef: '>=2.2.3'
      packaging: '>=21.3'
      pip: ''
      pkginfo: ''
      progressbar2: '>=3.53.0'
      python: '>=3.9'
      rapidfuzz: '>=3.0.0'
      requests: ''
      ruamel.yaml: '>=0.16.10'
      ruamel.yaml.jinja2: ''
      setuptools: '>=30.3.0'
      stdlib-list: ''
      tomli: ''
      tomli-w: ''
    hash:
      md5: 0dcc39e5a77b0f84a63cfe303c5bfea6
      sha256: 3b0c678f7353f0b6554f3995735e6bb5a513f775a308e8252194f8fd5c26a9b4
    manager: conda
    name: grayskull
    optional: false
    platform: osx-arm64
    url: https://conda.anaconda.org/conda-forge/noarch/grayskull-2.7.6-pyhd8ed1ab_0.conda
    version: 2.7.6
  - category: main
    dependencies:
      __glibc: '>=2.17,<3.0.a0'
      atk-1.0: '>=2.38.0'
      cairo: '>=1.18.2,<2.0a0'
      fontconfig: '>=2.15.0,<3.0a0'
      fonts-conda-ecosystem: ''
      freetype: '>=2.12.1,<3.0a0'
      gdk-pixbuf: '>=2.42.12,<3.0a0'
      harfbuzz: '>=10.1.0,<11.0a0'
      libgcc: '>=13'
      libglib: '>=2.82.2,<3.0a0'
      pango: '>=1.54.0,<2.0a0'
      xorg-libx11: '>=1.8.10,<2.0a0'
      xorg-libxext: '>=1.3.6,<2.0a0'
      xorg-libxrender: '>=0.9.12,<0.10.0a0'
    hash:
      md5: 28a9681054948a7d7e96a7b8fe9b604e
      sha256: e98bdabe621a3695b9e330670f4762adffb4a6a75898e05f539d863161c83188
    manager: conda
    name: gtk2
    optional: false
    platform: linux-64
    url: https://conda.anaconda.org/conda-forge/linux-64/gtk2-2.24.33-h8ee276e_7.conda
    version: 2.24.33
  - category: main
    dependencies:
      __osx: '>=10.13'
      atk-1.0: '>=2.38.0'
      cairo: '>=1.18.2,<2.0a0'
      gdk-pixbuf: '>=2.42.12,<3.0a0'
      libglib: '>=2.82.2,<3.0a0'
      libintl: '>=0.22.5,<1.0a0'
      pango: '>=1.54.0,<2.0a0'
    hash:
      md5: c4bf60cbe56ab09fbd30809aaa89b333
      sha256: b9993b2750787cc2cd71713ac0700ec321f2f08bd3caf23dda11e07813a0acc1
    manager: conda
    name: gtk2
    optional: false
    platform: osx-64
    url: https://conda.anaconda.org/conda-forge/osx-64/gtk2-2.24.33-he806959_7.conda
    version: 2.24.33
  - category: main
    dependencies:
      __osx: '>=11.0'
      atk-1.0: '>=2.38.0'
      cairo: '>=1.18.2,<2.0a0'
      gdk-pixbuf: '>=2.42.12,<3.0a0'
      libglib: '>=2.82.2,<3.0a0'
      libintl: '>=0.22.5,<1.0a0'
      pango: '>=1.54.0,<2.0a0'
    hash:
      md5: 3a2a37b8a8e407421dce820377d84da6
      sha256: 3bd7678016021214fb00b7200223e7f6713f11c2bc152b8472018ab7c548bb97
    manager: conda
    name: gtk2
    optional: false
    platform: osx-arm64
    url: https://conda.anaconda.org/conda-forge/osx-arm64/gtk2-2.24.33-hc5c4cae_7.conda
    version: 2.24.33
  - category: main
    dependencies:
      libgcc-ng: '>=12'
      libglib: '>=2.76.3,<3.0a0'
      libstdcxx-ng: '>=12'
    hash:
      md5: 4d8df0b0db060d33c9a702ada998a8fe
      sha256: b5cd16262fefb836f69dc26d879b6508d29f8a5c5948a966c47fe99e2e19c99b
    manager: conda
    name: gts
    optional: false
    platform: linux-64
    url: https://conda.anaconda.org/conda-forge/linux-64/gts-0.7.6-h977cf35_4.conda
    version: 0.7.6
  - category: main
    dependencies:
      libcxx: '>=15.0.7'
      libglib: '>=2.76.3,<3.0a0'
    hash:
      md5: 848cc963fcfbd063c7a023024aa3bec0
      sha256: d5b82a36f7e9d7636b854e56d1b4fe01c4d895128a7b73e2ec6945b691ff3314
    manager: conda
    name: gts
    optional: false
    platform: osx-64
    url: https://conda.anaconda.org/conda-forge/osx-64/gts-0.7.6-h53e17e3_4.conda
    version: 0.7.6
  - category: main
    dependencies:
      libcxx: '>=15.0.7'
      libglib: '>=2.76.3,<3.0a0'
    hash:
      md5: 21b4dd3098f63a74cf2aa9159cbef57d
      sha256: e0f8c7bc1b9ea62ded78ffa848e37771eeaaaf55b3146580513c7266862043ba
    manager: conda
    name: gts
    optional: false
    platform: osx-arm64
    url: https://conda.anaconda.org/conda-forge/osx-arm64/gts-0.7.6-he42f4ea_4.conda
    version: 0.7.6
  - category: main
    dependencies:
      python: '>=3.9'
      typing_extensions: ''
    hash:
      md5: 7ee49e89531c0dcbba9466f6d115d585
      sha256: 622516185a7c740d5c7f27016d0c15b45782c1501e5611deec63fd70344ce7c8
    manager: conda
    name: h11
    optional: false
    platform: linux-64
    url: https://conda.anaconda.org/conda-forge/noarch/h11-0.14.0-pyhd8ed1ab_1.conda
    version: 0.14.0
  - category: main
    dependencies:
      python: '>=3.9'
      typing_extensions: ''
    hash:
      md5: 7ee49e89531c0dcbba9466f6d115d585
      sha256: 622516185a7c740d5c7f27016d0c15b45782c1501e5611deec63fd70344ce7c8
    manager: conda
    name: h11
    optional: false
    platform: osx-64
    url: https://conda.anaconda.org/conda-forge/noarch/h11-0.14.0-pyhd8ed1ab_1.conda
    version: 0.14.0
  - category: main
    dependencies:
      python: '>=3.9'
      typing_extensions: ''
    hash:
      md5: 7ee49e89531c0dcbba9466f6d115d585
      sha256: 622516185a7c740d5c7f27016d0c15b45782c1501e5611deec63fd70344ce7c8
    manager: conda
    name: h11
    optional: false
    platform: osx-arm64
    url: https://conda.anaconda.org/conda-forge/noarch/h11-0.14.0-pyhd8ed1ab_1.conda
    version: 0.14.0
  - category: main
    dependencies:
      hpack: '>=4.0,<5'
      hyperframe: '>=6.0,<7'
      python: '>=3.9'
    hash:
      md5: 825927dc7b0f287ef8d4d0011bb113b1
      sha256: 843ddad410c370672a8250470697027618f104153612439076d4d7b91eeb7b5c
    manager: conda
    name: h2
    optional: false
    platform: linux-64
    url: https://conda.anaconda.org/conda-forge/noarch/h2-4.1.0-pyhd8ed1ab_1.conda
    version: 4.1.0
  - category: main
    dependencies:
      hpack: '>=4.0,<5'
      hyperframe: '>=6.0,<7'
      python: '>=3.9'
    hash:
      md5: 825927dc7b0f287ef8d4d0011bb113b1
      sha256: 843ddad410c370672a8250470697027618f104153612439076d4d7b91eeb7b5c
    manager: conda
    name: h2
    optional: false
    platform: osx-64
    url: https://conda.anaconda.org/conda-forge/noarch/h2-4.1.0-pyhd8ed1ab_1.conda
    version: 4.1.0
  - category: main
    dependencies:
      hpack: '>=4.0,<5'
      hyperframe: '>=6.0,<7'
      python: '>=3.9'
    hash:
      md5: 825927dc7b0f287ef8d4d0011bb113b1
      sha256: 843ddad410c370672a8250470697027618f104153612439076d4d7b91eeb7b5c
    manager: conda
    name: h2
    optional: false
    platform: osx-arm64
    url: https://conda.anaconda.org/conda-forge/noarch/h2-4.1.0-pyhd8ed1ab_1.conda
    version: 4.1.0
  - category: main
    dependencies:
      __glibc: '>=2.17,<3.0.a0'
      cairo: '>=1.18.2,<2.0a0'
      freetype: '>=2.12.1,<3.0a0'
      graphite2: ''
      icu: '>=75.1,<76.0a0'
      libexpat: '>=2.6.4,<3.0a0'
      libgcc: '>=13'
      libglib: '>=2.82.2,<3.0a0'
      libstdcxx: '>=13'
    hash:
      md5: ab1d7d56034814f4c3ed9f69f8c68806
      sha256: da2b3b3c1fc34444fa484ed227e4c2d313cdff2ed3ce5a45d01f07b78f9273f8
    manager: conda
    name: harfbuzz
    optional: false
    platform: linux-64
    url: https://conda.anaconda.org/conda-forge/linux-64/harfbuzz-10.1.0-h0b3b770_0.conda
    version: 10.1.0
  - category: main
    dependencies:
      __osx: '>=10.13'
      cairo: '>=1.18.2,<2.0a0'
      freetype: '>=2.12.1,<3.0a0'
      graphite2: ''
      icu: '>=75.1,<76.0a0'
      libcxx: '>=18'
      libexpat: '>=2.6.4,<3.0a0'
      libglib: '>=2.82.2,<3.0a0'
    hash:
      md5: 0c16053a4be93d286e4e86fdccdd7295
      sha256: 1a8583682f40ad848e650276b8b2f7116f50f94745a12aaff8aff5afd22599c9
    manager: conda
    name: harfbuzz
    optional: false
    platform: osx-64
    url: https://conda.anaconda.org/conda-forge/osx-64/harfbuzz-10.1.0-h467a7e8_0.conda
    version: 10.1.0
  - category: main
    dependencies:
      __osx: '>=11.0'
      cairo: '>=1.18.2,<2.0a0'
      freetype: '>=2.12.1,<3.0a0'
      graphite2: ''
      icu: '>=75.1,<76.0a0'
      libcxx: '>=18'
      libexpat: '>=2.6.4,<3.0a0'
      libglib: '>=2.82.2,<3.0a0'
    hash:
      md5: bbd10a18fb41d0892fbb3aa810b4937d
      sha256: 8b56a8e0847a2a86a80211f5c5e4f19d0d7fa0be12cc1a5337e555857757cc6d
    manager: conda
    name: harfbuzz
    optional: false
    platform: osx-arm64
    url:
      https://conda.anaconda.org/conda-forge/osx-arm64/harfbuzz-10.1.0-h9df47df_0.conda
    version: 10.1.0
  - category: main
    dependencies:
      click: '>=8.0.6'
      hatchling: '>=1.24.2'
      httpx: '>=0.22.0'
      hyperlink: '>=21.0.0'
      keyring: '>=23.5.0'
      packaging: '>=24.2'
      pexpect: '>=4.8,<5'
      platformdirs: '>=2.5.0'
      python: '>=3.9'
      rich: '>=11.2.0'
      shellingham: '>=1.4.0'
      tomli-w: '>=1.0'
      tomlkit: '>=0.11.1'
      userpath: '>=1.7,<2'
      uv: '>=0.1.35'
      virtualenv: '>=20.26.6'
      zstandard: <1.0
    hash:
      md5: b34bdd91d7298c76d9891cea6c8ab27f
      sha256: 908fc6e847da57da39011be839db0f56f16428d3d950f49a8c7ac1c9c1ed0505
    manager: conda
    name: hatch
    optional: false
    platform: linux-64
    url: https://conda.anaconda.org/conda-forge/noarch/hatch-1.14.0-pyhd8ed1ab_1.conda
    version: 1.14.0
  - category: main
    dependencies:
      click: '>=8.0.6'
      hatchling: '>=1.24.2'
      httpx: '>=0.22.0'
      hyperlink: '>=21.0.0'
      keyring: '>=23.5.0'
      packaging: '>=24.2'
      pexpect: '>=4.8,<5'
      platformdirs: '>=2.5.0'
      python: '>=3.9'
      rich: '>=11.2.0'
      shellingham: '>=1.4.0'
      tomli-w: '>=1.0'
      tomlkit: '>=0.11.1'
      userpath: '>=1.7,<2'
      uv: '>=0.1.35'
      virtualenv: '>=20.26.6'
      zstandard: <1.0
    hash:
      md5: b34bdd91d7298c76d9891cea6c8ab27f
      sha256: 908fc6e847da57da39011be839db0f56f16428d3d950f49a8c7ac1c9c1ed0505
    manager: conda
    name: hatch
    optional: false
    platform: osx-64
    url: https://conda.anaconda.org/conda-forge/noarch/hatch-1.14.0-pyhd8ed1ab_1.conda
    version: 1.14.0
  - category: main
    dependencies:
      click: '>=8.0.6'
      hatchling: '>=1.24.2'
      httpx: '>=0.22.0'
      hyperlink: '>=21.0.0'
      keyring: '>=23.5.0'
      packaging: '>=24.2'
      pexpect: '>=4.8,<5'
      platformdirs: '>=2.5.0'
      python: '>=3.9'
      rich: '>=11.2.0'
      shellingham: '>=1.4.0'
      tomli-w: '>=1.0'
      tomlkit: '>=0.11.1'
      userpath: '>=1.7,<2'
      uv: '>=0.1.35'
      virtualenv: '>=20.26.6'
      zstandard: <1.0
    hash:
      md5: b34bdd91d7298c76d9891cea6c8ab27f
      sha256: 908fc6e847da57da39011be839db0f56f16428d3d950f49a8c7ac1c9c1ed0505
    manager: conda
    name: hatch
    optional: false
    platform: osx-arm64
    url: https://conda.anaconda.org/conda-forge/noarch/hatch-1.14.0-pyhd8ed1ab_1.conda
    version: 1.14.0
  - category: main
    dependencies:
      editables: '>=0.3'
      importlib-metadata: ''
      packaging: '>=21.3'
      pathspec: '>=0.10.1'
      pluggy: '>=1.0.0'
      python: '>=3.8'
      tomli: '>=1.2.2'
      trove-classifiers: ''
    hash:
      md5: b85c18ba6e927ae0da3fde426c893cc8
      sha256: e83420f81390535774ac33b83d05249b8993e5376b76b4d461f83a77549e493d
    manager: conda
    name: hatchling
    optional: false
    platform: linux-64
    url:
      https://conda.anaconda.org/conda-forge/noarch/hatchling-1.27.0-pypyhd8ed1ab_0.conda
    version: 1.27.0
  - category: main
    dependencies:
      editables: '>=0.3'
      importlib-metadata: ''
      packaging: '>=21.3'
      pathspec: '>=0.10.1'
      pluggy: '>=1.0.0'
      python: '>=3.8'
      tomli: '>=1.2.2'
      trove-classifiers: ''
    hash:
      md5: b85c18ba6e927ae0da3fde426c893cc8
      sha256: e83420f81390535774ac33b83d05249b8993e5376b76b4d461f83a77549e493d
    manager: conda
    name: hatchling
    optional: false
    platform: osx-64
    url:
      https://conda.anaconda.org/conda-forge/noarch/hatchling-1.27.0-pypyhd8ed1ab_0.conda
    version: 1.27.0
  - category: main
    dependencies:
      editables: '>=0.3'
      importlib-metadata: ''
      packaging: '>=21.3'
      pathspec: '>=0.10.1'
      pluggy: '>=1.0.0'
      python: '>=3.8'
      tomli: '>=1.2.2'
      trove-classifiers: ''
    hash:
      md5: b85c18ba6e927ae0da3fde426c893cc8
      sha256: e83420f81390535774ac33b83d05249b8993e5376b76b4d461f83a77549e493d
    manager: conda
    name: hatchling
    optional: false
    platform: osx-arm64
    url:
      https://conda.anaconda.org/conda-forge/noarch/hatchling-1.27.0-pypyhd8ed1ab_0.conda
    version: 1.27.0
  - category: main
    dependencies:
      python: '>=3.9'
    hash:
      md5: 2aa5ff7fa34a81b9196532c84c10d865
      sha256: ec89b7e5b8aa2f0219f666084446e1fb7b54545861e9caa892acb24d125761b5
    manager: conda
    name: hpack
    optional: false
    platform: linux-64
    url: https://conda.anaconda.org/conda-forge/noarch/hpack-4.0.0-pyhd8ed1ab_1.conda
    version: 4.0.0
  - category: main
    dependencies:
      python: '>=3.9'
    hash:
      md5: 2aa5ff7fa34a81b9196532c84c10d865
      sha256: ec89b7e5b8aa2f0219f666084446e1fb7b54545861e9caa892acb24d125761b5
    manager: conda
    name: hpack
    optional: false
    platform: osx-64
    url: https://conda.anaconda.org/conda-forge/noarch/hpack-4.0.0-pyhd8ed1ab_1.conda
    version: 4.0.0
  - category: main
    dependencies:
      python: '>=3.9'
    hash:
      md5: 2aa5ff7fa34a81b9196532c84c10d865
      sha256: ec89b7e5b8aa2f0219f666084446e1fb7b54545861e9caa892acb24d125761b5
    manager: conda
    name: hpack
    optional: false
    platform: osx-arm64
    url: https://conda.anaconda.org/conda-forge/noarch/hpack-4.0.0-pyhd8ed1ab_1.conda
    version: 4.0.0
  - category: main
    dependencies:
      python: '>=3.9'
      six: '>=1.9'
      webencodings: ''
    hash:
      md5: cf25bfddbd3bc275f3d3f9936cee1dd3
      sha256: 8027e436ad59e2a7392f6036392ef9d6c223798d8a1f4f12d5926362def02367
    manager: conda
    name: html5lib
    optional: false
    platform: linux-64
    url: https://conda.anaconda.org/conda-forge/noarch/html5lib-1.1-pyhd8ed1ab_2.conda
    version: '1.1'
  - category: main
    dependencies:
      python: '>=3.9'
      six: '>=1.9'
      webencodings: ''
    hash:
      md5: cf25bfddbd3bc275f3d3f9936cee1dd3
      sha256: 8027e436ad59e2a7392f6036392ef9d6c223798d8a1f4f12d5926362def02367
    manager: conda
    name: html5lib
    optional: false
    platform: osx-64
    url: https://conda.anaconda.org/conda-forge/noarch/html5lib-1.1-pyhd8ed1ab_2.conda
    version: '1.1'
  - category: main
    dependencies:
      python: '>=3.9'
      six: '>=1.9'
      webencodings: ''
    hash:
      md5: cf25bfddbd3bc275f3d3f9936cee1dd3
      sha256: 8027e436ad59e2a7392f6036392ef9d6c223798d8a1f4f12d5926362def02367
    manager: conda
    name: html5lib
    optional: false
    platform: osx-arm64
    url: https://conda.anaconda.org/conda-forge/noarch/html5lib-1.1-pyhd8ed1ab_2.conda
    version: '1.1'
  - category: main
    dependencies:
      anyio: '>=3.0,<5.0'
      certifi: ''
      h11: '>=0.13,<0.15'
      h2: '>=3,<5'
      python: '>=3.8'
      sniffio: 1.*
    hash:
      md5: 2ca8e6dbc86525c8b95e3c0ffa26442e
      sha256: c84d012a245171f3ed666a8bf9319580c269b7843ffa79f26468842da3abd5df
    manager: conda
    name: httpcore
    optional: false
    platform: linux-64
    url: https://conda.anaconda.org/conda-forge/noarch/httpcore-1.0.7-pyh29332c3_1.conda
    version: 1.0.7
  - category: main
    dependencies:
      anyio: '>=3.0,<5.0'
      certifi: ''
      h11: '>=0.13,<0.15'
      h2: '>=3,<5'
      python: '>=3.8'
      sniffio: 1.*
    hash:
      md5: 2ca8e6dbc86525c8b95e3c0ffa26442e
      sha256: c84d012a245171f3ed666a8bf9319580c269b7843ffa79f26468842da3abd5df
    manager: conda
    name: httpcore
    optional: false
    platform: osx-64
    url: https://conda.anaconda.org/conda-forge/noarch/httpcore-1.0.7-pyh29332c3_1.conda
    version: 1.0.7
  - category: main
    dependencies:
      anyio: '>=3.0,<5.0'
      certifi: ''
      h11: '>=0.13,<0.15'
      h2: '>=3,<5'
      python: '>=3.8'
      sniffio: 1.*
    hash:
      md5: 2ca8e6dbc86525c8b95e3c0ffa26442e
      sha256: c84d012a245171f3ed666a8bf9319580c269b7843ffa79f26468842da3abd5df
    manager: conda
    name: httpcore
    optional: false
    platform: osx-arm64
    url: https://conda.anaconda.org/conda-forge/noarch/httpcore-1.0.7-pyh29332c3_1.conda
    version: 1.0.7
  - category: main
    dependencies:
<<<<<<< HEAD
      __glibc: '>=2.17,<3.0.a0'
      libgcc: '>=13'
      python: '>=3.11,<3.12.0a0'
      python_abi: 3.11.*
    hash:
      md5: c16a94f3d0c6a2a495b3071cff3f598d
      sha256: 1775083ed07111778559e9a0b47033c13cbe6f1c489eaceff204f6cf7a9e02da
    manager: conda
    name: httptools
    optional: false
    platform: linux-64
    url:
      https://conda.anaconda.org/conda-forge/linux-64/httptools-0.6.4-py311h9ecbd09_0.conda
    version: 0.6.4
  - category: main
    dependencies:
      __osx: '>=10.13'
      python: '>=3.11,<3.12.0a0'
      python_abi: 3.11.*
    hash:
      md5: eee2f4ab03514d6ca5cd33ac2c3a1846
      sha256: bb796dfdbf36aedf07471a3b0911803cac5b9cb2e1bdf8301a633ba3f8dd9d4e
    manager: conda
    name: httptools
    optional: false
    platform: osx-64
    url:
      https://conda.anaconda.org/conda-forge/osx-64/httptools-0.6.4-py311h4d7f069_0.conda
    version: 0.6.4
  - category: main
    dependencies:
      __osx: '>=11.0'
      python: '>=3.11,<3.12.0a0'
      python_abi: 3.11.*
    hash:
      md5: 4aca39fe9eb4224026c907e1aa8156fb
      sha256: 47af7c9e41ea0327f12757527cea28c430ef84aade923d81cc397ebb2bf9eb28
    manager: conda
    name: httptools
    optional: false
    platform: osx-arm64
    url:
      https://conda.anaconda.org/conda-forge/osx-arm64/httptools-0.6.4-py311h917b07b_0.conda
    version: 0.6.4
  - category: main
    dependencies:
=======
>>>>>>> 439f365c
      anyio: ''
      certifi: ''
      httpcore: 1.*
      idna: ''
      python: '>=3.9'
    hash:
<<<<<<< HEAD
      md5: 8a4a83ba566c6b5c718dd0531a362d01
      sha256: 0b864abaa9f1443fc42368b4d2a4f4efb9971a53f961d1fe30fabd7fbdd76b27
=======
      md5: d6989ead454181f4f9bc987d3dc4e285
      sha256: cd0f1de3697b252df95f98383e9edb1d00386bfdd03fdf607fa42fe5fcb09950
>>>>>>> 439f365c
    manager: conda
    name: httpx
    optional: false
    platform: linux-64
    url: https://conda.anaconda.org/conda-forge/noarch/httpx-0.28.1-pyhd8ed1ab_0.conda
    version: 0.28.1
  - category: main
    dependencies:
      anyio: ''
      certifi: ''
      httpcore: 1.*
      idna: ''
      python: '>=3.9'
    hash:
      md5: d6989ead454181f4f9bc987d3dc4e285
      sha256: cd0f1de3697b252df95f98383e9edb1d00386bfdd03fdf607fa42fe5fcb09950
    manager: conda
    name: httpx
    optional: false
    platform: osx-64
    url: https://conda.anaconda.org/conda-forge/noarch/httpx-0.28.1-pyhd8ed1ab_0.conda
    version: 0.28.1
  - category: main
    dependencies:
      anyio: ''
      certifi: ''
      httpcore: 1.*
      idna: ''
      python: '>=3.9'
    hash:
      md5: d6989ead454181f4f9bc987d3dc4e285
      sha256: cd0f1de3697b252df95f98383e9edb1d00386bfdd03fdf607fa42fe5fcb09950
    manager: conda
    name: httpx
    optional: false
    platform: osx-arm64
    url: https://conda.anaconda.org/conda-forge/noarch/httpx-0.28.1-pyhd8ed1ab_0.conda
    version: 0.28.1
  - category: main
    dependencies:
      python: '>=3.9'
    hash:
      md5: 566e75c90c1d0c8c459eb0ad9833dc7a
      sha256: e91c6ef09d076e1d9a02819cd00fa7ee18ecf30cdd667605c853980216584d1b
    manager: conda
    name: hyperframe
    optional: false
    platform: linux-64
    url:
      https://conda.anaconda.org/conda-forge/noarch/hyperframe-6.0.1-pyhd8ed1ab_1.conda
    version: 6.0.1
  - category: main
    dependencies:
      python: '>=3.9'
    hash:
      md5: 566e75c90c1d0c8c459eb0ad9833dc7a
      sha256: e91c6ef09d076e1d9a02819cd00fa7ee18ecf30cdd667605c853980216584d1b
    manager: conda
    name: hyperframe
    optional: false
    platform: osx-64
    url:
      https://conda.anaconda.org/conda-forge/noarch/hyperframe-6.0.1-pyhd8ed1ab_1.conda
    version: 6.0.1
  - category: main
    dependencies:
      python: '>=3.9'
    hash:
      md5: 566e75c90c1d0c8c459eb0ad9833dc7a
      sha256: e91c6ef09d076e1d9a02819cd00fa7ee18ecf30cdd667605c853980216584d1b
    manager: conda
    name: hyperframe
    optional: false
    platform: osx-arm64
    url:
      https://conda.anaconda.org/conda-forge/noarch/hyperframe-6.0.1-pyhd8ed1ab_1.conda
    version: 6.0.1
  - category: main
    dependencies:
      idna: '>=2.6'
      python: ''
    hash:
      md5: c27acdecaf3c311e5781b81fe02d9641
      sha256: 6fc0a91c590b3055bfb7983e6521c7b780ab8b11025058eaf898049ea827d829
    manager: conda
    name: hyperlink
    optional: false
    platform: linux-64
    url:
      https://conda.anaconda.org/conda-forge/noarch/hyperlink-21.0.0-pyh29332c3_1.conda
    version: 21.0.0
  - category: main
    dependencies:
      idna: '>=2.6'
      python: '>=3.9'
    hash:
      md5: c27acdecaf3c311e5781b81fe02d9641
      sha256: 6fc0a91c590b3055bfb7983e6521c7b780ab8b11025058eaf898049ea827d829
    manager: conda
    name: hyperlink
    optional: false
    platform: osx-64
    url:
      https://conda.anaconda.org/conda-forge/noarch/hyperlink-21.0.0-pyh29332c3_1.conda
    version: 21.0.0
  - category: main
    dependencies:
      idna: '>=2.6'
      python: '>=3.9'
    hash:
      md5: c27acdecaf3c311e5781b81fe02d9641
      sha256: 6fc0a91c590b3055bfb7983e6521c7b780ab8b11025058eaf898049ea827d829
    manager: conda
    name: hyperlink
    optional: false
    platform: osx-arm64
    url:
      https://conda.anaconda.org/conda-forge/noarch/hyperlink-21.0.0-pyh29332c3_1.conda
    version: 21.0.0
  - category: main
    dependencies:
      __glibc: '>=2.17,<3.0.a0'
      libgcc-ng: '>=12'
      libstdcxx-ng: '>=12'
    hash:
      md5: 8b189310083baabfb622af68fd9d3ae3
      sha256: 71e750d509f5fa3421087ba88ef9a7b9be11c53174af3aa4d06aff4c18b38e8e
    manager: conda
    name: icu
    optional: false
    platform: linux-64
    url: https://conda.anaconda.org/conda-forge/linux-64/icu-75.1-he02047a_0.conda
    version: '75.1'
  - category: main
    dependencies:
      __osx: '>=10.13'
    hash:
      md5: d68d48a3060eb5abdc1cdc8e2a3a5966
      sha256: 2e64307532f482a0929412976c8450c719d558ba20c0962832132fd0d07ba7a7
    manager: conda
    name: icu
    optional: false
    platform: osx-64
    url: https://conda.anaconda.org/conda-forge/osx-64/icu-75.1-h120a0e1_0.conda
    version: '75.1'
  - category: main
    dependencies:
      __osx: '>=11.0'
    hash:
      md5: 5eb22c1d7b3fc4abb50d92d621583137
      sha256: 9ba12c93406f3df5ab0a43db8a4b4ef67a5871dfd401010fbe29b218b2cbe620
    manager: conda
    name: icu
    optional: false
    platform: osx-arm64
    url: https://conda.anaconda.org/conda-forge/osx-arm64/icu-75.1-hfee45f7_0.conda
    version: '75.1'
  - category: main
    dependencies:
      python: '>=3.9'
      ukkonen: ''
    hash:
      md5: c1b0f663ff141265d1be1242259063f0
      sha256: e8ea11b8e39a98a9c34efb5c21c3fca718e31e1f41fd9ae5f6918b8eb402da59
    manager: conda
    name: identify
    optional: false
    platform: linux-64
    url: https://conda.anaconda.org/conda-forge/noarch/identify-2.6.5-pyhd8ed1ab_0.conda
    version: 2.6.5
  - category: main
    dependencies:
      python: '>=3.9'
      ukkonen: ''
    hash:
      md5: c1b0f663ff141265d1be1242259063f0
      sha256: e8ea11b8e39a98a9c34efb5c21c3fca718e31e1f41fd9ae5f6918b8eb402da59
    manager: conda
    name: identify
    optional: false
    platform: osx-64
    url: https://conda.anaconda.org/conda-forge/noarch/identify-2.6.5-pyhd8ed1ab_0.conda
    version: 2.6.5
  - category: main
    dependencies:
      python: '>=3.9'
      ukkonen: ''
    hash:
      md5: c1b0f663ff141265d1be1242259063f0
      sha256: e8ea11b8e39a98a9c34efb5c21c3fca718e31e1f41fd9ae5f6918b8eb402da59
    manager: conda
    name: identify
    optional: false
    platform: osx-arm64
    url: https://conda.anaconda.org/conda-forge/noarch/identify-2.6.5-pyhd8ed1ab_0.conda
    version: 2.6.5
  - category: main
    dependencies:
      python: '>=3.9'
    hash:
      md5: 39a4f67be3286c86d696df570b1201b7
      sha256: d7a472c9fd479e2e8dcb83fb8d433fce971ea369d704ece380e876f9c3494e87
    manager: conda
    name: idna
    optional: false
    platform: linux-64
    url: https://conda.anaconda.org/conda-forge/noarch/idna-3.10-pyhd8ed1ab_1.conda
    version: '3.10'
  - category: main
    dependencies:
      python: '>=3.9'
    hash:
      md5: 39a4f67be3286c86d696df570b1201b7
      sha256: d7a472c9fd479e2e8dcb83fb8d433fce971ea369d704ece380e876f9c3494e87
    manager: conda
    name: idna
    optional: false
    platform: osx-64
    url: https://conda.anaconda.org/conda-forge/noarch/idna-3.10-pyhd8ed1ab_1.conda
    version: '3.10'
  - category: main
    dependencies:
      python: '>=3.9'
    hash:
      md5: 39a4f67be3286c86d696df570b1201b7
      sha256: d7a472c9fd479e2e8dcb83fb8d433fce971ea369d704ece380e876f9c3494e87
    manager: conda
    name: idna
    optional: false
    platform: osx-arm64
    url: https://conda.anaconda.org/conda-forge/noarch/idna-3.10-pyhd8ed1ab_1.conda
    version: '3.10'
  - category: main
    dependencies:
      python: '>=3.9'
      zipp: '>=0.5'
    hash:
      md5: 315607a3030ad5d5227e76e0733798ff
      sha256: 13766b88fc5b23581530d3a0287c0c58ad82f60401afefab283bf158d2be55a9
    manager: conda
    name: importlib-metadata
    optional: false
    platform: linux-64
    url:
      https://conda.anaconda.org/conda-forge/noarch/importlib-metadata-8.5.0-pyha770c72_1.conda
    version: 8.5.0
  - category: main
    dependencies:
      python: '>=3.9'
      zipp: '>=0.5'
    hash:
      md5: 315607a3030ad5d5227e76e0733798ff
      sha256: 13766b88fc5b23581530d3a0287c0c58ad82f60401afefab283bf158d2be55a9
    manager: conda
    name: importlib-metadata
    optional: false
    platform: osx-64
    url:
      https://conda.anaconda.org/conda-forge/noarch/importlib-metadata-8.5.0-pyha770c72_1.conda
    version: 8.5.0
  - category: main
    dependencies:
      python: '>=3.9'
      zipp: '>=0.5'
    hash:
      md5: 315607a3030ad5d5227e76e0733798ff
      sha256: 13766b88fc5b23581530d3a0287c0c58ad82f60401afefab283bf158d2be55a9
    manager: conda
    name: importlib-metadata
    optional: false
    platform: osx-arm64
    url:
      https://conda.anaconda.org/conda-forge/noarch/importlib-metadata-8.5.0-pyha770c72_1.conda
    version: 8.5.0
  - category: main
    dependencies:
      python: '>=3.9'
      zipp: '>=3.1.0'
    hash:
      md5: 15798fa69312d433af690c8c42b3fb36
      sha256: 461199e429a3db01f0a673f8beaac5e0be75b88895952fb9183f2ab01c5c3c24
    manager: conda
    name: importlib_resources
    optional: false
    platform: linux-64
    url:
      https://conda.anaconda.org/conda-forge/noarch/importlib_resources-6.4.5-pyhd8ed1ab_1.conda
    version: 6.4.5
  - category: main
    dependencies:
      python: '>=3.9'
      zipp: '>=3.1.0'
    hash:
      md5: 15798fa69312d433af690c8c42b3fb36
      sha256: 461199e429a3db01f0a673f8beaac5e0be75b88895952fb9183f2ab01c5c3c24
    manager: conda
    name: importlib_resources
    optional: false
    platform: osx-64
    url:
      https://conda.anaconda.org/conda-forge/noarch/importlib_resources-6.4.5-pyhd8ed1ab_1.conda
    version: 6.4.5
  - category: main
    dependencies:
      python: '>=3.9'
      zipp: '>=3.1.0'
    hash:
      md5: 15798fa69312d433af690c8c42b3fb36
      sha256: 461199e429a3db01f0a673f8beaac5e0be75b88895952fb9183f2ab01c5c3c24
    manager: conda
    name: importlib_resources
    optional: false
    platform: osx-arm64
    url:
      https://conda.anaconda.org/conda-forge/noarch/importlib_resources-6.4.5-pyhd8ed1ab_1.conda
    version: 6.4.5
  - category: main
    dependencies:
      python: '>=3.9'
    hash:
      md5: 6837f3eff7dcea42ecd714ce1ac2b108
      sha256: 0ec8f4d02053cd03b0f3e63168316530949484f80e16f5e2fb199a1d117a89ca
    manager: conda
    name: iniconfig
    optional: false
    platform: linux-64
    url: https://conda.anaconda.org/conda-forge/noarch/iniconfig-2.0.0-pyhd8ed1ab_1.conda
    version: 2.0.0
  - category: main
    dependencies:
      python: '>=3.9'
    hash:
      md5: 6837f3eff7dcea42ecd714ce1ac2b108
      sha256: 0ec8f4d02053cd03b0f3e63168316530949484f80e16f5e2fb199a1d117a89ca
    manager: conda
    name: iniconfig
    optional: false
    platform: osx-64
    url: https://conda.anaconda.org/conda-forge/noarch/iniconfig-2.0.0-pyhd8ed1ab_1.conda
    version: 2.0.0
  - category: main
    dependencies:
      python: '>=3.9'
    hash:
      md5: 6837f3eff7dcea42ecd714ce1ac2b108
      sha256: 0ec8f4d02053cd03b0f3e63168316530949484f80e16f5e2fb199a1d117a89ca
    manager: conda
    name: iniconfig
    optional: false
    platform: osx-arm64
    url: https://conda.anaconda.org/conda-forge/noarch/iniconfig-2.0.0-pyhd8ed1ab_1.conda
    version: 2.0.0
  - category: main
    dependencies:
      python: '>=3.9'
    hash:
      md5: 14c42a6334f38c412449f5a5e4043a5a
      sha256: 845fc87dfaf3f96245ad6ad69c5e5b31b084979f64f9e32157888ee0a08f39ba
    manager: conda
    name: isodate
    optional: false
    platform: linux-64
    url: https://conda.anaconda.org/conda-forge/noarch/isodate-0.7.2-pyhd8ed1ab_1.conda
    version: 0.7.2
  - category: main
    dependencies:
      python: '>=3.9'
    hash:
      md5: 14c42a6334f38c412449f5a5e4043a5a
      sha256: 845fc87dfaf3f96245ad6ad69c5e5b31b084979f64f9e32157888ee0a08f39ba
    manager: conda
    name: isodate
    optional: false
    platform: osx-64
    url: https://conda.anaconda.org/conda-forge/noarch/isodate-0.7.2-pyhd8ed1ab_1.conda
    version: 0.7.2
  - category: main
    dependencies:
      python: '>=3.9'
    hash:
      md5: 14c42a6334f38c412449f5a5e4043a5a
      sha256: 845fc87dfaf3f96245ad6ad69c5e5b31b084979f64f9e32157888ee0a08f39ba
    manager: conda
    name: isodate
    optional: false
    platform: osx-arm64
    url: https://conda.anaconda.org/conda-forge/noarch/isodate-0.7.2-pyhd8ed1ab_1.conda
    version: 0.7.2
  - category: main
    dependencies:
      python: '>=3.9'
    hash:
      md5: 7ac5f795c15f288984e32add616cdc59
      sha256: 1684b7b16eec08efef5302ce298c606b163c18272b69a62b666fbaa61516f170
    manager: conda
    name: itsdangerous
    optional: false
    platform: linux-64
    url:
      https://conda.anaconda.org/conda-forge/noarch/itsdangerous-2.2.0-pyhd8ed1ab_1.conda
    version: 2.2.0
  - category: main
    dependencies:
      python: '>=3.9'
    hash:
      md5: 7ac5f795c15f288984e32add616cdc59
      sha256: 1684b7b16eec08efef5302ce298c606b163c18272b69a62b666fbaa61516f170
    manager: conda
    name: itsdangerous
    optional: false
    platform: osx-64
    url:
      https://conda.anaconda.org/conda-forge/noarch/itsdangerous-2.2.0-pyhd8ed1ab_1.conda
    version: 2.2.0
  - category: main
    dependencies:
      python: '>=3.9'
    hash:
      md5: 7ac5f795c15f288984e32add616cdc59
      sha256: 1684b7b16eec08efef5302ce298c606b163c18272b69a62b666fbaa61516f170
    manager: conda
    name: itsdangerous
    optional: false
    platform: osx-arm64
    url:
      https://conda.anaconda.org/conda-forge/noarch/itsdangerous-2.2.0-pyhd8ed1ab_1.conda
    version: 2.2.0
  - category: main
    dependencies:
      more-itertools: ''
      python: '>=3.9'
    hash:
      md5: ade6b25a6136661dadd1a43e4350b10b
      sha256: 3d16a0fa55a29fe723c918a979b2ee927eb0bf9616381cdfd26fa9ea2b649546
    manager: conda
    name: jaraco.classes
    optional: false
    platform: linux-64
    url:
      https://conda.anaconda.org/conda-forge/noarch/jaraco.classes-3.4.0-pyhd8ed1ab_2.conda
    version: 3.4.0
  - category: main
    dependencies:
      more-itertools: ''
      python: '>=3.9'
    hash:
      md5: ade6b25a6136661dadd1a43e4350b10b
      sha256: 3d16a0fa55a29fe723c918a979b2ee927eb0bf9616381cdfd26fa9ea2b649546
    manager: conda
    name: jaraco.classes
    optional: false
    platform: osx-64
    url:
      https://conda.anaconda.org/conda-forge/noarch/jaraco.classes-3.4.0-pyhd8ed1ab_2.conda
    version: 3.4.0
  - category: main
    dependencies:
      more-itertools: ''
      python: '>=3.9'
    hash:
      md5: ade6b25a6136661dadd1a43e4350b10b
      sha256: 3d16a0fa55a29fe723c918a979b2ee927eb0bf9616381cdfd26fa9ea2b649546
    manager: conda
    name: jaraco.classes
    optional: false
    platform: osx-arm64
    url:
      https://conda.anaconda.org/conda-forge/noarch/jaraco.classes-3.4.0-pyhd8ed1ab_2.conda
    version: 3.4.0
  - category: main
    dependencies:
      backports.tarfile: ''
      python: '>=3.9'
    hash:
      md5: bcc023a32ea1c44a790bbf1eae473486
      sha256: bfaba92cd33a0ae2488ab64a1d4e062bcf52b26a71f88292c62386ccac4789d7
    manager: conda
    name: jaraco.context
    optional: false
    platform: linux-64
    url:
      https://conda.anaconda.org/conda-forge/noarch/jaraco.context-6.0.1-pyhd8ed1ab_0.conda
    version: 6.0.1
  - category: main
    dependencies:
      backports.tarfile: ''
      python: '>=3.9'
    hash:
      md5: bcc023a32ea1c44a790bbf1eae473486
      sha256: bfaba92cd33a0ae2488ab64a1d4e062bcf52b26a71f88292c62386ccac4789d7
    manager: conda
    name: jaraco.context
    optional: false
    platform: osx-64
    url:
      https://conda.anaconda.org/conda-forge/noarch/jaraco.context-6.0.1-pyhd8ed1ab_0.conda
    version: 6.0.1
  - category: main
    dependencies:
      backports.tarfile: ''
      python: '>=3.9'
    hash:
      md5: bcc023a32ea1c44a790bbf1eae473486
      sha256: bfaba92cd33a0ae2488ab64a1d4e062bcf52b26a71f88292c62386ccac4789d7
    manager: conda
    name: jaraco.context
    optional: false
    platform: osx-arm64
    url:
      https://conda.anaconda.org/conda-forge/noarch/jaraco.context-6.0.1-pyhd8ed1ab_0.conda
    version: 6.0.1
  - category: main
    dependencies:
      more-itertools: ''
      python: '>=3.9'
    hash:
      md5: eb257d223050a5a27f5fdf5c9debc8ec
      sha256: 61da3e37149da5c8479c21571eaec61cc4a41678ee872dcb2ff399c30878dddb
    manager: conda
    name: jaraco.functools
    optional: false
    platform: linux-64
    url:
      https://conda.anaconda.org/conda-forge/noarch/jaraco.functools-4.1.0-pyhd8ed1ab_0.conda
    version: 4.1.0
  - category: main
    dependencies:
      more-itertools: ''
      python: '>=3.9'
    hash:
      md5: eb257d223050a5a27f5fdf5c9debc8ec
      sha256: 61da3e37149da5c8479c21571eaec61cc4a41678ee872dcb2ff399c30878dddb
    manager: conda
    name: jaraco.functools
    optional: false
    platform: osx-64
    url:
      https://conda.anaconda.org/conda-forge/noarch/jaraco.functools-4.1.0-pyhd8ed1ab_0.conda
    version: 4.1.0
  - category: main
    dependencies:
      more-itertools: ''
      python: '>=3.9'
    hash:
      md5: eb257d223050a5a27f5fdf5c9debc8ec
      sha256: 61da3e37149da5c8479c21571eaec61cc4a41678ee872dcb2ff399c30878dddb
    manager: conda
    name: jaraco.functools
    optional: false
    platform: osx-arm64
    url:
      https://conda.anaconda.org/conda-forge/noarch/jaraco.functools-4.1.0-pyhd8ed1ab_0.conda
    version: 4.1.0
  - category: main
    dependencies:
      python: '>=3.7'
    hash:
      md5: 9800ad1699b42612478755a2d26c722d
      sha256: 16639759b811866d63315fe1391f6fb45f5478b823972f4d3d9f0392b7dd80b8
    manager: conda
    name: jeepney
    optional: false
    platform: linux-64
    url: https://conda.anaconda.org/conda-forge/noarch/jeepney-0.8.0-pyhd8ed1ab_0.tar.bz2
    version: 0.8.0
  - category: main
    dependencies:
      markupsafe: '>=2.0'
      python: '>=3.9'
    hash:
      md5: 2752a6ed44105bfb18c9bef1177d9dcd
      sha256: 98977694b9ecaa3218662f843425f39501f81973c450f995eec68f1803ed71c3
    manager: conda
    name: jinja2
    optional: false
    platform: linux-64
    url: https://conda.anaconda.org/conda-forge/noarch/jinja2-3.1.5-pyhd8ed1ab_0.conda
    version: 3.1.5
  - category: main
    dependencies:
      markupsafe: '>=2.0'
      python: '>=3.9'
    hash:
      md5: 2752a6ed44105bfb18c9bef1177d9dcd
      sha256: 98977694b9ecaa3218662f843425f39501f81973c450f995eec68f1803ed71c3
    manager: conda
    name: jinja2
    optional: false
    platform: osx-64
    url: https://conda.anaconda.org/conda-forge/noarch/jinja2-3.1.5-pyhd8ed1ab_0.conda
    version: 3.1.5
  - category: main
    dependencies:
      markupsafe: '>=2.0'
      python: '>=3.9'
    hash:
      md5: 2752a6ed44105bfb18c9bef1177d9dcd
      sha256: 98977694b9ecaa3218662f843425f39501f81973c450f995eec68f1803ed71c3
    manager: conda
    name: jinja2
    optional: false
    platform: osx-arm64
    url: https://conda.anaconda.org/conda-forge/noarch/jinja2-3.1.5-pyhd8ed1ab_0.conda
    version: 3.1.5
  - category: main
    dependencies:
      python: '>=3.9'
    hash:
      md5: 972bdca8f30147135f951847b30399ea
      sha256: 3d2f20ee7fd731e3ff55c189db9c43231bc8bde957875817a609c227bcb295c6
    manager: conda
    name: jmespath
    optional: false
    platform: linux-64
    url: https://conda.anaconda.org/conda-forge/noarch/jmespath-1.0.1-pyhd8ed1ab_1.conda
    version: 1.0.1
  - category: main
    dependencies:
      python: '>=3.9'
    hash:
      md5: 972bdca8f30147135f951847b30399ea
      sha256: 3d2f20ee7fd731e3ff55c189db9c43231bc8bde957875817a609c227bcb295c6
    manager: conda
    name: jmespath
    optional: false
    platform: osx-64
    url: https://conda.anaconda.org/conda-forge/noarch/jmespath-1.0.1-pyhd8ed1ab_1.conda
    version: 1.0.1
  - category: main
    dependencies:
      python: '>=3.9'
    hash:
      md5: 972bdca8f30147135f951847b30399ea
      sha256: 3d2f20ee7fd731e3ff55c189db9c43231bc8bde957875817a609c227bcb295c6
    manager: conda
    name: jmespath
    optional: false
    platform: osx-arm64
    url: https://conda.anaconda.org/conda-forge/noarch/jmespath-1.0.1-pyhd8ed1ab_1.conda
    version: 1.0.1
  - category: main
    dependencies:
      jsonpointer: '>=1.9'
      python: '>=3.9'
    hash:
      md5: cb60ae9cf02b9fcb8004dec4089e5691
      sha256: 304955757d1fedbe344af43b12b5467cca072f83cce6109361ba942e186b3993
    manager: conda
    name: jsonpatch
    optional: false
    platform: linux-64
    url: https://conda.anaconda.org/conda-forge/noarch/jsonpatch-1.33-pyhd8ed1ab_1.conda
    version: '1.33'
  - category: main
    dependencies:
      jsonpointer: '>=1.9'
      python: '>=3.9'
    hash:
      md5: cb60ae9cf02b9fcb8004dec4089e5691
      sha256: 304955757d1fedbe344af43b12b5467cca072f83cce6109361ba942e186b3993
    manager: conda
    name: jsonpatch
    optional: false
    platform: osx-64
    url: https://conda.anaconda.org/conda-forge/noarch/jsonpatch-1.33-pyhd8ed1ab_1.conda
    version: '1.33'
  - category: main
    dependencies:
      jsonpointer: '>=1.9'
      python: '>=3.9'
    hash:
      md5: cb60ae9cf02b9fcb8004dec4089e5691
      sha256: 304955757d1fedbe344af43b12b5467cca072f83cce6109361ba942e186b3993
    manager: conda
    name: jsonpatch
    optional: false
    platform: osx-arm64
    url: https://conda.anaconda.org/conda-forge/noarch/jsonpatch-1.33-pyhd8ed1ab_1.conda
    version: '1.33'
  - category: main
    dependencies:
      python: '>=3.11,<3.12.0a0'
      python_abi: 3.11.*
    hash:
      md5: 5ca76f61b00a15a9be0612d4d883badc
      sha256: 2f082f7b12a7c6824e051321c1029452562ad6d496ad2e8c8b7b3dea1c8feb92
    manager: conda
    name: jsonpointer
    optional: false
    platform: linux-64
    url:
      https://conda.anaconda.org/conda-forge/linux-64/jsonpointer-3.0.0-py311h38be061_1.conda
    version: 3.0.0
  - category: main
    dependencies:
      python: '>=3.11,<3.12.0a0'
      python_abi: 3.11.*
    hash:
      md5: b6c1710105dad14d47001a339cd14da6
      sha256: 2499e5ebb3efa4186d6922122224d16bac791a5c0adad5b48b2bcd1e1e2afc8d
    manager: conda
    name: jsonpointer
    optional: false
    platform: osx-64
    url:
      https://conda.anaconda.org/conda-forge/osx-64/jsonpointer-3.0.0-py311h6eed73b_1.conda
    version: 3.0.0
  - category: main
    dependencies:
      python: '>=3.11,<3.12.0a0'
      python_abi: 3.11.*
    hash:
      md5: 5bce88ac1bef7d47c62cb574b25891ae
      sha256: 736304347653ed421b13c56ba6f4f87c1d78d24cd3fa74db0db6fb70c814fa65
    manager: conda
    name: jsonpointer
    optional: false
    platform: osx-arm64
    url:
      https://conda.anaconda.org/conda-forge/osx-arm64/jsonpointer-3.0.0-py311h267d04e_1.conda
    version: 3.0.0
  - category: main
    dependencies:
      attrs: '>=22.2.0'
      importlib_resources: '>=1.4.0'
      jsonschema-specifications: '>=2023.03.6'
      pkgutil-resolve-name: '>=1.3.10'
      python: '>=3.9'
      referencing: '>=0.28.4'
      rpds-py: '>=0.7.1'
    hash:
      md5: a3cead9264b331b32fe8f0aabc967522
      sha256: be992a99e589146f229c58fe5083e0b60551d774511c494f91fe011931bd7893
    manager: conda
    name: jsonschema
    optional: false
    platform: linux-64
    url:
      https://conda.anaconda.org/conda-forge/noarch/jsonschema-4.23.0-pyhd8ed1ab_1.conda
    version: 4.23.0
  - category: main
    dependencies:
      attrs: '>=22.2.0'
      importlib_resources: '>=1.4.0'
      jsonschema-specifications: '>=2023.03.6'
      pkgutil-resolve-name: '>=1.3.10'
      python: '>=3.9'
      referencing: '>=0.28.4'
      rpds-py: '>=0.7.1'
    hash:
      md5: a3cead9264b331b32fe8f0aabc967522
      sha256: be992a99e589146f229c58fe5083e0b60551d774511c494f91fe011931bd7893
    manager: conda
    name: jsonschema
    optional: false
    platform: osx-64
    url:
      https://conda.anaconda.org/conda-forge/noarch/jsonschema-4.23.0-pyhd8ed1ab_1.conda
    version: 4.23.0
  - category: main
    dependencies:
      attrs: '>=22.2.0'
      importlib_resources: '>=1.4.0'
      jsonschema-specifications: '>=2023.03.6'
      pkgutil-resolve-name: '>=1.3.10'
      python: '>=3.9'
      referencing: '>=0.28.4'
      rpds-py: '>=0.7.1'
    hash:
      md5: a3cead9264b331b32fe8f0aabc967522
      sha256: be992a99e589146f229c58fe5083e0b60551d774511c494f91fe011931bd7893
    manager: conda
    name: jsonschema
    optional: false
    platform: osx-arm64
    url:
      https://conda.anaconda.org/conda-forge/noarch/jsonschema-4.23.0-pyhd8ed1ab_1.conda
    version: 4.23.0
  - category: main
    dependencies:
      python: '>=3.9'
      referencing: '>=0.31.0'
    hash:
      md5: 3b519bc21bc80e60b456f1e62962a766
      sha256: 37127133837444cf0e6d1a95ff5a505f8214ed4e89e8e9343284840e674c6891
    manager: conda
    name: jsonschema-specifications
    optional: false
    platform: linux-64
    url:
      https://conda.anaconda.org/conda-forge/noarch/jsonschema-specifications-2024.10.1-pyhd8ed1ab_1.conda
    version: 2024.10.1
  - category: main
    dependencies:
      python: '>=3.9'
      referencing: '>=0.31.0'
    hash:
      md5: 3b519bc21bc80e60b456f1e62962a766
      sha256: 37127133837444cf0e6d1a95ff5a505f8214ed4e89e8e9343284840e674c6891
    manager: conda
    name: jsonschema-specifications
    optional: false
    platform: osx-64
    url:
      https://conda.anaconda.org/conda-forge/noarch/jsonschema-specifications-2024.10.1-pyhd8ed1ab_1.conda
    version: 2024.10.1
  - category: main
    dependencies:
      python: '>=3.9'
      referencing: '>=0.31.0'
    hash:
      md5: 3b519bc21bc80e60b456f1e62962a766
      sha256: 37127133837444cf0e6d1a95ff5a505f8214ed4e89e8e9343284840e674c6891
    manager: conda
    name: jsonschema-specifications
    optional: false
    platform: osx-arm64
    url:
      https://conda.anaconda.org/conda-forge/noarch/jsonschema-specifications-2024.10.1-pyhd8ed1ab_1.conda
    version: 2024.10.1
  - category: main
    dependencies:
      python: '>=3.6'
    hash:
      md5: 22fb24e365c532a486655aea3980d05b
      sha256: 11ece1c36c9299c502f779893d7b0f28ccb6234a6f98d3d71e93455827b1091a
    manager: conda
    name: kaitaistruct
    optional: false
    platform: linux-64
    url:
      https://conda.anaconda.org/conda-forge/noarch/kaitaistruct-0.10-pyhd8ed1ab_0.tar.bz2
    version: '0.10'
  - category: main
    dependencies:
      python: '>=3.6'
    hash:
      md5: 22fb24e365c532a486655aea3980d05b
      sha256: 11ece1c36c9299c502f779893d7b0f28ccb6234a6f98d3d71e93455827b1091a
    manager: conda
    name: kaitaistruct
    optional: false
    platform: osx-64
    url:
      https://conda.anaconda.org/conda-forge/noarch/kaitaistruct-0.10-pyhd8ed1ab_0.tar.bz2
    version: '0.10'
  - category: main
    dependencies:
      python: '>=3.6'
    hash:
      md5: 22fb24e365c532a486655aea3980d05b
      sha256: 11ece1c36c9299c502f779893d7b0f28ccb6234a6f98d3d71e93455827b1091a
    manager: conda
    name: kaitaistruct
    optional: false
    platform: osx-arm64
    url:
      https://conda.anaconda.org/conda-forge/noarch/kaitaistruct-0.10-pyhd8ed1ab_0.tar.bz2
    version: '0.10'
  - category: main
    dependencies:
      __linux: ''
      importlib-metadata: '>=4.11.4'
      importlib_resources: ''
      jaraco.classes: ''
      jaraco.context: ''
      jaraco.functools: ''
      jeepney: '>=0.4.2'
      python: '>=3.9'
      secretstorage: '>=3.2'
    hash:
      md5: cdd58ab99c214b55d56099108a914282
      sha256: b6f57c17cf098022c32fe64e85e9615d427a611c48a5947cdfc357490210a124
    manager: conda
    name: keyring
    optional: false
    platform: linux-64
    url: https://conda.anaconda.org/conda-forge/noarch/keyring-25.6.0-pyha804496_0.conda
    version: 25.6.0
  - category: main
    dependencies:
      __osx: ''
      importlib-metadata: '>=4.11.4'
      importlib_resources: ''
      jaraco.classes: ''
      jaraco.context: ''
      jaraco.functools: ''
      python: '>=3.9'
    hash:
      md5: d2c0c5bda93c249f877c7fceea9e63af
      sha256: c8b436fa9853bf8b836c96afbb7684a04955b80b37f5d5285fd836b6a8566cc5
    manager: conda
    name: keyring
    optional: false
    platform: osx-64
    url: https://conda.anaconda.org/conda-forge/noarch/keyring-25.6.0-pyh534df25_0.conda
    version: 25.6.0
  - category: main
    dependencies:
      __osx: ''
      importlib-metadata: '>=4.11.4'
      importlib_resources: ''
      jaraco.classes: ''
      jaraco.context: ''
      jaraco.functools: ''
      python: '>=3.9'
    hash:
      md5: d2c0c5bda93c249f877c7fceea9e63af
      sha256: c8b436fa9853bf8b836c96afbb7684a04955b80b37f5d5285fd836b6a8566cc5
    manager: conda
    name: keyring
    optional: false
    platform: osx-arm64
    url: https://conda.anaconda.org/conda-forge/noarch/keyring-25.6.0-pyh534df25_0.conda
    version: 25.6.0
  - category: main
    dependencies:
      libgcc-ng: '>=10.3.0'
    hash:
      md5: 30186d27e2c9fa62b45fb1476b7200e3
      sha256: 150c05a6e538610ca7c43beb3a40d65c90537497a4f6a5f4d15ec0451b6f5ebb
    manager: conda
    name: keyutils
    optional: false
    platform: linux-64
    url:
      https://conda.anaconda.org/conda-forge/linux-64/keyutils-1.6.1-h166bdaf_0.tar.bz2
    version: 1.6.1
  - category: main
    dependencies:
      keyutils: '>=1.6.1,<2.0a0'
      libedit: '>=3.1.20191231,<4.0a0'
      libgcc-ng: '>=12'
      libstdcxx-ng: '>=12'
      openssl: '>=3.3.1,<4.0a0'
    hash:
      md5: 3f43953b7d3fb3aaa1d0d0723d91e368
      sha256: 99df692f7a8a5c27cd14b5fb1374ee55e756631b9c3d659ed3ee60830249b238
    manager: conda
    name: krb5
    optional: false
    platform: linux-64
    url: https://conda.anaconda.org/conda-forge/linux-64/krb5-1.21.3-h659f571_0.conda
    version: 1.21.3
  - category: main
    dependencies:
      __osx: '>=10.13'
      libcxx: '>=16'
      libedit: '>=3.1.20191231,<4.0a0'
      openssl: '>=3.3.1,<4.0a0'
    hash:
      md5: d4765c524b1d91567886bde656fb514b
      sha256: 83b52685a4ce542772f0892a0f05764ac69d57187975579a0835ff255ae3ef9c
    manager: conda
    name: krb5
    optional: false
    platform: osx-64
    url: https://conda.anaconda.org/conda-forge/osx-64/krb5-1.21.3-h37d8d59_0.conda
    version: 1.21.3
  - category: main
    dependencies:
      __osx: '>=11.0'
      libcxx: '>=16'
      libedit: '>=3.1.20191231,<4.0a0'
      openssl: '>=3.3.1,<4.0a0'
    hash:
      md5: c6dc8a0fdec13a0565936655c33069a1
      sha256: 4442f957c3c77d69d9da3521268cad5d54c9033f1a73f99cde0a3658937b159b
    manager: conda
    name: krb5
    optional: false
    platform: osx-arm64
    url: https://conda.anaconda.org/conda-forge/osx-arm64/krb5-1.21.3-h237132a_0.conda
    version: 1.21.3
  - category: main
    dependencies:
      ld64_osx-64: '951.9'
      libllvm17: '>=17.0.6,<17.1.0a0'
    hash:
      md5: c198062cf84f2e797996ac156daffa9e
      sha256: f9bc3ce2e24e3b0907436e151f5df34e407e626c7693586af5b2f39aaacd40f5
    manager: conda
    name: ld64
    optional: false
    platform: osx-64
    url: https://conda.anaconda.org/conda-forge/osx-64/ld64-951.9-h0a3eb4e_2.conda
    version: '951.9'
  - category: main
    dependencies:
      ld64_osx-arm64: '951.9'
      libllvm19: '>=19.1.4,<19.2.0a0'
    hash:
      md5: 581a3de2cc98a582d45456838d5333ad
      sha256: 8b2d0d8e34e1f6d1123c8807faefdec1978d12d9f1679e023f3f196b2c866dc3
    manager: conda
    name: ld64
    optional: false
    platform: osx-arm64
    url: https://conda.anaconda.org/conda-forge/osx-arm64/ld64-951.9-he86490a_2.conda
    version: '951.9'
  - category: main
    dependencies:
      __osx: '>=10.13'
      libcxx: ''
      libllvm17: '>=17.0.6,<17.1.0a0'
      sigtool: ''
      tapi: '>=1300.6.5,<1301.0a0'
    hash:
      md5: 8cd0234328c8e9dcc2db757ff8a2ad22
      sha256: c523bf1f99b4056aa819e7c83acec58ac7d4a053924541309ece83ca2a37db3f
    manager: conda
    name: ld64_osx-64
    optional: false
    platform: osx-64
    url: https://conda.anaconda.org/conda-forge/osx-64/ld64_osx-64-951.9-h5ffbe8e_2.conda
    version: '951.9'
  - category: main
    dependencies:
      __osx: '>=11.0'
      libcxx: ''
      libllvm19: '>=19.1.4,<19.2.0a0'
      sigtool: ''
      tapi: '>=1300.6.5,<1301.0a0'
    hash:
      md5: 718e54e9ab7fec4ddaf729db647013f6
      sha256: f2b88414d4bfa29f19bccc8540dc937290cf9f4a8d876e24fd4349d138221599
    manager: conda
    name: ld64_osx-arm64
    optional: false
    platform: osx-arm64
    url:
      https://conda.anaconda.org/conda-forge/osx-arm64/ld64_osx-arm64-951.9-hb91ea2e_2.conda
    version: '951.9'
  - category: main
    dependencies:
      __glibc: '>=2.17,<3.0.a0'
    hash:
      md5: 048b02e3962f066da18efe3a21b77672
      sha256: 7c91cea91b13f4314d125d1bedb9d03a29ebbd5080ccdea70260363424646dbe
    manager: conda
    name: ld_impl_linux-64
    optional: false
    platform: linux-64
    url:
      https://conda.anaconda.org/conda-forge/linux-64/ld_impl_linux-64-2.43-h712a8e2_2.conda
    version: '2.43'
  - category: main
    dependencies:
      pyasn1: '>=0.4.6'
      python: '>=3.9'
    hash:
      md5: 7319a76eaab1e21f84ad7949ff2f66e7
      sha256: 0816b267189241330b85bbe9524423255cd4daf8dd4d97765213b49991d1c33d
    manager: conda
    name: ldap3
    optional: false
    platform: linux-64
    url: https://conda.anaconda.org/conda-forge/noarch/ldap3-2.9.1-pyhd8ed1ab_1.conda
    version: 2.9.1
  - category: main
    dependencies:
      pyasn1: '>=0.4.6'
      python: '>=3.9'
    hash:
      md5: 7319a76eaab1e21f84ad7949ff2f66e7
      sha256: 0816b267189241330b85bbe9524423255cd4daf8dd4d97765213b49991d1c33d
    manager: conda
    name: ldap3
    optional: false
    platform: osx-64
    url: https://conda.anaconda.org/conda-forge/noarch/ldap3-2.9.1-pyhd8ed1ab_1.conda
    version: 2.9.1
  - category: main
    dependencies:
      pyasn1: '>=0.4.6'
      python: '>=3.9'
    hash:
      md5: 7319a76eaab1e21f84ad7949ff2f66e7
      sha256: 0816b267189241330b85bbe9524423255cd4daf8dd4d97765213b49991d1c33d
    manager: conda
    name: ldap3
    optional: false
    platform: osx-arm64
    url: https://conda.anaconda.org/conda-forge/noarch/ldap3-2.9.1-pyhd8ed1ab_1.conda
    version: 2.9.1
  - category: main
    dependencies:
      libgcc-ng: '>=12'
      libstdcxx-ng: '>=12'
    hash:
      md5: 76bbff344f0134279f225174e9064c8f
      sha256: cb55f36dcd898203927133280ae1dc643368af041a48bcf7c026acb7c47b0c12
    manager: conda
    name: lerc
    optional: false
    platform: linux-64
    url: https://conda.anaconda.org/conda-forge/linux-64/lerc-4.0.0-h27087fc_0.tar.bz2
    version: 4.0.0
  - category: main
    dependencies:
      libcxx: '>=13.0.1'
    hash:
      md5: f9d6a4c82889d5ecedec1d90eb673c55
      sha256: e41790fc0f4089726369b3c7f813117bbc14b533e0ed8b94cf75aba252e82497
    manager: conda
    name: lerc
    optional: false
    platform: osx-64
    url: https://conda.anaconda.org/conda-forge/osx-64/lerc-4.0.0-hb486fe8_0.tar.bz2
    version: 4.0.0
  - category: main
    dependencies:
      libcxx: '>=13.0.1'
    hash:
      md5: de462d5aacda3b30721b512c5da4e742
      sha256: 6f068bb53dfb6147d3147d981bb851bb5477e769407ad4e6a68edf482fdcb958
    manager: conda
    name: lerc
    optional: false
    platform: osx-arm64
    url: https://conda.anaconda.org/conda-forge/osx-arm64/lerc-4.0.0-h9a09cb3_0.tar.bz2
    version: 4.0.0
  - category: main
    dependencies:
      __glibc: '>=2.17,<3.0.a0'
      libgcc-ng: '>=12'
      libstdcxx-ng: '>=12'
    hash:
      md5: c48fc56ec03229f294176923c3265c05
      sha256: 945396726cadae174a661ce006e3f74d71dbd719219faf7cc74696b267f7b0b5
    manager: conda
    name: libabseil
    optional: false
    platform: linux-64
    url:
      https://conda.anaconda.org/conda-forge/linux-64/libabseil-20240116.2-cxx17_he02047a_1.conda
    version: '20240116.2'
  - category: main
    dependencies:
      __osx: '>=10.13'
      libcxx: '>=16'
    hash:
      md5: d6c78ca84abed3fea5f308ac83b8f54e
      sha256: 396d18f39d5207ecae06fddcbc6e5f20865718939bc4e0ea9729e13952833aac
    manager: conda
    name: libabseil
    optional: false
    platform: osx-64
    url:
      https://conda.anaconda.org/conda-forge/osx-64/libabseil-20240116.2-cxx17_hf036a51_1.conda
    version: '20240116.2'
  - category: main
    dependencies:
      __osx: '>=11.0'
      libcxx: '>=16'
    hash:
      md5: f16963d88aed907af8b90878b8d8a05c
      sha256: a9517c8683924f4b3b9380cdaa50fdd2009cd8d5f3918c92f64394238189d3cb
    manager: conda
    name: libabseil
    optional: false
    platform: osx-arm64
    url:
      https://conda.anaconda.org/conda-forge/osx-arm64/libabseil-20240116.2-cxx17_h00cdb27_1.conda
    version: '20240116.2'
  - category: main
    dependencies:
      __glibc: '>=2.17,<3.0.a0'
      bzip2: '>=1.0.8,<2.0a0'
      libgcc: '>=13'
      liblzma: '>=5.6.3,<6.0a0'
      libxml2: '>=2.13.5,<3.0a0'
      libzlib: '>=1.3.1,<2.0a0'
      lz4-c: '>=1.10.0,<1.11.0a0'
      lzo: '>=2.10,<3.0a0'
      openssl: '>=3.4.0,<4.0a0'
      zstd: '>=1.5.6,<1.6.0a0'
    hash:
      md5: a28808eae584c7f519943719b2a2b386
      sha256: 2466803e26ae9dbd2263de3a102b572b741c056549875c04b6ec10830bd5d338
    manager: conda
    name: libarchive
    optional: false
    platform: linux-64
    url:
      https://conda.anaconda.org/conda-forge/linux-64/libarchive-3.7.7-h4585015_3.conda
    version: 3.7.7
  - category: main
    dependencies:
      __osx: '>=10.13'
      bzip2: '>=1.0.8,<2.0a0'
      libiconv: '>=1.17,<2.0a0'
      liblzma: '>=5.6.3,<6.0a0'
      libxml2: '>=2.13.5,<3.0a0'
      libzlib: '>=1.3.1,<2.0a0'
      lz4-c: '>=1.10.0,<1.11.0a0'
      lzo: '>=2.10,<3.0a0'
      openssl: '>=3.4.0,<4.0a0'
      zstd: '>=1.5.6,<1.6.0a0'
    hash:
      md5: 5cc55f063de099a537a56c4db2e8d58d
      sha256: fd1f0d23787057fce1c9b7e598e91bde3868cfed02a0c3c666f720bab71b136e
    manager: conda
    name: libarchive
    optional: false
    platform: osx-64
    url: https://conda.anaconda.org/conda-forge/osx-64/libarchive-3.7.7-h1a33361_3.conda
    version: 3.7.7
  - category: main
    dependencies:
      __osx: '>=11.0'
      bzip2: '>=1.0.8,<2.0a0'
      libiconv: '>=1.17,<2.0a0'
      liblzma: '>=5.6.3,<6.0a0'
      libxml2: '>=2.13.5,<3.0a0'
      libzlib: '>=1.3.1,<2.0a0'
      lz4-c: '>=1.10.0,<1.11.0a0'
      lzo: '>=2.10,<3.0a0'
      openssl: '>=3.4.0,<4.0a0'
      zstd: '>=1.5.6,<1.6.0a0'
    hash:
      md5: 1c2eda2163510220b9f9d56a85c8da9d
      sha256: cbce64423e72bcd3576b5cfe0e4edd255900100f72467d5b4ea1d77449ac1ce9
    manager: conda
    name: libarchive
    optional: false
    platform: osx-arm64
    url:
      https://conda.anaconda.org/conda-forge/osx-arm64/libarchive-3.7.7-h3b16cec_3.conda
    version: 3.7.7
  - category: main
    dependencies:
      __glibc: '>=2.17,<3.0.a0'
      libgcc-ng: '>=12'
      libstdcxx-ng: '>=12'
    hash:
      md5: 4fab9799da9571266d05ca5503330655
      sha256: 2da5c735811cbf38c7f7844ab457ff8b25046bbf5fe5ebd5dc1c2fafdf4fbe1c
    manager: conda
    name: libasprintf
    optional: false
    platform: linux-64
    url:
      https://conda.anaconda.org/conda-forge/linux-64/libasprintf-0.22.5-he8f35ee_3.conda
    version: 0.22.5
  - category: main
    dependencies:
      __osx: '>=10.13'
      libcxx: '>=16'
    hash:
      md5: 55363e1d53635b3497cdf753ab0690c1
      sha256: 9c6f3e2558e098dbbc63c9884b4af368ea6cc4185ea027563ac4f5ee8571b143
    manager: conda
    name: libasprintf
    optional: false
    platform: osx-64
    url:
      https://conda.anaconda.org/conda-forge/osx-64/libasprintf-0.22.5-hdfe23c8_3.conda
    version: 0.22.5
  - category: main
    dependencies:
      __osx: '>=11.0'
      libcxx: '>=16'
    hash:
      md5: 472b673c083175195965a48f2f4808f8
      sha256: 819bf95543470658f48db53a267a3fabe1616797c4031cf88e63f451c5029e6f
    manager: conda
    name: libasprintf
    optional: false
    platform: osx-arm64
    url:
      https://conda.anaconda.org/conda-forge/osx-arm64/libasprintf-0.22.5-h8414b35_3.conda
    version: 0.22.5
  - category: main
    dependencies:
      __glibc: '>=2.17,<3.0.a0'
      libasprintf: 0.22.5
      libgcc-ng: '>=12'
    hash:
      md5: 1091193789bb830127ed067a9e01ac57
      sha256: ccc7967e298ddf3124c8ad9741c7180dc6f778ae4135ec87978214f7b3c64dc2
    manager: conda
    name: libasprintf-devel
    optional: false
    platform: linux-64
    url:
      https://conda.anaconda.org/conda-forge/linux-64/libasprintf-devel-0.22.5-he8f35ee_3.conda
    version: 0.22.5
  - category: main
    dependencies:
      __osx: '>=10.13'
      libasprintf: 0.22.5
    hash:
      md5: e2ae0568825e62d439a921fdc7f6db64
      sha256: 408e59cc215b654b292f503d37552d319e71180d33798867975377c28fd3c6b3
    manager: conda
    name: libasprintf-devel
    optional: false
    platform: osx-64
    url:
      https://conda.anaconda.org/conda-forge/osx-64/libasprintf-devel-0.22.5-hdfe23c8_3.conda
    version: 0.22.5
  - category: main
    dependencies:
      __osx: '>=11.0'
      libasprintf: 0.22.5
    hash:
      md5: a03ca97f9fabf5626660697c2e0b8850
      sha256: ca7322f7c3f1a68cb36630eaa88a44c774261150d42d70a4be3d77bc9ed28d5d
    manager: conda
    name: libasprintf-devel
    optional: false
    platform: osx-arm64
    url:
      https://conda.anaconda.org/conda-forge/osx-arm64/libasprintf-devel-0.22.5-h8414b35_3.conda
    version: 0.22.5
  - category: main
    dependencies:
      libopenblas: '>=0.3.28,<1.0a0'
    hash:
      md5: ac52800af2e0c0e7dac770b435ce768a
      sha256: 30bd658682b124243f8e52d8edf8a19e7be1bc31e4fe4baec30a64002dc8cd0c
    manager: conda
    name: libblas
    optional: false
    platform: linux-64
    url:
      https://conda.anaconda.org/conda-forge/linux-64/libblas-3.9.0-26_linux64_openblas.conda
    version: 3.9.0
  - category: main
    dependencies:
      libopenblas: '>=0.3.28,<1.0a0'
    hash:
      md5: 2f03da7a6d52d98bbea1f7390d6997bf
      sha256: 4e860b60c06be04f2c37c45def870e4ea5268f568547b80a8f69ad6ecddb6f31
    manager: conda
    name: libblas
    optional: false
    platform: osx-64
    url:
      https://conda.anaconda.org/conda-forge/osx-64/libblas-3.9.0-26_osx64_openblas.conda
    version: 3.9.0
  - category: main
    dependencies:
      libopenblas: '>=0.3.28,<1.0a0'
    hash:
      md5: 21be102c9ae80a67ba7de23b129aa7f6
      sha256: 597f9c3779caa979c8c6abbb3ba8c7191b84e1a910d6b0d10e5faf35284c450c
    manager: conda
    name: libblas
    optional: false
    platform: osx-arm64
    url:
      https://conda.anaconda.org/conda-forge/osx-arm64/libblas-3.9.0-26_osxarm64_openblas.conda
    version: 3.9.0
  - category: main
    dependencies:
      libblas: 3.9.0
    hash:
      md5: ebcc5f37a435aa3c19640533c82f8d76
      sha256: 9c74e536c9bc868e356ffd43f81c2cb398aec84b40fcadc312315b164a5500ee
    manager: conda
    name: libcblas
    optional: false
    platform: linux-64
    url:
      https://conda.anaconda.org/conda-forge/linux-64/libcblas-3.9.0-26_linux64_openblas.conda
    version: 3.9.0
  - category: main
    dependencies:
      libblas: 3.9.0
    hash:
      md5: 8726a2949c303b23da89be658a19675c
      sha256: 4d5dd9aeca2fa37f01d6c0bdbafba0e4f8b6601758239fa85d0640d012a151d6
    manager: conda
    name: libcblas
    optional: false
    platform: osx-64
    url:
      https://conda.anaconda.org/conda-forge/osx-64/libcblas-3.9.0-26_osx64_openblas.conda
    version: 3.9.0
  - category: main
    dependencies:
      libblas: 3.9.0
    hash:
      md5: a0e9980fe12d42f6d0c0ec009f67e948
      sha256: 27a29ef6b2fd2179bc3a0bb9db351f078ba140ca10485dca147c399639f84c93
    manager: conda
    name: libcblas
    optional: false
    platform: osx-arm64
    url:
      https://conda.anaconda.org/conda-forge/osx-arm64/libcblas-3.9.0-26_osxarm64_openblas.conda
    version: 3.9.0
  - category: main
    dependencies:
      __glibc: '>=2.17,<3.0.a0'
      krb5: '>=1.21.3,<1.22.0a0'
      libgcc: '>=13'
      libnghttp2: '>=1.64.0,<2.0a0'
      libssh2: '>=1.11.1,<2.0a0'
      libzlib: '>=1.3.1,<2.0a0'
      openssl: '>=3.4.0,<4.0a0'
      zstd: '>=1.5.6,<1.6.0a0'
    hash:
      md5: 2b3e0081006dc21e8bf53a91c83a055c
      sha256: 3cd4075b2a7b5562e46c8ec626f6f9ca57aeecaa94ff7df57eca26daa94c9906
    manager: conda
    name: libcurl
    optional: false
    platform: linux-64
    url: https://conda.anaconda.org/conda-forge/linux-64/libcurl-8.11.1-h332b0f4_0.conda
    version: 8.11.1
  - category: main
    dependencies:
      __osx: '>=10.13'
      krb5: '>=1.21.3,<1.22.0a0'
      libnghttp2: '>=1.64.0,<2.0a0'
      libssh2: '>=1.11.1,<2.0a0'
      libzlib: '>=1.3.1,<2.0a0'
      openssl: '>=3.4.0,<4.0a0'
      zstd: '>=1.5.6,<1.6.0a0'
    hash:
      md5: 2f80e92674f4a92e9f8401494496ee62
      sha256: a4ee3da1a5fd753a382d129dffb079a1e8a244e5c7ff3f7aadc15bf127f8b5e5
    manager: conda
    name: libcurl
    optional: false
    platform: osx-64
    url: https://conda.anaconda.org/conda-forge/osx-64/libcurl-8.11.1-h5dec5d8_0.conda
    version: 8.11.1
  - category: main
    dependencies:
      __osx: '>=11.0'
      krb5: '>=1.21.3,<1.22.0a0'
      libnghttp2: '>=1.64.0,<2.0a0'
      libssh2: '>=1.11.1,<2.0a0'
      libzlib: '>=1.3.1,<2.0a0'
      openssl: '>=3.4.0,<4.0a0'
      zstd: '>=1.5.6,<1.6.0a0'
    hash:
      md5: 46d7524cabfdd199bffe63f8f19a552b
      sha256: f47c35938144c23278987c7d12096f6a42d7c850ffc277222b032073412383b6
    manager: conda
    name: libcurl
    optional: false
    platform: osx-arm64
    url: https://conda.anaconda.org/conda-forge/osx-arm64/libcurl-8.11.1-h73640d1_0.conda
    version: 8.11.1
  - category: main
    dependencies:
      __osx: '>=10.13'
    hash:
      md5: 1bad6c181a0799298aad42fc5a7e98b7
      sha256: c40661648c34c08e21b69e0eec021ccaf090ffff070d2a9cbcb1519e1b310568
    manager: conda
    name: libcxx
    optional: false
    platform: osx-64
    url: https://conda.anaconda.org/conda-forge/osx-64/libcxx-19.1.6-hf95d169_1.conda
    version: 19.1.6
  - category: main
    dependencies:
      __osx: '>=11.0'
    hash:
      md5: ce5252d8db110cdb4ae4173d0a63c7c5
      sha256: 2b2443404503cd862385fd2f2a2c73f9624686fd1e5a45050b4034cfc06904ec
    manager: conda
    name: libcxx
    optional: false
    platform: osx-arm64
    url: https://conda.anaconda.org/conda-forge/osx-arm64/libcxx-19.1.6-ha82da77_1.conda
    version: 19.1.6
  - category: main
    dependencies:
      __glibc: '>=2.17,<3.0.a0'
      libgcc: '>=13'
    hash:
      md5: 8dfae1d2e74767e9ce36d5fa0d8605db
      sha256: 511d801626d02f4247a04fff957cc6e9ec4cc7e8622bd9acd076bcdc5de5fe66
    manager: conda
    name: libdeflate
    optional: false
    platform: linux-64
    url: https://conda.anaconda.org/conda-forge/linux-64/libdeflate-1.23-h4ddbbb0_0.conda
    version: '1.23'
  - category: main
    dependencies:
      __osx: '>=10.13'
    hash:
      md5: 120f8f7ba6a8defb59f4253447db4bb4
      sha256: 20c1e685e7409bb82c819ba55b9f7d9a654e8e6d597081581493badb7464520e
    manager: conda
    name: libdeflate
    optional: false
    platform: osx-64
    url: https://conda.anaconda.org/conda-forge/osx-64/libdeflate-1.23-he65b83e_0.conda
    version: '1.23'
  - category: main
    dependencies:
      __osx: '>=11.0'
    hash:
      md5: 1d8b9588be14e71df38c525767a1ac30
      sha256: 887c02deaed6d583459eba6367023e36d8761085b2f7126e389424f57155da53
    manager: conda
    name: libdeflate
    optional: false
    platform: osx-arm64
    url:
      https://conda.anaconda.org/conda-forge/osx-arm64/libdeflate-1.23-hec38601_0.conda
    version: '1.23'
  - category: main
    dependencies:
      __glibc: '>=2.17,<3.0.a0'
      libgcc: '>=13'
      ncurses: '>=6.5,<7.0a0'
    hash:
      md5: 8247f80f3dc464d9322e85007e307fe8
      sha256: 4d0d69ddf9cc7d724a1ccf3a9852e44c8aea9825692582bac2c4e8d21ec95ccd
    manager: conda
    name: libedit
    optional: false
    platform: linux-64
    url:
      https://conda.anaconda.org/conda-forge/linux-64/libedit-3.1.20240808-pl5321h7949ede_0.conda
    version: 3.1.20240808
  - category: main
    dependencies:
      __osx: '>=10.13'
      ncurses: '>=6.5,<7.0a0'
    hash:
      md5: 32bff389574b5f03cdce349aa0486dcd
      sha256: 3fb953fcc1fe3d0a90984517b95ebf3817cab96876a9cd9f22d3d493483a97e3
    manager: conda
    name: libedit
    optional: false
    platform: osx-64
    url:
      https://conda.anaconda.org/conda-forge/osx-64/libedit-3.1.20240808-pl5321ha958ccf_0.conda
    version: 3.1.20240808
  - category: main
    dependencies:
      __osx: '>=11.0'
      ncurses: '>=6.5,<7.0a0'
    hash:
      md5: af89aa84ffb5ee551ce0c137b951a3b5
      sha256: fb934d7a03279ec8eae4bf1913ac9058fcf6fed35290d8ffa6e04157f396a3b1
    manager: conda
    name: libedit
    optional: false
    platform: osx-arm64
    url:
      https://conda.anaconda.org/conda-forge/osx-arm64/libedit-3.1.20240808-pl5321hafb1f1b_0.conda
    version: 3.1.20240808
  - category: main
    dependencies:
      libgcc-ng: '>=12'
    hash:
      md5: 172bf1cd1ff8629f2b1179945ed45055
      sha256: 1cd6048169fa0395af74ed5d8f1716e22c19a81a8a36f934c110ca3ad4dd27b4
    manager: conda
    name: libev
    optional: false
    platform: linux-64
    url: https://conda.anaconda.org/conda-forge/linux-64/libev-4.33-hd590300_2.conda
    version: '4.33'
  - category: main
    dependencies: {}
    hash:
      md5: 899db79329439820b7e8f8de41bca902
      sha256: 0d238488564a7992942aa165ff994eca540f687753b4f0998b29b4e4d030ff43
    manager: conda
    name: libev
    optional: false
    platform: osx-64
    url: https://conda.anaconda.org/conda-forge/osx-64/libev-4.33-h10d778d_2.conda
    version: '4.33'
  - category: main
    dependencies: {}
    hash:
      md5: 36d33e440c31857372a72137f78bacf5
      sha256: 95cecb3902fbe0399c3a7e67a5bed1db813e5ab0e22f4023a5e0f722f2cc214f
    manager: conda
    name: libev
    optional: false
    platform: osx-arm64
    url: https://conda.anaconda.org/conda-forge/osx-arm64/libev-4.33-h93a5062_2.conda
    version: '4.33'
  - category: main
    dependencies:
      __glibc: '>=2.17,<3.0.a0'
      libgcc: '>=13'
    hash:
      md5: db833e03127376d461e1e13e76f09b6c
      sha256: 56541b98447b58e52d824bd59d6382d609e11de1f8adf20b23143e353d2b8d26
    manager: conda
    name: libexpat
    optional: false
    platform: linux-64
    url: https://conda.anaconda.org/conda-forge/linux-64/libexpat-2.6.4-h5888daf_0.conda
    version: 2.6.4
  - category: main
    dependencies:
      __osx: '>=10.13'
    hash:
      md5: 20307f4049a735a78a29073be1be2626
      sha256: d10f43d0c5df6c8cf55259bce0fe14d2377eed625956cddce06f58827d288c59
    manager: conda
    name: libexpat
    optional: false
    platform: osx-64
    url: https://conda.anaconda.org/conda-forge/osx-64/libexpat-2.6.4-h240833e_0.conda
    version: 2.6.4
  - category: main
    dependencies:
      __osx: '>=11.0'
    hash:
      md5: 38d2656dd914feb0cab8c629370768bf
      sha256: e42ab5ace927ee7c84e3f0f7d813671e1cf3529f5f06ee5899606630498c2745
    manager: conda
    name: libexpat
    optional: false
    platform: osx-arm64
    url: https://conda.anaconda.org/conda-forge/osx-arm64/libexpat-2.6.4-h286801f_0.conda
    version: 2.6.4
  - category: main
    dependencies:
      libgcc-ng: '>=9.4.0'
    hash:
      md5: d645c6d2ac96843a2bfaccd2d62b3ac3
      sha256: ab6e9856c21709b7b517e940ae7028ae0737546122f83c2aa5d692860c3b149e
    manager: conda
    name: libffi
    optional: false
    platform: linux-64
    url: https://conda.anaconda.org/conda-forge/linux-64/libffi-3.4.2-h7f98852_5.tar.bz2
    version: 3.4.2
  - category: main
    dependencies: {}
    hash:
      md5: ccb34fb14960ad8b125962d3d79b31a9
      sha256: 7a2d27a936ceee6942ea4d397f9c7d136f12549d86f7617e8b6bad51e01a941f
    manager: conda
    name: libffi
    optional: false
    platform: osx-64
    url: https://conda.anaconda.org/conda-forge/osx-64/libffi-3.4.2-h0d85af4_5.tar.bz2
    version: 3.4.2
  - category: main
    dependencies: {}
    hash:
      md5: 086914b672be056eb70fd4285b6783b6
      sha256: 41b3d13efb775e340e4dba549ab5c029611ea6918703096b2eaa9c015c0750ca
    manager: conda
    name: libffi
    optional: false
    platform: osx-arm64
    url: https://conda.anaconda.org/conda-forge/osx-arm64/libffi-3.4.2-h3422bc3_5.tar.bz2
    version: 3.4.2
  - category: main
    dependencies:
      _libgcc_mutex: '0.1'
      _openmp_mutex: '>=4.5'
    hash:
      md5: 3cb76c3f10d3bc7f1105b2fc9db984df
      sha256: 53eb8a79365e58849e7b1a068d31f4f9e718dc938d6f2c03e960345739a03569
    manager: conda
    name: libgcc
    optional: false
    platform: linux-64
    url: https://conda.anaconda.org/conda-forge/linux-64/libgcc-14.2.0-h77fa898_1.conda
    version: 14.2.0
  - category: main
    dependencies:
      libgcc: 14.2.0
    hash:
      md5: e39480b9ca41323497b05492a63bc35b
      sha256: 3a76969c80e9af8b6e7a55090088bc41da4cffcde9e2c71b17f44d37b7cb87f7
    manager: conda
    name: libgcc-ng
    optional: false
    platform: linux-64
    url:
      https://conda.anaconda.org/conda-forge/linux-64/libgcc-ng-14.2.0-h69a702a_1.conda
    version: 14.2.0
  - category: main
    dependencies:
      __glibc: '>=2.17,<3.0.a0'
      fontconfig: '>=2.14.2,<3.0a0'
      fonts-conda-ecosystem: ''
      freetype: '>=2.12.1,<3.0a0'
      icu: '>=75.1,<76.0a0'
      libexpat: '>=2.6.2,<3.0a0'
      libgcc-ng: '>=12'
      libjpeg-turbo: '>=3.0.0,<4.0a0'
      libpng: '>=1.6.43,<1.7.0a0'
      libtiff: '>=4.6.0,<4.8.0a0'
      libwebp-base: '>=1.4.0,<2.0a0'
      libzlib: '>=1.3.1,<2.0a0'
    hash:
      md5: 30ee3a29c84cf7b842a8c5828c4b7c13
      sha256: b0fa27d4d09fb24750c04e89dbd0aee898dc028bde99e62621065a9bde43efe8
    manager: conda
    name: libgd
    optional: false
    platform: linux-64
    url: https://conda.anaconda.org/conda-forge/linux-64/libgd-2.3.3-hd3e95f3_10.conda
    version: 2.3.3
  - category: main
    dependencies:
      __osx: '>=10.13'
      fontconfig: '>=2.14.2,<3.0a0'
      fonts-conda-ecosystem: ''
      freetype: '>=2.12.1,<3.0a0'
      icu: '>=75.1,<76.0a0'
      libexpat: '>=2.6.2,<3.0a0'
      libiconv: '>=1.17,<2.0a0'
      libjpeg-turbo: '>=3.0.0,<4.0a0'
      libpng: '>=1.6.43,<1.7.0a0'
      libtiff: '>=4.6.0,<4.8.0a0'
      libwebp-base: '>=1.4.0,<2.0a0'
      libzlib: '>=1.3.1,<2.0a0'
    hash:
      md5: a87f68ea91c66e1a9fb515f6aeba6ba2
      sha256: b5ae19078f96912058d0f96120bf56dae11a417178cfcf220219486778ef868d
    manager: conda
    name: libgd
    optional: false
    platform: osx-64
    url: https://conda.anaconda.org/conda-forge/osx-64/libgd-2.3.3-h2e77e4f_10.conda
    version: 2.3.3
  - category: main
    dependencies:
      __osx: '>=11.0'
      fontconfig: '>=2.14.2,<3.0a0'
      fonts-conda-ecosystem: ''
      freetype: '>=2.12.1,<3.0a0'
      icu: '>=75.1,<76.0a0'
      libexpat: '>=2.6.2,<3.0a0'
      libiconv: '>=1.17,<2.0a0'
      libjpeg-turbo: '>=3.0.0,<4.0a0'
      libpng: '>=1.6.43,<1.7.0a0'
      libtiff: '>=4.6.0,<4.8.0a0'
      libwebp-base: '>=1.4.0,<2.0a0'
      libzlib: '>=1.3.1,<2.0a0'
    hash:
      md5: c9e450ce5ced76f107c494fbd37325f5
      sha256: d15beaa2e862a09526e704f22f7d0b7fa73b114b868106dd686e167b9d65558e
    manager: conda
    name: libgd
    optional: false
    platform: osx-arm64
    url: https://conda.anaconda.org/conda-forge/osx-arm64/libgd-2.3.3-hac1b3a8_10.conda
    version: 2.3.3
  - category: main
    dependencies:
      __glibc: '>=2.17,<3.0.a0'
      libgcc-ng: '>=12'
    hash:
      md5: efab66b82ec976930b96d62a976de8e7
      sha256: 7f2d1f4d69973e2c3c3d2b6420d5eb989982baba97d63ab2d7a2b25a92d886b4
    manager: conda
    name: libgettextpo
    optional: false
    platform: linux-64
    url:
      https://conda.anaconda.org/conda-forge/linux-64/libgettextpo-0.22.5-he02047a_3.conda
    version: 0.22.5
  - category: main
    dependencies:
      __osx: '>=10.13'
      libiconv: '>=1.17,<2.0a0'
      libintl: 0.22.5
    hash:
      md5: ba6eeccaee150e24a544be8ae71aeca1
      sha256: 8f7631d03a093272a5a8423181ac2c66514503e082e5494a2e942737af8a34ad
    manager: conda
    name: libgettextpo
    optional: false
    platform: osx-64
    url:
      https://conda.anaconda.org/conda-forge/osx-64/libgettextpo-0.22.5-hdfe23c8_3.conda
    version: 0.22.5
  - category: main
    dependencies:
      __osx: '>=11.0'
      libiconv: '>=1.17,<2.0a0'
      libintl: 0.22.5
    hash:
      md5: c8cd7295cfb7bda5cbabea4fef904349
      sha256: bc446fad58155e96a01b28e99254415c2151bdddf57f9a2c00c44e6f0298bb62
    manager: conda
    name: libgettextpo
    optional: false
    platform: osx-arm64
    url:
      https://conda.anaconda.org/conda-forge/osx-arm64/libgettextpo-0.22.5-h8414b35_3.conda
    version: 0.22.5
  - category: main
    dependencies:
      __glibc: '>=2.17,<3.0.a0'
      libgcc-ng: '>=12'
      libgettextpo: 0.22.5
    hash:
      md5: 9aba7960731e6b4547b3a52f812ed801
      sha256: 0a66cdd46d1cd5201061252535cd91905b3222328a9294c1a5bcd32e85531545
    manager: conda
    name: libgettextpo-devel
    optional: false
    platform: linux-64
    url:
      https://conda.anaconda.org/conda-forge/linux-64/libgettextpo-devel-0.22.5-he02047a_3.conda
    version: 0.22.5
  - category: main
    dependencies:
      __osx: '>=10.13'
      libgettextpo: 0.22.5
      libiconv: '>=1.17,<2.0a0'
      libintl: 0.22.5
    hash:
      md5: efbba22e1657ef214c9ce9105b2ca562
      sha256: 8ea6bcba8c002f547edfd51e27e1e81465c8838033877c56439d20bcbc8f32a3
    manager: conda
    name: libgettextpo-devel
    optional: false
    platform: osx-64
    url:
      https://conda.anaconda.org/conda-forge/osx-64/libgettextpo-devel-0.22.5-hdfe23c8_3.conda
    version: 0.22.5
  - category: main
    dependencies:
      __osx: '>=11.0'
      libgettextpo: 0.22.5
      libiconv: '>=1.17,<2.0a0'
      libintl: 0.22.5
    hash:
      md5: 7074dc1c9aae1bb5d7bccb4ff03746ca
      sha256: ea3ca757bf11ed25965b39466b50411c7c2a43f3b90ab4a36fc0ef43f7ab98ac
    manager: conda
    name: libgettextpo-devel
    optional: false
    platform: osx-arm64
    url:
      https://conda.anaconda.org/conda-forge/osx-arm64/libgettextpo-devel-0.22.5-h8414b35_3.conda
    version: 0.22.5
  - category: main
    dependencies:
      libgfortran5: 14.2.0
    hash:
      md5: f1fd30127802683586f768875127a987
      sha256: fc9e7f22a17faf74da904ebfc4d88699013d2992e55505e4aa0eb01770290977
    manager: conda
    name: libgfortran
    optional: false
    platform: linux-64
    url:
      https://conda.anaconda.org/conda-forge/linux-64/libgfortran-14.2.0-h69a702a_1.conda
    version: 14.2.0
  - category: main
    dependencies:
      libgfortran5: 13.2.0
    hash:
      md5: 0b6e23a012ee7a9a5f6b244f5a92c1d5
      sha256: 4874422e567b68334705c135c17e5acdca1404de8255673ce30ad3510e00be0d
    manager: conda
    name: libgfortran
    optional: false
    platform: osx-64
    url:
      https://conda.anaconda.org/conda-forge/osx-64/libgfortran-5.0.0-13_2_0_h97931a8_3.conda
    version: 5.0.0
  - category: main
    dependencies:
      libgfortran5: 13.2.0
    hash:
      md5: 4a55d9e169114b2b90d3ec4604cd7bbf
      sha256: 44e541b4821c96b28b27fef5630883a60ce4fee91fd9c79f25a199f8f73f337b
    manager: conda
    name: libgfortran
    optional: false
    platform: osx-arm64
    url:
      https://conda.anaconda.org/conda-forge/osx-arm64/libgfortran-5.0.0-13_2_0_hd922786_3.conda
    version: 5.0.0
  - category: main
    dependencies:
      libgcc: '>=14.2.0'
    hash:
      md5: 9822b874ea29af082e5d36098d25427d
      sha256: d149a37ca73611e425041f33b9d8dbed6e52ec506fe8cc1fc0ee054bddeb6d5d
    manager: conda
    name: libgfortran5
    optional: false
    platform: linux-64
    url:
      https://conda.anaconda.org/conda-forge/linux-64/libgfortran5-14.2.0-hd5240d6_1.conda
    version: 14.2.0
  - category: main
    dependencies:
      llvm-openmp: '>=8.0.0'
    hash:
      md5: e4fb4d23ec2870ff3c40d10afe305aec
      sha256: da3db4b947e30aec7596a3ef92200d17e774cccbbf7efc47802529a4ca5ca31b
    manager: conda
    name: libgfortran5
    optional: false
    platform: osx-64
    url:
      https://conda.anaconda.org/conda-forge/osx-64/libgfortran5-13.2.0-h2873a65_3.conda
    version: 13.2.0
  - category: main
    dependencies:
      llvm-openmp: '>=8.0.0'
    hash:
      md5: 66ac81d54e95c534ae488726c1f698ea
      sha256: bafc679eedb468a86aa4636061c55966186399ee0a04b605920d208d97ac579a
    manager: conda
    name: libgfortran5
    optional: false
    platform: osx-arm64
    url:
      https://conda.anaconda.org/conda-forge/osx-arm64/libgfortran5-13.2.0-hf226fd6_3.conda
    version: 13.2.0
  - category: main
    dependencies:
      __glibc: '>=2.17,<3.0.a0'
      libgcc: '>=13'
      libssh2: '>=1.11.0,<2.0a0'
      libstdcxx: '>=13'
      libzlib: '>=1.3.1,<2.0a0'
      openssl: '>=3.4.0,<4.0a0'
      pcre2: '>=10.44,<10.45.0a0'
    hash:
      md5: 81d00656b41bc42266a999f613dd0fc9
      sha256: f9bf9a1f24c40267184df0fecba3997eb074539a09400dab6698c830d5baebf9
    manager: conda
    name: libgit2
    optional: false
    platform: linux-64
    url: https://conda.anaconda.org/conda-forge/linux-64/libgit2-1.8.4-hd24f944_1.conda
    version: 1.8.4
  - category: main
    dependencies:
      __osx: '>=10.13'
      libcxx: '>=18'
      libiconv: '>=1.17,<2.0a0'
      libssh2: '>=1.11.0,<2.0a0'
      libzlib: '>=1.3.1,<2.0a0'
      openssl: '>=3.4.0,<4.0a0'
      pcre2: '>=10.44,<10.45.0a0'
    hash:
      md5: 0d69a92acada6f615ccbb2744c683986
      sha256: de85306fd2570b5fcbde2adbbafc2dd39f78af2e76090ceb40b895a7b34a8624
    manager: conda
    name: libgit2
    optional: false
    platform: osx-64
    url: https://conda.anaconda.org/conda-forge/osx-64/libgit2-1.8.4-hf50decd_1.conda
    version: 1.8.4
  - category: main
    dependencies:
      __osx: '>=11.0'
      libcxx: '>=18'
      libiconv: '>=1.17,<2.0a0'
      libssh2: '>=1.11.0,<2.0a0'
      libzlib: '>=1.3.1,<2.0a0'
      openssl: '>=3.4.0,<4.0a0'
      pcre2: '>=10.44,<10.45.0a0'
    hash:
      md5: a6f9d9c74ca6d76cae4036ee302186b5
      sha256: 20add6171f0c4edb8a7f13b3be179cb2d8118170354fa3e51c37e2f1d842722e
    manager: conda
    name: libgit2
    optional: false
    platform: osx-arm64
    url: https://conda.anaconda.org/conda-forge/osx-arm64/libgit2-1.8.4-h211146d_1.conda
    version: 1.8.4
  - category: main
    dependencies:
      __glibc: '>=2.17,<3.0.a0'
      libffi: '>=3.4,<4.0a0'
      libgcc: '>=13'
      libiconv: '>=1.17,<2.0a0'
      libzlib: '>=1.3.1,<2.0a0'
      pcre2: '>=10.44,<10.45.0a0'
    hash:
      md5: 13e8e54035ddd2b91875ba399f0f7c04
      sha256: 49ee9401d483a76423461c50dcd37f91d070efaec7e4dc2828d8cdd2ce694231
    manager: conda
    name: libglib
    optional: false
    platform: linux-64
    url: https://conda.anaconda.org/conda-forge/linux-64/libglib-2.82.2-h2ff4ddf_0.conda
    version: 2.82.2
  - category: main
    dependencies:
      __osx: '>=10.13'
      libffi: '>=3.4,<4.0a0'
      libiconv: '>=1.17,<2.0a0'
      libintl: '>=0.22.5,<1.0a0'
      libzlib: '>=1.3.1,<2.0a0'
      pcre2: '>=10.44,<10.45.0a0'
    hash:
      md5: 2e0511f82f1481210f148e1205fe2482
      sha256: d782be2d8d6784f0b8584ca3cfa93357cddc71b0975560a2bcabd174dac60fff
    manager: conda
    name: libglib
    optional: false
    platform: osx-64
    url: https://conda.anaconda.org/conda-forge/osx-64/libglib-2.82.2-hb6ef654_0.conda
    version: 2.82.2
  - category: main
    dependencies:
      __osx: '>=11.0'
      libffi: '>=3.4,<4.0a0'
      libiconv: '>=1.17,<2.0a0'
      libintl: '>=0.22.5,<1.0a0'
      libzlib: '>=1.3.1,<2.0a0'
      pcre2: '>=10.44,<10.45.0a0'
    hash:
      md5: 890783f64502fa6bfcdc723cfbf581b4
      sha256: 101fb31c509d6a69ac5d612b51d4088ddbc675fca18cf0c3589cfee26cd01ca0
    manager: conda
    name: libglib
    optional: false
    platform: osx-arm64
    url: https://conda.anaconda.org/conda-forge/osx-arm64/libglib-2.82.2-h07bd6cf_0.conda
    version: 2.82.2
  - category: main
    dependencies:
      _libgcc_mutex: '0.1'
    hash:
      md5: cc3573974587f12dda90d96e3e55a702
      sha256: 1911c29975ec99b6b906904040c855772ccb265a1c79d5d75c8ceec4ed89cd63
    manager: conda
    name: libgomp
    optional: false
    platform: linux-64
    url: https://conda.anaconda.org/conda-forge/linux-64/libgomp-14.2.0-h77fa898_1.conda
    version: 14.2.0
  - category: main
    dependencies:
      libgcc-ng: '>=12'
    hash:
      md5: d66573916ffcf376178462f1b61c941e
      sha256: 8ac2f6a9f186e76539439e50505d98581472fedb347a20e7d1f36429849f05c9
    manager: conda
    name: libiconv
    optional: false
    platform: linux-64
    url: https://conda.anaconda.org/conda-forge/linux-64/libiconv-1.17-hd590300_2.conda
    version: '1.17'
  - category: main
    dependencies: {}
    hash:
      md5: 6c3628d047e151efba7cf08c5e54d1ca
      sha256: 23d4923baeca359423a7347c2ed7aaf48c68603df0cf8b87cc94a10b0d4e9a23
    manager: conda
    name: libiconv
    optional: false
    platform: osx-64
    url: https://conda.anaconda.org/conda-forge/osx-64/libiconv-1.17-hd75f5a5_2.conda
    version: '1.17'
  - category: main
    dependencies: {}
    hash:
      md5: 69bda57310071cf6d2b86caf11573d2d
      sha256: bc7de5097b97bcafcf7deaaed505f7ce02f648aac8eccc0d5a47cc599a1d0304
    manager: conda
    name: libiconv
    optional: false
    platform: osx-arm64
    url: https://conda.anaconda.org/conda-forge/osx-arm64/libiconv-1.17-h0d3ecfb_2.conda
    version: '1.17'
  - category: main
    dependencies:
      gettext: '>=0.21.1,<1.0a0'
      libgcc-ng: '>=12'
      libunistring: '>=0,<1.0a0'
    hash:
      md5: 2b7b0d827c6447cc1d85dc06d5b5de46
      sha256: 253f9be445c58bf07b39d8f67ac08bccc5010c75a8c2070cddfb6c20e1ca4f4f
    manager: conda
    name: libidn2
    optional: false
    platform: linux-64
    url: https://conda.anaconda.org/conda-forge/linux-64/libidn2-2.3.7-hd590300_0.conda
    version: 2.3.7
  - category: main
    dependencies:
      gettext: '>=0.21.1,<1.0a0'
      libunistring: '>=0,<1.0a0'
    hash:
      md5: a985867eae03167666bba45c2a297da1
      sha256: 54430e45dffa8cbe3cbf12a3f4376947e7e2d50c67db90a90e91c3350510823e
    manager: conda
    name: libidn2
    optional: false
    platform: osx-64
    url: https://conda.anaconda.org/conda-forge/osx-64/libidn2-2.3.7-h10d778d_0.conda
    version: 2.3.7
  - category: main
    dependencies:
      gettext: '>=0.21.1,<1.0a0'
      libunistring: '>=0,<1.0a0'
    hash:
      md5: 6e4a21ef7a8e4c0cc65381854848e232
      sha256: ae6be1c42fa18cb76fb1d17093f5b467b7a9bcf402da91081a9126c8843c004d
    manager: conda
    name: libidn2
    optional: false
    platform: osx-arm64
    url: https://conda.anaconda.org/conda-forge/osx-arm64/libidn2-2.3.7-h93a5062_0.conda
    version: 2.3.7
  - category: main
    dependencies:
      __osx: '>=10.13'
      libiconv: '>=1.17,<2.0a0'
    hash:
      md5: 52d4d643ed26c07599736326c46bf12f
      sha256: 0dbb662440a73e20742f12d88e51785a5a5117b8b150783a032b8818a8c043af
    manager: conda
    name: libintl
    optional: false
    platform: osx-64
    url: https://conda.anaconda.org/conda-forge/osx-64/libintl-0.22.5-hdfe23c8_3.conda
    version: 0.22.5
  - category: main
    dependencies:
      __osx: '>=11.0'
      libiconv: '>=1.17,<2.0a0'
    hash:
      md5: 3b98ec32e91b3b59ad53dbb9c96dd334
      sha256: 7c1d238d4333af385e594c89ebcb520caad7ed83a735c901099ec0970a87a891
    manager: conda
    name: libintl
    optional: false
    platform: osx-arm64
    url: https://conda.anaconda.org/conda-forge/osx-arm64/libintl-0.22.5-h8414b35_3.conda
    version: 0.22.5
  - category: main
    dependencies:
      __osx: '>=10.13'
      libiconv: '>=1.17,<2.0a0'
      libintl: 0.22.5
    hash:
      md5: aeb045f400ec2b068c6c142b16f87c7e
      sha256: 4913a20244520d6fae14452910613b652752982193a401482b7d699ee70bb13a
    manager: conda
    name: libintl-devel
    optional: false
    platform: osx-64
    url:
      https://conda.anaconda.org/conda-forge/osx-64/libintl-devel-0.22.5-hdfe23c8_3.conda
    version: 0.22.5
  - category: main
    dependencies:
      __osx: '>=11.0'
      libiconv: '>=1.17,<2.0a0'
      libintl: 0.22.5
    hash:
      md5: 271646de11b018c66e81eb4c4717b291
      sha256: c9d1d4fdfb5775828e54bc9fb443b1a6de9319a04b81d1bac52c26114a763154
    manager: conda
    name: libintl-devel
    optional: false
    platform: osx-arm64
    url:
      https://conda.anaconda.org/conda-forge/osx-arm64/libintl-devel-0.22.5-h8414b35_3.conda
    version: 0.22.5
  - category: main
    dependencies:
      libgcc-ng: '>=12'
    hash:
      md5: ea25936bb4080d843790b586850f82b8
      sha256: b954e09b7e49c2f2433d6f3bb73868eda5e378278b0f8c1dd10a7ef090e14f2f
    manager: conda
    name: libjpeg-turbo
    optional: false
    platform: linux-64
    url:
      https://conda.anaconda.org/conda-forge/linux-64/libjpeg-turbo-3.0.0-hd590300_1.conda
    version: 3.0.0
  - category: main
    dependencies: {}
    hash:
      md5: 72507f8e3961bc968af17435060b6dd6
      sha256: d9572fd1024adc374aae7c247d0f29fdf4b122f1e3586fe62acc18067f40d02f
    manager: conda
    name: libjpeg-turbo
    optional: false
    platform: osx-64
    url:
      https://conda.anaconda.org/conda-forge/osx-64/libjpeg-turbo-3.0.0-h0dc2134_1.conda
    version: 3.0.0
  - category: main
    dependencies: {}
    hash:
      md5: 3ff1e053dc3a2b8e36b9bfa4256a58d1
      sha256: a42054eaa38e84fc1e5ab443facac4bbc9d1b6b6f23f54b7bf4f1eb687e1d993
    manager: conda
    name: libjpeg-turbo
    optional: false
    platform: osx-arm64
    url:
      https://conda.anaconda.org/conda-forge/osx-arm64/libjpeg-turbo-3.0.0-hb547adb_1.conda
    version: 3.0.0
  - category: main
    dependencies:
      libblas: 3.9.0
    hash:
      md5: 3792604c43695d6a273bc5faaac47d48
      sha256: b76458c36331376911e0f98fa68109e02f4d5e5ebfffa79587ac69cef748bba1
    manager: conda
    name: liblapack
    optional: false
    platform: linux-64
    url:
      https://conda.anaconda.org/conda-forge/linux-64/liblapack-3.9.0-26_linux64_openblas.conda
    version: 3.9.0
  - category: main
    dependencies:
      libblas: 3.9.0
    hash:
      md5: c0c54bb6382ff1e52bf08f1da539e9b4
      sha256: 166b07a129d122dbe90b06b582b5c29fbe5b958547fb474ca497cb084846810d
    manager: conda
    name: liblapack
    optional: false
    platform: osx-64
    url:
      https://conda.anaconda.org/conda-forge/osx-64/liblapack-3.9.0-26_osx64_openblas.conda
    version: 3.9.0
  - category: main
    dependencies:
      libblas: 3.9.0
    hash:
      md5: cebad79038a75cfd28fa90d147a2d34d
      sha256: dd6d9a21e672aee4332f019c8229ce70cf5eaf6c2f4cbd1443b105fb66c00dc5
    manager: conda
    name: liblapack
    optional: false
    platform: osx-arm64
    url:
      https://conda.anaconda.org/conda-forge/osx-arm64/liblapack-3.9.0-26_osxarm64_openblas.conda
    version: 3.9.0
  - category: main
    dependencies:
      __glibc: '>=2.17,<3.0.a0'
      libgcc: '>=13'
      libstdcxx: '>=13'
    hash:
      md5: 956ddbc5d3b221e8fbd5cb170dd86356
      sha256: a5fba46e8e1439fdcbeb4431f15b22c1001b1882031367afc78601e4a5fe35af
    manager: conda
    name: liblief
    optional: false
    platform: linux-64
    url: https://conda.anaconda.org/conda-forge/linux-64/liblief-0.14.1-h5888daf_2.conda
    version: 0.14.1
  - category: main
    dependencies:
      __osx: '>=10.13'
      libcxx: '>=17'
    hash:
      md5: fea38f7bd278c21851f208358dd8e5b4
      sha256: a91a753d4a589e4c920c1a1281b33d668ab03cf964408866acc174a45c184288
    manager: conda
    name: liblief
    optional: false
    platform: osx-64
    url: https://conda.anaconda.org/conda-forge/osx-64/liblief-0.14.1-hac325c4_2.conda
    version: 0.14.1
  - category: main
    dependencies:
      __osx: '>=11.0'
      libcxx: '>=17'
    hash:
      md5: 9cd24e3468e4c510836f68f453a31df8
      sha256: 0da590030191ce2f52ce315165b88898bd2df5b51374bb33a57722a84521a7f5
    manager: conda
    name: liblief
    optional: false
    platform: osx-arm64
    url: https://conda.anaconda.org/conda-forge/osx-arm64/liblief-0.14.1-hf9b8971_2.conda
    version: 0.14.1
  - category: main
    dependencies:
      libcxx: '>=16'
      libxml2: '>=2.12.1,<3.0.0a0'
      libzlib: '>=1.2.13,<2.0.0a0'
      zstd: '>=1.5.5,<1.6.0a0'
    hash:
      md5: fcd38f0553a99fa279fb66a5bfc2fb28
      sha256: 605460ecc4ccc04163d0b06c99693864e5bcba7a9f014a5263c9856195282265
    manager: conda
    name: libllvm17
    optional: false
    platform: osx-64
    url: https://conda.anaconda.org/conda-forge/osx-64/libllvm17-17.0.6-hbedff68_1.conda
    version: 17.0.6
  - category: main
    dependencies:
      __osx: '>=11.0'
      libcxx: '>=18'
      libxml2: '>=2.13.5,<3.0a0'
      libzlib: '>=1.3.1,<2.0a0'
      zstd: '>=1.5.6,<1.6.0a0'
    hash:
      md5: a41dba61fe9eaf5152b865fea1c4e7e0
      sha256: 9a06e46067f50717cc7e5f84d814eff547e07efd5a53c5a9786432e4ce882f0f
    manager: conda
    name: libllvm19
    optional: false
    platform: osx-arm64
    url:
      https://conda.anaconda.org/conda-forge/osx-arm64/libllvm19-19.1.6-hc4b4ae8_0.conda
    version: 19.1.6
  - category: main
    dependencies:
      __glibc: '>=2.17,<3.0.a0'
      libgcc: '>=13'
    hash:
      md5: 2ecf2f1c7e4e21fcfe6423a51a992d84
      sha256: e6e425252f3839e2756e4af1ea2074dffd3396c161bf460629f9dfd6a65f15c6
    manager: conda
    name: liblzma
    optional: false
    platform: linux-64
    url: https://conda.anaconda.org/conda-forge/linux-64/liblzma-5.6.3-hb9d3cd8_1.conda
    version: 5.6.3
  - category: main
    dependencies:
      __osx: '>=10.13'
    hash:
      md5: f9e9205fed9c664421c1c09f0b90ce6d
      sha256: c70639ff3cb034a8e31cb081c907879b6a639bb12b0e090069a68eb69125b10e
    manager: conda
    name: liblzma
    optional: false
    platform: osx-64
    url: https://conda.anaconda.org/conda-forge/osx-64/liblzma-5.6.3-hd471939_1.conda
    version: 5.6.3
  - category: main
    dependencies:
      __osx: '>=11.0'
    hash:
      md5: b2553114a7f5e20ccd02378a77d836aa
      sha256: d863b8257406918ffdc50ae65502f2b2d6cede29404d09a094f59509d6a0aaf1
    manager: conda
    name: liblzma
    optional: false
    platform: osx-arm64
    url: https://conda.anaconda.org/conda-forge/osx-arm64/liblzma-5.6.3-h39f12f2_1.conda
    version: 5.6.3
  - category: main
    dependencies:
      __glibc: '>=2.17,<3.0.a0'
      cpp-expected: '>=1.1.0,<1.2.0a0'
      fmt: '>=11.0.2,<12.0a0'
      libarchive: '>=3.7.7,<3.8.0a0'
      libcurl: '>=8.11.1,<9.0a0'
      libgcc: '>=13'
      libsolv: '>=0.7.30,<0.8.0a0'
      libstdcxx: '>=13'
      nlohmann_json: '>=3.11.3,<3.12.0a0'
      openssl: '>=3.4.0,<4.0a0'
      reproc: '>=14.2.5.0inf.0,<14.3.0a0'
      reproc-cpp: '>=14.2.5.0inf.0,<14.3.0a0'
      simdjson: '>=3.11.3,<3.12.0a0'
      spdlog: '>=1.15.0,<1.16.0a0'
      yaml-cpp: '>=0.8.0,<0.9.0a0'
      zstd: '>=1.5.6,<1.6.0a0'
    hash:
      md5: c56f41d3378eee2b0507ec9e2b5b2ad5
      sha256: dae82359fb4f07f7e712d08b61a836efb176818c3317a301e51934f3e1f3bee0
    manager: conda
    name: libmamba
    optional: false
    platform: linux-64
    url: https://conda.anaconda.org/conda-forge/linux-64/libmamba-2.0.5-h49b8a8d_1.conda
    version: 2.0.5
  - category: main
    dependencies:
      __osx: '>=10.13'
      cpp-expected: '>=1.1.0,<1.2.0a0'
      fmt: '>=11.0.2,<12.0a0'
      libarchive: '>=3.7.7,<3.8.0a0'
      libcurl: '>=8.11.1,<9.0a0'
      libcxx: '>=18'
      libsolv: '>=0.7.30,<0.8.0a0'
      nlohmann_json: '>=3.11.3,<3.12.0a0'
      openssl: '>=3.4.0,<4.0a0'
      reproc: '>=14.2.5.0inf.0,<14.3.0a0'
      reproc-cpp: '>=14.2.5.0inf.0,<14.3.0a0'
      simdjson: '>=3.11.3,<3.12.0a0'
      spdlog: '>=1.15.0,<1.16.0a0'
      yaml-cpp: '>=0.8.0,<0.9.0a0'
      zstd: '>=1.5.6,<1.6.0a0'
    hash:
      md5: ff0e535989e951e8da50f7c65a86af5f
      sha256: a00d6e83c5ac617f3e4e273e18a1e10856336d42dbfecba5fef5c64dadeb608f
    manager: conda
    name: libmamba
    optional: false
    platform: osx-64
    url: https://conda.anaconda.org/conda-forge/osx-64/libmamba-2.0.5-h415aaf8_1.conda
    version: 2.0.5
  - category: main
    dependencies:
      __osx: '>=11.0'
      cpp-expected: '>=1.1.0,<1.2.0a0'
      fmt: '>=11.0.2,<12.0a0'
      libarchive: '>=3.7.7,<3.8.0a0'
      libcurl: '>=8.11.1,<9.0a0'
      libcxx: '>=18'
      libsolv: '>=0.7.30,<0.8.0a0'
      nlohmann_json: '>=3.11.3,<3.12.0a0'
      openssl: '>=3.4.0,<4.0a0'
      reproc: '>=14.2.5.0inf.0,<14.3.0a0'
      reproc-cpp: '>=14.2.5.0inf.0,<14.3.0a0'
      simdjson: '>=3.11.3,<3.12.0a0'
      spdlog: '>=1.15.0,<1.16.0a0'
      yaml-cpp: '>=0.8.0,<0.9.0a0'
      zstd: '>=1.5.6,<1.6.0a0'
    hash:
      md5: 1b5babb299a9d5567addf0195e3b99ad
      sha256: 8003e2d867b47618d7ece1481b21a55e9f2aa5cc3a8311a81da9233601b6cdad
    manager: conda
    name: libmamba
    optional: false
    platform: osx-arm64
    url: https://conda.anaconda.org/conda-forge/osx-arm64/libmamba-2.0.5-hdf44a08_1.conda
    version: 2.0.5
  - category: main
    dependencies:
      __glibc: '>=2.17,<3.0.a0'
      fmt: '>=11.0.2,<12.0a0'
      libgcc: '>=13'
      libmamba: 2.0.5
      libstdcxx: '>=13'
      openssl: '>=3.4.0,<4.0a0'
      pybind11-abi: '4'
      python: '>=3.11,<3.12.0a0'
      python_abi: 3.11.*
      yaml-cpp: '>=0.8.0,<0.9.0a0'
    hash:
      md5: a78ac715c79480dad96c04c1551468b9
      sha256: 3efe1ccfea993843d9a134d645cd462d35bc08982af68f29ce899327dfb26a38
    manager: conda
    name: libmambapy
    optional: false
    platform: linux-64
    url:
      https://conda.anaconda.org/conda-forge/linux-64/libmambapy-2.0.5-py311hb3373dd_1.conda
    version: 2.0.5
  - category: main
    dependencies:
      __osx: '>=10.13'
      fmt: '>=11.0.2,<12.0a0'
      libcxx: '>=18'
      libmamba: 2.0.5
      openssl: '>=3.4.0,<4.0a0'
      pybind11-abi: '4'
      python: '>=3.11,<3.12.0a0'
      python_abi: 3.11.*
      yaml-cpp: '>=0.8.0,<0.9.0a0'
    hash:
      md5: d4a2563e17664b7820e9162410926fdb
      sha256: ce5462c198d3acf92d9b6b28367e6c8cbd3853749f04d617b6d3669929e3d98e
    manager: conda
    name: libmambapy
    optional: false
    platform: osx-64
    url:
      https://conda.anaconda.org/conda-forge/osx-64/libmambapy-2.0.5-py311hd75daa0_1.conda
    version: 2.0.5
  - category: main
    dependencies:
      __osx: '>=11.0'
      fmt: '>=11.0.2,<12.0a0'
      libcxx: '>=18'
      libmamba: 2.0.5
      openssl: '>=3.4.0,<4.0a0'
      pybind11-abi: '4'
      python: '>=3.11,<3.12.0a0'
      python_abi: 3.11.*
      yaml-cpp: '>=0.8.0,<0.9.0a0'
    hash:
      md5: ef92f12dfc2a36e55f69d50fa7475ff1
      sha256: 07e7d76b83b8df9009f814cee4c8349bc357d8b776ea0a9217b5942e017ad57b
    manager: conda
    name: libmambapy
    optional: false
    platform: osx-arm64
    url:
      https://conda.anaconda.org/conda-forge/osx-arm64/libmambapy-2.0.5-py311hf36a740_1.conda
    version: 2.0.5
  - category: main
    dependencies:
      __glibc: '>=2.17,<3.0.a0'
      c-ares: '>=1.32.3,<2.0a0'
      libev: '>=4.33,<5.0a0'
      libgcc: '>=13'
      libstdcxx: '>=13'
      libzlib: '>=1.3.1,<2.0a0'
      openssl: '>=3.3.2,<4.0a0'
    hash:
      md5: 19e57602824042dfd0446292ef90488b
      sha256: b0f2b3695b13a989f75d8fd7f4778e1c7aabe3b36db83f0fe80b2cd812c0e975
    manager: conda
    name: libnghttp2
    optional: false
    platform: linux-64
    url:
      https://conda.anaconda.org/conda-forge/linux-64/libnghttp2-1.64.0-h161d5f1_0.conda
    version: 1.64.0
  - category: main
    dependencies:
      __osx: '>=10.13'
      c-ares: '>=1.34.2,<2.0a0'
      libcxx: '>=17'
      libev: '>=4.33,<5.0a0'
      libzlib: '>=1.3.1,<2.0a0'
      openssl: '>=3.3.2,<4.0a0'
    hash:
      md5: ab21007194b97beade22ceb7a3f6fee5
      sha256: 0dcfdcf3a445d2d7de4f3b186ab0a794dc872f4ea21622f9b997be72712c027f
    manager: conda
    name: libnghttp2
    optional: false
    platform: osx-64
    url: https://conda.anaconda.org/conda-forge/osx-64/libnghttp2-1.64.0-hc7306c3_0.conda
    version: 1.64.0
  - category: main
    dependencies:
      __osx: '>=11.0'
      c-ares: '>=1.34.2,<2.0a0'
      libcxx: '>=17'
      libev: '>=4.33,<5.0a0'
      libzlib: '>=1.3.1,<2.0a0'
      openssl: '>=3.3.2,<4.0a0'
    hash:
      md5: 3408c02539cee5f1141f9f11450b6a51
      sha256: 00cc685824f39f51be5233b54e19f45abd60de5d8847f1a56906f8936648b72f
    manager: conda
    name: libnghttp2
    optional: false
    platform: osx-arm64
    url:
      https://conda.anaconda.org/conda-forge/osx-arm64/libnghttp2-1.64.0-h6d7220d_0.conda
    version: 1.64.0
  - category: main
    dependencies:
      libgcc-ng: '>=12'
    hash:
      md5: 30fd6e37fe21f86f4bd26d6ee73eeec7
      sha256: 26d77a3bb4dceeedc2a41bd688564fe71bf2d149fdcf117049970bc02ff1add6
    manager: conda
    name: libnsl
    optional: false
    platform: linux-64
    url: https://conda.anaconda.org/conda-forge/linux-64/libnsl-2.0.1-hd590300_0.conda
    version: 2.0.1
  - category: main
    dependencies:
      __glibc: '>=2.17,<3.0.a0'
      libgcc: '>=14'
      libgfortran: ''
      libgfortran5: '>=14.2.0'
    hash:
      md5: 62857b389e42b36b686331bec0922050
      sha256: 99ba271d8a80a1af2723f2e124ffd91d850074c0389c067e6d96d72a2dbfeabe
    manager: conda
    name: libopenblas
    optional: false
    platform: linux-64
    url:
      https://conda.anaconda.org/conda-forge/linux-64/libopenblas-0.3.28-pthreads_h94d23a6_1.conda
    version: 0.3.28
  - category: main
    dependencies:
      __osx: '>=10.13'
      libgfortran: 5.*
      libgfortran5: '>=13.2.0'
      llvm-openmp: '>=18.1.8'
    hash:
      md5: cd2c572c02a73b88c4d378eb31110e85
      sha256: cef5856952688ce9303f85f5bc62c99e8c2256b4c679f63afdfb381f222e90c7
    manager: conda
    name: libopenblas
    optional: false
    platform: osx-64
    url:
      https://conda.anaconda.org/conda-forge/osx-64/libopenblas-0.3.28-openmp_hbf64a52_1.conda
    version: 0.3.28
  - category: main
    dependencies:
      __osx: '>=11.0'
      libgfortran: 5.*
      libgfortran5: '>=13.2.0'
      llvm-openmp: '>=18.1.8'
    hash:
      md5: 40803a48d947c8639da6704e9a44d3ce
      sha256: 62bb669c37a845129096f73d446cdb6bb170e4927f2fea2b661329680dbbc373
    manager: conda
    name: libopenblas
    optional: false
    platform: osx-arm64
    url:
      https://conda.anaconda.org/conda-forge/osx-arm64/libopenblas-0.3.28-openmp_hf332438_1.conda
    version: 0.3.28
  - category: main
    dependencies:
      __glibc: '>=2.17,<3.0.a0'
      libgcc: '>=13'
      libzlib: '>=1.3.1,<2.0a0'
    hash:
      md5: f4cc49d7aa68316213e4b12be35308d1
      sha256: e5b14f7a01c2db4362d8591f42f82f336ed48d5e4079e4d1f65d0c2a3637ea78
    manager: conda
    name: libpng
    optional: false
    platform: linux-64
    url: https://conda.anaconda.org/conda-forge/linux-64/libpng-1.6.44-hadc24fc_0.conda
    version: 1.6.44
  - category: main
    dependencies:
      __osx: '>=10.13'
      libzlib: '>=1.3.1,<2.0a0'
    hash:
      md5: f32ac2c8dd390dbf169f550887ed09d9
      sha256: 12b44e58f8832798d7a5c0a7480c95e905dbd6c3558dec09739062411f9e08d1
    manager: conda
    name: libpng
    optional: false
    platform: osx-64
    url: https://conda.anaconda.org/conda-forge/osx-64/libpng-1.6.44-h4b8f8c9_0.conda
    version: 1.6.44
  - category: main
    dependencies:
      __osx: '>=11.0'
      libzlib: '>=1.3.1,<2.0a0'
    hash:
      md5: fb36e93f0ea6a6f5d2b99984f34b049e
      sha256: 38f8759a3eb8060deabd4db41f0f023514d853e46ddcbd0ba21768fc4e563bb1
    manager: conda
    name: libpng
    optional: false
    platform: osx-arm64
    url: https://conda.anaconda.org/conda-forge/osx-arm64/libpng-1.6.44-hc14010f_0.conda
    version: 1.6.44
  - category: main
    dependencies:
      __glibc: '>=2.17,<3.0.a0'
<<<<<<< HEAD
      libabseil: '>=20240116.2,<20240117.0a0'
      libgcc: '>=13'
      libstdcxx: '>=13'
      libzlib: '>=1.3.1,<2.0a0'
    hash:
      md5: 06def97690ef90781a91b786cb48a0a9
      sha256: 8b5e4e31ed93bf36fd14e9cf10cd3af78bb9184d0f1f87878b8d28c0374aa4dc
    manager: conda
    name: libprotobuf
    optional: false
    platform: linux-64
    url:
      https://conda.anaconda.org/conda-forge/linux-64/libprotobuf-4.25.3-hd5b35b9_1.conda
    version: 4.25.3
  - category: main
    dependencies:
      __osx: '>=10.13'
      libabseil: '>=20240116.2,<20240117.0a0'
      libcxx: '>=17'
      libzlib: '>=1.3.1,<2.0a0'
    hash:
      md5: 64ad501f0fd74955056169ec9c42c5c0
      sha256: f509cb24a164b84553b28837ec1e8311ceb0212a1dbb8c7fd99ca383d461ea6c
    manager: conda
    name: libprotobuf
    optional: false
    platform: osx-64
    url:
      https://conda.anaconda.org/conda-forge/osx-64/libprotobuf-4.25.3-hd4aba4c_1.conda
    version: 4.25.3
  - category: main
    dependencies:
      __osx: '>=11.0'
      libabseil: '>=20240116.2,<20240117.0a0'
      libcxx: '>=17'
      libzlib: '>=1.3.1,<2.0a0'
    hash:
      md5: fa77986d9170450c014586ab87e144f8
      sha256: f51bde2dfe73968ab3090c1098f520b65a8d8f11e945cb13bf74d19e30966b61
    manager: conda
    name: libprotobuf
    optional: false
    platform: osx-arm64
    url:
      https://conda.anaconda.org/conda-forge/osx-arm64/libprotobuf-4.25.3-hc39d83c_1.conda
    version: 4.25.3
  - category: main
    dependencies:
      __glibc: '>=2.17,<3.0.a0'
      cairo: '>=1.18.0,<2.0a0'
=======
      cairo: '>=1.18.2,<2.0a0'
>>>>>>> 439f365c
      freetype: '>=2.12.1,<3.0a0'
      gdk-pixbuf: '>=2.42.12,<3.0a0'
      harfbuzz: '>=10.1.0,<11.0a0'
      libgcc: '>=13'
      libglib: '>=2.82.2,<3.0a0'
      libpng: '>=1.6.44,<1.7.0a0'
      libxml2: '>=2.13.5,<3.0a0'
      pango: '>=1.54.0,<2.0a0'
    hash:
      md5: b9846db0abffb09847e2cb0fec4b4db6
      sha256: 475013475a3209c24a82f9e80c545d56ccca2fa04df85952852f3d73caa38ff9
    manager: conda
    name: librsvg
    optional: false
    platform: linux-64
    url: https://conda.anaconda.org/conda-forge/linux-64/librsvg-2.58.4-h49af25d_2.conda
    version: 2.58.4
  - category: main
    dependencies:
      __osx: '>=10.13'
      cairo: '>=1.18.2,<2.0a0'
      gdk-pixbuf: '>=2.42.12,<3.0a0'
      libglib: '>=2.82.2,<3.0a0'
      libxml2: '>=2.13.5,<3.0a0'
      pango: '>=1.54.0,<2.0a0'
    hash:
      md5: 0aa68f5a6ebfd2254daae40170439f03
      sha256: 482cde0a3828935edc31c529e15c2686425f64b07a7e52551b6ed672360f2a15
    manager: conda
    name: librsvg
    optional: false
    platform: osx-64
    url: https://conda.anaconda.org/conda-forge/osx-64/librsvg-2.58.4-h21a6cfa_2.conda
    version: 2.58.4
  - category: main
    dependencies:
      __osx: '>=11.0'
      cairo: '>=1.18.2,<2.0a0'
      gdk-pixbuf: '>=2.42.12,<3.0a0'
      libglib: '>=2.82.2,<3.0a0'
      libxml2: '>=2.13.5,<3.0a0'
      pango: '>=1.54.0,<2.0a0'
    hash:
      md5: 82c31ce77bac095b5700b1fdaad9a628
      sha256: c1ef2c5855166001967952d7525aa2f29707214495c74c2bbb60e691aee45ef0
    manager: conda
    name: librsvg
    optional: false
    platform: osx-arm64
    url: https://conda.anaconda.org/conda-forge/osx-arm64/librsvg-2.58.4-h266df6f_2.conda
    version: 2.58.4
  - category: main
    dependencies:
      libgcc-ng: '>=12'
    hash:
      md5: a587892d3c13b6621a6091be690dbca2
      sha256: 0105bd108f19ea8e6a78d2d994a6d4a8db16d19a41212070d2d1d48a63c34161
    manager: conda
    name: libsodium
    optional: false
    platform: linux-64
    url:
      https://conda.anaconda.org/conda-forge/linux-64/libsodium-1.0.20-h4ab18f5_0.conda
    version: 1.0.20
  - category: main
    dependencies:
      __osx: '>=10.13'
    hash:
      md5: 6af4b059e26492da6013e79cbcb4d069
      sha256: d3975cfe60e81072666da8c76b993af018cf2e73fe55acba2b5ba0928efaccf5
    manager: conda
    name: libsodium
    optional: false
    platform: osx-64
    url: https://conda.anaconda.org/conda-forge/osx-64/libsodium-1.0.20-hfdf4475_0.conda
    version: 1.0.20
  - category: main
    dependencies:
      __osx: '>=11.0'
    hash:
      md5: a7ce36e284c5faaf93c220dfc39e3abd
      sha256: fade8223e1e1004367d7101dd17261003b60aa576df6d7802191f8972f7470b1
    manager: conda
    name: libsodium
    optional: false
    platform: osx-arm64
    url:
      https://conda.anaconda.org/conda-forge/osx-arm64/libsodium-1.0.20-h99b78c6_0.conda
    version: 1.0.20
  - category: main
    dependencies:
      __glibc: '>=2.17,<3.0.a0'
      libgcc-ng: '>=12'
      libstdcxx-ng: '>=12'
      libzlib: '>=1.3.1,<2.0a0'
    hash:
      md5: 02539b77d25aa4f65b20246549e256c3
      sha256: 1dddbde791efdfc34c8fefa74dc2f910eac9cf87bf37ee6c3c9132eb96a0e7d4
    manager: conda
    name: libsolv
    optional: false
    platform: linux-64
    url: https://conda.anaconda.org/conda-forge/linux-64/libsolv-0.7.30-h3509ff9_0.conda
    version: 0.7.30
  - category: main
    dependencies:
      __osx: '>=10.13'
      libcxx: '>=16'
      libzlib: '>=1.3.1,<2.0a0'
    hash:
      md5: 8f8fd9f1740c8cb7dcfebf1a1ed7e678
      sha256: d0c8a8a448dc8b01aecc023b8e6a26f8cdd03f04263ca0a282a057d636b47b3c
    manager: conda
    name: libsolv
    optional: false
    platform: osx-64
    url: https://conda.anaconda.org/conda-forge/osx-64/libsolv-0.7.30-h69d5d9b_0.conda
    version: 0.7.30
  - category: main
    dependencies:
      __osx: '>=11.0'
      libcxx: '>=16'
      libzlib: '>=1.3.1,<2.0a0'
    hash:
      md5: a5795a7ca73c9c99f112abce7864b500
      sha256: e5ffda8a71a334edff7af4f194aa6c72df2f0763321250270f9f68dfc8eaf439
    manager: conda
    name: libsolv
    optional: false
    platform: osx-arm64
    url: https://conda.anaconda.org/conda-forge/osx-arm64/libsolv-0.7.30-h6c9b7f8_0.conda
    version: 0.7.30
  - category: main
    dependencies:
      __glibc: '>=2.17,<3.0.a0'
      libgcc: '>=13'
      libzlib: '>=1.3.1,<2.0a0'
    hash:
      md5: b58da17db24b6e08bcbf8fed2fb8c915
      sha256: 48af21ebc2cbf358976f1e0f4a0ab9e91dfc83d0ef337cf3837c6f5bc22fb352
    manager: conda
    name: libsqlite
    optional: false
    platform: linux-64
    url:
      https://conda.anaconda.org/conda-forge/linux-64/libsqlite-3.47.2-hee588c1_0.conda
    version: 3.47.2
  - category: main
    dependencies:
      __osx: '>=10.13'
      libzlib: '>=1.3.1,<2.0a0'
    hash:
      md5: 44d9799fda97eb34f6d88ac1e3eb0ea6
      sha256: 4d5e188d921f93c97ce172fc8c4341e8171670ec98d76f9961f65f6306fcda77
    manager: conda
    name: libsqlite
    optional: false
    platform: osx-64
    url: https://conda.anaconda.org/conda-forge/osx-64/libsqlite-3.47.2-hdb6dae5_0.conda
    version: 3.47.2
  - category: main
    dependencies:
      __osx: '>=11.0'
      libzlib: '>=1.3.1,<2.0a0'
    hash:
      md5: 122d6f29470f1a991e85608e77e56a8a
      sha256: f192f3c8973de9ec4c214990715f13b781965247a5cedf9162e7f9e699cfc3c4
    manager: conda
    name: libsqlite
    optional: false
    platform: osx-arm64
    url:
      https://conda.anaconda.org/conda-forge/osx-arm64/libsqlite-3.47.2-h3f77e49_0.conda
    version: 3.47.2
  - category: main
    dependencies:
      __glibc: '>=2.17,<3.0.a0'
      libgcc: '>=13'
      libzlib: '>=1.3.1,<2.0a0'
      openssl: '>=3.4.0,<4.0a0'
    hash:
      md5: be2de152d8073ef1c01b7728475f2fe7
      sha256: 0407ac9fda2bb67e11e357066eff144c845801d00b5f664efbc48813af1e7bb9
    manager: conda
    name: libssh2
    optional: false
    platform: linux-64
    url: https://conda.anaconda.org/conda-forge/linux-64/libssh2-1.11.1-hf672d98_0.conda
    version: 1.11.1
  - category: main
    dependencies:
      __osx: '>=10.13'
      libzlib: '>=1.3.1,<2.0a0'
      openssl: '>=3.4.0,<4.0a0'
    hash:
      md5: b1caec4561059e43a5d056684c5a2de0
      sha256: ef2a81c9a15080b996a37f0e1712881da90a710b234e63d8539d69892353de90
    manager: conda
    name: libssh2
    optional: false
    platform: osx-64
    url: https://conda.anaconda.org/conda-forge/osx-64/libssh2-1.11.1-h3dc7d44_0.conda
    version: 1.11.1
  - category: main
    dependencies:
      libzlib: '>=1.3.1,<2.0a0'
      openssl: '>=3.4.0,<4.0a0'
    hash:
      md5: ddc7194676c285513706e5fc64f214d7
      sha256: f7047c6ed44bcaeb04432e8c74da87591940d091b0a3940c0d884b7faa8062e9
    manager: conda
    name: libssh2
    optional: false
    platform: osx-arm64
    url: https://conda.anaconda.org/conda-forge/osx-arm64/libssh2-1.11.1-h9cc3647_0.conda
    version: 1.11.1
  - category: main
    dependencies:
      libgcc: 14.2.0
    hash:
      md5: 234a5554c53625688d51062645337328
      sha256: 4661af0eb9bdcbb5fb33e5d0023b001ad4be828fccdcc56500059d56f9869462
    manager: conda
    name: libstdcxx
    optional: false
    platform: linux-64
    url:
      https://conda.anaconda.org/conda-forge/linux-64/libstdcxx-14.2.0-hc0a3c3a_1.conda
    version: 14.2.0
  - category: main
    dependencies:
      libstdcxx: 14.2.0
    hash:
      md5: 8371ac6457591af2cf6159439c1fd051
      sha256: 25bb30b827d4f6d6f0522cc0579e431695503822f144043b93c50237017fffd8
    manager: conda
    name: libstdcxx-ng
    optional: false
    platform: linux-64
    url:
      https://conda.anaconda.org/conda-forge/linux-64/libstdcxx-ng-14.2.0-h4852527_1.conda
    version: 14.2.0
  - category: main
    dependencies:
      __glibc: '>=2.17,<3.0.a0'
      lerc: '>=4.0.0,<5.0a0'
      libdeflate: '>=1.23,<1.24.0a0'
      libgcc: '>=13'
      libjpeg-turbo: '>=3.0.0,<4.0a0'
      liblzma: '>=5.6.3,<6.0a0'
      libstdcxx: '>=13'
      libwebp-base: '>=1.4.0,<2.0a0'
      libzlib: '>=1.3.1,<2.0a0'
      zstd: '>=1.5.6,<1.6.0a0'
    hash:
      md5: 0ea6510969e1296cc19966fad481f6de
      sha256: b224e16b88d76ea95e4af56e2bc638c603bd26a770b98d117d04541d3aafa002
    manager: conda
    name: libtiff
    optional: false
    platform: linux-64
    url: https://conda.anaconda.org/conda-forge/linux-64/libtiff-4.7.0-hd9ff511_3.conda
    version: 4.7.0
  - category: main
    dependencies:
      __osx: '>=10.13'
      lerc: '>=4.0.0,<5.0a0'
      libcxx: '>=18'
      libdeflate: '>=1.23,<1.24.0a0'
      libjpeg-turbo: '>=3.0.0,<4.0a0'
      liblzma: '>=5.6.3,<6.0a0'
      libwebp-base: '>=1.4.0,<2.0a0'
      libzlib: '>=1.3.1,<2.0a0'
      zstd: '>=1.5.6,<1.6.0a0'
    hash:
      md5: 6f2f9df7b093d6b33bc0c334acc7d2d9
      sha256: bb50df7cfc1acb11eae63c5f4fdc251d381cda96bf02c086c3202c83a5200032
    manager: conda
    name: libtiff
    optional: false
    platform: osx-64
    url: https://conda.anaconda.org/conda-forge/osx-64/libtiff-4.7.0-hb77a491_3.conda
    version: 4.7.0
  - category: main
    dependencies:
      __osx: '>=11.0'
      lerc: '>=4.0.0,<5.0a0'
      libcxx: '>=18'
      libdeflate: '>=1.23,<1.24.0a0'
      libjpeg-turbo: '>=3.0.0,<4.0a0'
      liblzma: '>=5.6.3,<6.0a0'
      libwebp-base: '>=1.4.0,<2.0a0'
      libzlib: '>=1.3.1,<2.0a0'
      zstd: '>=1.5.6,<1.6.0a0'
    hash:
      md5: a5d084a957563e614ec0c0196d890654
      sha256: 91417846157e04992801438a496b151df89604b2e7c6775d6f701fcd0cbed5ae
    manager: conda
    name: libtiff
    optional: false
    platform: osx-arm64
    url: https://conda.anaconda.org/conda-forge/osx-arm64/libtiff-4.7.0-h551f018_3.conda
    version: 4.7.0
  - category: main
    dependencies:
      libgcc-ng: '>=9.3.0'
    hash:
      md5: 7245a044b4a1980ed83196176b78b73a
      sha256: e88c45505921db29c08df3439ddb7f771bbff35f95e7d3103bf365d5d6ce2a6d
    manager: conda
    name: libunistring
    optional: false
    platform: linux-64
    url:
      https://conda.anaconda.org/conda-forge/linux-64/libunistring-0.9.10-h7f98852_0.tar.bz2
    version: 0.9.10
  - category: main
    dependencies: {}
    hash:
      md5: 40f27dc16f73256d7b93e53c4f03d92f
      sha256: c5805a58cd2b211bffdc8b7cdeba9af3cee456196ab52ab9a30e0353bc95beb7
    manager: conda
    name: libunistring
    optional: false
    platform: osx-64
    url:
      https://conda.anaconda.org/conda-forge/osx-64/libunistring-0.9.10-h0d85af4_0.tar.bz2
    version: 0.9.10
  - category: main
    dependencies: {}
    hash:
      md5: d88e77a4861e20bd96bde6628ee7a5ae
      sha256: a1afe12ab199f82f339eae83405d293d197f2485d45346a709703bc7e8299949
    manager: conda
    name: libunistring
    optional: false
    platform: osx-arm64
    url:
      https://conda.anaconda.org/conda-forge/osx-arm64/libunistring-0.9.10-h3422bc3_0.tar.bz2
    version: 0.9.10
  - category: main
    dependencies:
      libgcc-ng: '>=12'
    hash:
      md5: 40b61aab5c7ba9ff276c41cfffe6b80b
      sha256: 787eb542f055a2b3de553614b25f09eefb0a0931b0c87dbcce6efdfd92f04f18
    manager: conda
    name: libuuid
    optional: false
    platform: linux-64
    url: https://conda.anaconda.org/conda-forge/linux-64/libuuid-2.38.1-h0b41bf4_0.conda
    version: 2.38.1
  - category: main
    dependencies:
      __glibc: '>=2.17,<3.0.a0'
      libgcc: '>=13'
<<<<<<< HEAD
    hash:
      md5: 070e3c9ddab77e38799d5c30b109c633
      sha256: a35cd81cd1a9add11024097da83cc06b0aae83186fe4124b77710876f37d8f31
    manager: conda
    name: libuv
    optional: false
    platform: linux-64
    url: https://conda.anaconda.org/conda-forge/linux-64/libuv-1.49.2-hb9d3cd8_0.conda
    version: 1.49.2
  - category: main
    dependencies:
      __osx: '>=11.0'
    hash:
      md5: ec36c2438046ca8d2b4368d62dd5c38c
      sha256: a2083200357513f932b44e88858a50a638d1a751a050bc62b2cbee2ac54f102c
    manager: conda
    name: libuv
    optional: false
    platform: osx-64
    url: https://conda.anaconda.org/conda-forge/osx-64/libuv-1.49.2-hd79239c_0.conda
    version: 1.49.2
  - category: main
    dependencies:
      __osx: '>=11.0'
    hash:
      md5: 4bc348e3a1a74d20a3f9beb866d75e0a
      sha256: 0e5176af1e788ad5006cf261c4ea5a288a935fda48993b0240ddd2e562dc3d02
    manager: conda
    name: libuv
    optional: false
    platform: osx-arm64
    url: https://conda.anaconda.org/conda-forge/osx-arm64/libuv-1.49.2-h7ab814d_0.conda
    version: 1.49.2
  - category: main
    dependencies:
      libgcc-ng: '>=12'
=======
>>>>>>> 439f365c
    hash:
      md5: 63f790534398730f59e1b899c3644d4a
      sha256: c45283fd3e90df5f0bd3dbcd31f59cdd2b001d424cf30a07223655413b158eaf
    manager: conda
    name: libwebp-base
    optional: false
    platform: linux-64
    url:
      https://conda.anaconda.org/conda-forge/linux-64/libwebp-base-1.5.0-h851e524_0.conda
    version: 1.5.0
  - category: main
    dependencies:
      __osx: '>=10.13'
    hash:
      md5: 5e0cefc99a231ac46ba21e27ae44689f
      sha256: 7f110eba04150f1fe5fe297f08fb5b82463eed74d1f068bc67c96637f9c63569
    manager: conda
    name: libwebp-base
    optional: false
    platform: osx-64
    url:
      https://conda.anaconda.org/conda-forge/osx-64/libwebp-base-1.5.0-h6cf52b4_0.conda
    version: 1.5.0
  - category: main
    dependencies:
      __osx: '>=11.0'
    hash:
      md5: 569466afeb84f90d5bb88c11cc23d746
      sha256: f8bdb876b4bc8cb5df47c28af29188de8911c3fea4b799a33743500149de3f4a
    manager: conda
    name: libwebp-base
    optional: false
    platform: osx-arm64
    url:
      https://conda.anaconda.org/conda-forge/osx-arm64/libwebp-base-1.5.0-h2471fea_0.conda
    version: 1.5.0
  - category: main
    dependencies:
      __glibc: '>=2.17,<3.0.a0'
      libgcc: '>=13'
      pthread-stubs: ''
      xorg-libxau: '>=1.0.11,<2.0a0'
      xorg-libxdmcp: ''
    hash:
      md5: 92ed62436b625154323d40d5f2f11dd7
      sha256: 666c0c431b23c6cec6e492840b176dde533d48b7e6fb8883f5071223433776aa
    manager: conda
    name: libxcb
    optional: false
    platform: linux-64
    url: https://conda.anaconda.org/conda-forge/linux-64/libxcb-1.17.0-h8a09558_0.conda
    version: 1.17.0
  - category: main
    dependencies:
      libgcc-ng: '>=12'
    hash:
      md5: 5aa797f8787fe7a17d1b0821485b5adc
      sha256: 6ae68e0b86423ef188196fff6207ed0c8195dd84273cb5623b85aa08033a410c
    manager: conda
    name: libxcrypt
    optional: false
    platform: linux-64
    url:
      https://conda.anaconda.org/conda-forge/linux-64/libxcrypt-4.4.36-hd590300_1.conda
    version: 4.4.36
  - category: main
    dependencies:
      __glibc: '>=2.17,<3.0.a0'
      icu: '>=75.1,<76.0a0'
      libgcc: '>=13'
      libiconv: '>=1.17,<2.0a0'
      liblzma: '>=5.6.3,<6.0a0'
      libzlib: '>=1.3.1,<2.0a0'
    hash:
      md5: 1a21e49e190d1ffe58531a81b6e400e1
      sha256: c3b05bdc40d27a9249f0bb60f3f71718f94104b8bcd200163a6c9d4ade7aa052
    manager: conda
    name: libxml2
    optional: false
    platform: linux-64
    url: https://conda.anaconda.org/conda-forge/linux-64/libxml2-2.13.5-h8d12d68_1.conda
    version: 2.13.5
  - category: main
    dependencies:
      __osx: '>=10.13'
      icu: '>=75.1,<76.0a0'
      libiconv: '>=1.17,<2.0a0'
      liblzma: '>=5.6.3,<6.0a0'
      libzlib: '>=1.3.1,<2.0a0'
    hash:
      md5: 23c629eba5239465a34bca0ed9c0b5d3
      sha256: b9332bd8d47a72b7b8fa2ae13c24387ed4f5fd4e1f7ecf0031068c6a755267ae
    manager: conda
    name: libxml2
    optional: false
    platform: osx-64
    url: https://conda.anaconda.org/conda-forge/osx-64/libxml2-2.13.5-hebb159f_1.conda
    version: 2.13.5
  - category: main
    dependencies:
      __osx: '>=11.0'
      icu: '>=75.1,<76.0a0'
      libiconv: '>=1.17,<2.0a0'
      liblzma: '>=5.6.3,<6.0a0'
      libzlib: '>=1.3.1,<2.0a0'
    hash:
      md5: 3dc3cff0eca1640a6acbbfab2f78139e
      sha256: d7af3f25a4cece170502acd38f2dafbea4521f373f46dcb28a37fbe6ac2da544
    manager: conda
    name: libxml2
    optional: false
    platform: osx-arm64
    url: https://conda.anaconda.org/conda-forge/osx-arm64/libxml2-2.13.5-h178c5d8_1.conda
    version: 2.13.5
  - category: main
    dependencies:
      __glibc: '>=2.17,<3.0.a0'
      libgcc: '>=13'
    hash:
      md5: edb0dca6bc32e4f4789199455a1dbeb8
      sha256: d4bfe88d7cb447768e31650f06257995601f89076080e76df55e3112d4e47dc4
    manager: conda
    name: libzlib
    optional: false
    platform: linux-64
    url: https://conda.anaconda.org/conda-forge/linux-64/libzlib-1.3.1-hb9d3cd8_2.conda
    version: 1.3.1
  - category: main
    dependencies:
      __osx: '>=10.13'
    hash:
      md5: 003a54a4e32b02f7355b50a837e699da
      sha256: 8412f96504fc5993a63edf1e211d042a1fd5b1d51dedec755d2058948fcced09
    manager: conda
    name: libzlib
    optional: false
    platform: osx-64
    url: https://conda.anaconda.org/conda-forge/osx-64/libzlib-1.3.1-hd23fc13_2.conda
    version: 1.3.1
  - category: main
    dependencies:
      __osx: '>=11.0'
    hash:
      md5: 369964e85dc26bfe78f41399b366c435
      sha256: ce34669eadaba351cd54910743e6a2261b67009624dbc7daeeafdef93616711b
    manager: conda
    name: libzlib
    optional: false
    platform: osx-arm64
    url: https://conda.anaconda.org/conda-forge/osx-arm64/libzlib-1.3.1-h8359307_2.conda
    version: 1.3.1
  - category: main
    dependencies:
      boolean.py: '>=4.0.0'
      python: '>=3.8'
    hash:
      md5: c72d0d74ff306270e4fbf1d5b3e0878f
      sha256: a5e998263e4ba5d9dae3c88efdf7f4af605bb7731da57b1dfed314b62fd06c4f
    manager: conda
    name: license-expression
    optional: false
    platform: linux-64
    url:
      https://conda.anaconda.org/conda-forge/noarch/license-expression-30.3.1-pyhd8ed1ab_0.conda
    version: 30.3.1
  - category: main
    dependencies:
      boolean.py: '>=4.0.0'
      python: '>=3.8'
    hash:
      md5: c72d0d74ff306270e4fbf1d5b3e0878f
      sha256: a5e998263e4ba5d9dae3c88efdf7f4af605bb7731da57b1dfed314b62fd06c4f
    manager: conda
    name: license-expression
    optional: false
    platform: osx-64
    url:
      https://conda.anaconda.org/conda-forge/noarch/license-expression-30.3.1-pyhd8ed1ab_0.conda
    version: 30.3.1
  - category: main
    dependencies:
      boolean.py: '>=4.0.0'
      python: '>=3.8'
    hash:
      md5: c72d0d74ff306270e4fbf1d5b3e0878f
      sha256: a5e998263e4ba5d9dae3c88efdf7f4af605bb7731da57b1dfed314b62fd06c4f
    manager: conda
    name: license-expression
    optional: false
    platform: osx-arm64
    url:
      https://conda.anaconda.org/conda-forge/noarch/license-expression-30.3.1-pyhd8ed1ab_0.conda
    version: 30.3.1
  - category: main
    dependencies:
      __osx: '>=10.13'
    hash:
      md5: 4fe4d62071f8a3322ffb6588b49ccbb8
      sha256: f79a1d6f8b2f6044eda1b1251c9bf49f4e11ae644e609e47486561a7eca437fd
    manager: conda
    name: llvm-openmp
    optional: false
    platform: osx-64
    url:
      https://conda.anaconda.org/conda-forge/osx-64/llvm-openmp-19.1.6-ha54dae1_0.conda
    version: 19.1.6
  - category: main
    dependencies:
      __osx: '>=11.0'
    hash:
      md5: 34fdeffa0555a1a56f38839415cc066c
      sha256: a0f3e9139ab16f0a67b9d2bbabc15b78977168f4a5b5503fed4962dcb9a96102
    manager: conda
    name: llvm-openmp
    optional: false
    platform: osx-arm64
    url:
      https://conda.anaconda.org/conda-forge/osx-arm64/llvm-openmp-19.1.6-hdb05f8b_0.conda
    version: 19.1.6
  - category: main
    dependencies:
      libllvm17: 17.0.6
      libxml2: '>=2.12.1,<3.0.0a0'
      libzlib: '>=1.2.13,<2.0.0a0'
      zstd: '>=1.5.5,<1.6.0a0'
    hash:
      md5: 4260f86b3dd201ad7ea758d783cd5613
      sha256: 2380e9ac72aba8ef351ec13c9d5b1b233057c70bf4b9b3cea0b3f5bfb5a4e211
    manager: conda
    name: llvm-tools
    optional: false
    platform: osx-64
    url: https://conda.anaconda.org/conda-forge/osx-64/llvm-tools-17.0.6-hbedff68_1.conda
    version: 17.0.6
  - category: main
    dependencies:
      __osx: '>=11.0'
      libllvm19: 19.1.6
      llvm-tools-19: 19.1.6
    hash:
      md5: 3192e7cae78185dad58663ea55b51e36
      sha256: b581e41664c04a4c8e1d4b1f8ba2529154c8b2054acbc9ce9d8b6035702e09f0
    manager: conda
    name: llvm-tools
    optional: false
    platform: osx-arm64
    url:
      https://conda.anaconda.org/conda-forge/osx-arm64/llvm-tools-19.1.6-hd2aecb6_0.conda
    version: 19.1.6
  - category: main
    dependencies:
      __osx: '>=11.0'
      libcxx: '>=18'
      libllvm19: 19.1.6
      libzlib: '>=1.3.1,<2.0a0'
      zstd: '>=1.5.6,<1.6.0a0'
    hash:
      md5: cddfdb05f8fd48a14f216b6cd6a6d9c9
      sha256: 059fc1bcb5de24270e696cce1597a147276a04781c1925c00c24c062cbf20c8a
    manager: conda
    name: llvm-tools-19
    optional: false
    platform: osx-arm64
    url:
      https://conda.anaconda.org/conda-forge/osx-arm64/llvm-tools-19-19.1.6-h87a4c7e_0.conda
    version: 19.1.6
  - category: main
    dependencies:
      python: '>=2.7,!=3.0.*,!=3.1.*,!=3.2.*,!=3.3.*'
    hash:
      md5: 91e27ef3d05cc772ce627e51cff111c4
      sha256: 9afe0b5cfa418e8bdb30d8917c5a6cec10372b037924916f1f85b9f4899a67a6
    manager: conda
    name: locket
    optional: false
    platform: linux-64
    url: https://conda.anaconda.org/conda-forge/noarch/locket-1.0.0-pyhd8ed1ab_0.tar.bz2
    version: 1.0.0
  - category: main
    dependencies:
      python: '>=2.7,!=3.0.*,!=3.1.*,!=3.2.*,!=3.3.*'
    hash:
      md5: 91e27ef3d05cc772ce627e51cff111c4
      sha256: 9afe0b5cfa418e8bdb30d8917c5a6cec10372b037924916f1f85b9f4899a67a6
    manager: conda
    name: locket
    optional: false
    platform: osx-64
    url: https://conda.anaconda.org/conda-forge/noarch/locket-1.0.0-pyhd8ed1ab_0.tar.bz2
    version: 1.0.0
  - category: main
    dependencies:
      python: '>=2.7,!=3.0.*,!=3.1.*,!=3.2.*,!=3.3.*'
    hash:
      md5: 91e27ef3d05cc772ce627e51cff111c4
      sha256: 9afe0b5cfa418e8bdb30d8917c5a6cec10372b037924916f1f85b9f4899a67a6
    manager: conda
    name: locket
    optional: false
    platform: osx-arm64
    url: https://conda.anaconda.org/conda-forge/noarch/locket-1.0.0-pyhd8ed1ab_0.tar.bz2
    version: 1.0.0
  - category: main
    dependencies:
      python: ''
    hash:
      md5: c104d98e09c47519950cffb8dd5b4f10
      sha256: d3a68045ef74a2a7b8c8a55b242fdbc875d362e37adcf793613cf0d8c8e4fbf7
    manager: conda
    name: lockfile
    optional: false
    platform: linux-64
    url: https://conda.anaconda.org/conda-forge/noarch/lockfile-0.12.2-py_1.tar.bz2
    version: 0.12.2
  - category: main
    dependencies:
      python: ''
    hash:
      md5: c104d98e09c47519950cffb8dd5b4f10
      sha256: d3a68045ef74a2a7b8c8a55b242fdbc875d362e37adcf793613cf0d8c8e4fbf7
    manager: conda
    name: lockfile
    optional: false
    platform: osx-64
    url: https://conda.anaconda.org/conda-forge/noarch/lockfile-0.12.2-py_1.tar.bz2
    version: 0.12.2
  - category: main
    dependencies:
      python: ''
    hash:
      md5: c104d98e09c47519950cffb8dd5b4f10
      sha256: d3a68045ef74a2a7b8c8a55b242fdbc875d362e37adcf793613cf0d8c8e4fbf7
    manager: conda
    name: lockfile
    optional: false
    platform: osx-arm64
    url: https://conda.anaconda.org/conda-forge/noarch/lockfile-0.12.2-py_1.tar.bz2
    version: 0.12.2
  - category: main
    dependencies:
      __glibc: '>=2.17,<3.0.a0'
      libgcc: '>=13'
      libstdcxx: '>=13'
    hash:
      md5: 9de5350a85c4a20c685259b889aa6393
      sha256: 47326f811392a5fd3055f0f773036c392d26fdb32e4d8e7a8197eed951489346
    manager: conda
    name: lz4-c
    optional: false
    platform: linux-64
    url: https://conda.anaconda.org/conda-forge/linux-64/lz4-c-1.10.0-h5888daf_1.conda
    version: 1.10.0
  - category: main
    dependencies:
      __osx: '>=10.13'
      libcxx: '>=18'
    hash:
      md5: d6b9bd7e356abd7e3a633d59b753495a
      sha256: 8da3c9d4b596e481750440c0250a7e18521e7f69a47e1c8415d568c847c08a1c
    manager: conda
    name: lz4-c
    optional: false
    platform: osx-64
    url: https://conda.anaconda.org/conda-forge/osx-64/lz4-c-1.10.0-h240833e_1.conda
    version: 1.10.0
  - category: main
    dependencies:
      __osx: '>=11.0'
      libcxx: '>=18'
    hash:
      md5: 01511afc6cc1909c5303cf31be17b44f
      sha256: 94d3e2a485dab8bdfdd4837880bde3dd0d701e2b97d6134b8806b7c8e69c8652
    manager: conda
    name: lz4-c
    optional: false
    platform: osx-arm64
    url: https://conda.anaconda.org/conda-forge/osx-arm64/lz4-c-1.10.0-h286801f_1.conda
    version: 1.10.0
  - category: main
    dependencies:
      libgcc-ng: '>=12'
    hash:
      md5: ec7398d21e2651e0dcb0044d03b9a339
      sha256: 88433b98a9dd9da315400e7fb9cd5f70804cb17dca8b1c85163a64f90f584126
    manager: conda
    name: lzo
    optional: false
    platform: linux-64
    url: https://conda.anaconda.org/conda-forge/linux-64/lzo-2.10-hd590300_1001.conda
    version: '2.10'
  - category: main
    dependencies: {}
    hash:
      md5: bfecd73e4a2dc18ffd5288acf8a212ab
      sha256: 4006c57f805ca6aec72ee0eb7166b2fd648dd1bf3721b9de4b909cd374196643
    manager: conda
    name: lzo
    optional: false
    platform: osx-64
    url: https://conda.anaconda.org/conda-forge/osx-64/lzo-2.10-h10d778d_1001.conda
    version: '2.10'
  - category: main
    dependencies: {}
    hash:
      md5: 915996063a7380c652f83609e970c2a7
      sha256: b68160b0a8ec374cea12de7afb954ca47419cdc300358232e19cec666d60b929
    manager: conda
    name: lzo
    optional: false
    platform: osx-arm64
    url: https://conda.anaconda.org/conda-forge/osx-arm64/lzo-2.10-h93a5062_1001.conda
    version: '2.10'
  - category: main
    dependencies:
      __glibc: '>=2.17,<3.0.a0'
      libmamba: 2.0.5
      reproc: '>=14.2,<15.0a0'
      reproc-cpp: '>=14.2,<15.0a0'
    hash:
      md5: 324af2b15fe81f6a7cb2a9a14653d747
      sha256: ec5e319b5b0e0fb5189beec361dc9f3115e64664fefeae556aaa83e6f24d1355
    manager: conda
    name: mamba
    optional: false
    platform: linux-64
    url: https://conda.anaconda.org/conda-forge/linux-64/mamba-2.0.5-h8871ed4_1.conda
    version: 2.0.5
  - category: main
    dependencies:
      __osx: '>=10.13'
      libcxx: '>=18'
      libmamba: 2.0.5
      reproc: '>=14.2,<15.0a0'
      reproc-cpp: '>=14.2,<15.0a0'
    hash:
      md5: 56361554352dfe382c1f9f9fa63ab373
      sha256: c1d18e76dff9d318837428d32cfd8150872ff7f59e7ae8f5e07ceaf3a862a5b2
    manager: conda
    name: mamba
    optional: false
    platform: osx-64
    url: https://conda.anaconda.org/conda-forge/osx-64/mamba-2.0.5-h82323bd_1.conda
    version: 2.0.5
  - category: main
    dependencies:
      __osx: '>=11.0'
      libcxx: '>=18'
      libmamba: 2.0.5
      reproc: '>=14.2,<15.0a0'
      reproc-cpp: '>=14.2,<15.0a0'
    hash:
      md5: 18b65a4567aa179eec2fbeee1ef2fe21
      sha256: 7d8a0ff9167cf84d03ec9b4be4d43d25211523023250d507b382fd0d32086173
    manager: conda
    name: mamba
    optional: false
    platform: osx-arm64
    url: https://conda.anaconda.org/conda-forge/osx-arm64/mamba-2.0.5-h5837114_1.conda
    version: 2.0.5
  - category: main
    dependencies:
      mdurl: '>=0.1,<1'
      python: '>=3.9'
    hash:
      md5: fee3164ac23dfca50cfcc8b85ddefb81
      sha256: 0fbacdfb31e55964152b24d5567e9a9996e1e7902fb08eb7d91b5fd6ce60803a
    manager: conda
    name: markdown-it-py
    optional: false
    platform: linux-64
    url:
      https://conda.anaconda.org/conda-forge/noarch/markdown-it-py-3.0.0-pyhd8ed1ab_1.conda
    version: 3.0.0
  - category: main
    dependencies:
      mdurl: '>=0.1,<1'
      python: '>=3.9'
    hash:
      md5: fee3164ac23dfca50cfcc8b85ddefb81
      sha256: 0fbacdfb31e55964152b24d5567e9a9996e1e7902fb08eb7d91b5fd6ce60803a
    manager: conda
    name: markdown-it-py
    optional: false
    platform: osx-64
    url:
      https://conda.anaconda.org/conda-forge/noarch/markdown-it-py-3.0.0-pyhd8ed1ab_1.conda
    version: 3.0.0
  - category: main
    dependencies:
      mdurl: '>=0.1,<1'
      python: '>=3.9'
    hash:
      md5: fee3164ac23dfca50cfcc8b85ddefb81
      sha256: 0fbacdfb31e55964152b24d5567e9a9996e1e7902fb08eb7d91b5fd6ce60803a
    manager: conda
    name: markdown-it-py
    optional: false
    platform: osx-arm64
    url:
      https://conda.anaconda.org/conda-forge/noarch/markdown-it-py-3.0.0-pyhd8ed1ab_1.conda
    version: 3.0.0
  - category: main
    dependencies:
      __glibc: '>=2.17,<3.0.a0'
      libgcc: '>=13'
      python: '>=3.11,<3.12.0a0'
      python_abi: 3.11.*
    hash:
      md5: 6565a715337ae279e351d0abd8ffe88a
      sha256: 0291d90706ac6d3eea73e66cd290ef6d805da3fad388d1d476b8536ec92ca9a8
    manager: conda
    name: markupsafe
    optional: false
    platform: linux-64
    url:
      https://conda.anaconda.org/conda-forge/linux-64/markupsafe-3.0.2-py311h2dc5d0c_1.conda
    version: 3.0.2
  - category: main
    dependencies:
      __osx: '>=10.13'
      python: '>=3.11,<3.12.0a0'
      python_abi: 3.11.*
    hash:
      md5: 1d6596ca7c7b66215c5c0d58b3cb0dd3
      sha256: e9965b5d4c29b17b1512035b24a7c126ed7bdb6b39103b52cae099d5bb4194a9
    manager: conda
    name: markupsafe
    optional: false
    platform: osx-64
    url:
      https://conda.anaconda.org/conda-forge/osx-64/markupsafe-3.0.2-py311ha3cf9ac_1.conda
    version: 3.0.2
  - category: main
    dependencies:
      __osx: '>=11.0'
      python: '>=3.11,<3.12.0a0'
      python_abi: 3.11.*
    hash:
      md5: 249e2f6f5393bb6b36b3d3a3eebdcdf9
      sha256: 4f738a7c80e34e5e5d558e946b06d08e7c40e3cc4bdf08140bf782c359845501
    manager: conda
    name: markupsafe
    optional: false
    platform: osx-arm64
    url:
      https://conda.anaconda.org/conda-forge/osx-arm64/markupsafe-3.0.2-py311h4921393_1.conda
    version: 3.0.2
  - category: main
    dependencies:
      python: '>=3.9'
    hash:
      md5: 592132998493b3ff25fd7479396e8351
      sha256: 78c1bbe1723449c52b7a9df1af2ee5f005209f67e40b6e1d3c7619127c43b1c7
    manager: conda
    name: mdurl
    optional: false
    platform: linux-64
    url: https://conda.anaconda.org/conda-forge/noarch/mdurl-0.1.2-pyhd8ed1ab_1.conda
    version: 0.1.2
  - category: main
    dependencies:
      python: '>=3.9'
    hash:
      md5: 592132998493b3ff25fd7479396e8351
      sha256: 78c1bbe1723449c52b7a9df1af2ee5f005209f67e40b6e1d3c7619127c43b1c7
    manager: conda
    name: mdurl
    optional: false
    platform: osx-64
    url: https://conda.anaconda.org/conda-forge/noarch/mdurl-0.1.2-pyhd8ed1ab_1.conda
    version: 0.1.2
  - category: main
    dependencies:
      python: '>=3.9'
    hash:
      md5: 592132998493b3ff25fd7479396e8351
      sha256: 78c1bbe1723449c52b7a9df1af2ee5f005209f67e40b6e1d3c7619127c43b1c7
    manager: conda
    name: mdurl
    optional: false
    platform: osx-arm64
    url: https://conda.anaconda.org/conda-forge/noarch/mdurl-0.1.2-pyhd8ed1ab_1.conda
    version: 0.1.2
  - category: main
    dependencies:
      python: '>=3.11,<3.12.0a0'
      python_abi: 3.11.*
    hash:
      md5: 56b688f5333037364ddf9c5cbdd4d672
      sha256: 8c41084170793f514d2b6af87dff89bd6dc65ae6883eb740537941e06fe3d20f
    manager: conda
    name: menuinst
    optional: false
    platform: linux-64
    url:
      https://conda.anaconda.org/conda-forge/linux-64/menuinst-2.2.0-py311h38be061_0.conda
    version: 2.2.0
  - category: main
    dependencies:
      python: '>=3.11,<3.12.0a0'
      python_abi: 3.11.*
    hash:
      md5: b681c435cf6e6942dc662f87ce736d9f
      sha256: 1673e9972f5c16ad0f6cf4ef60085122ffeb126d9cf5ef28b875066483a15553
    manager: conda
    name: menuinst
    optional: false
    platform: osx-64
    url:
      https://conda.anaconda.org/conda-forge/osx-64/menuinst-2.2.0-py311h6eed73b_0.conda
    version: 2.2.0
  - category: main
    dependencies:
      python: '>=3.11,<3.12.0a0'
      python_abi: 3.11.*
    hash:
      md5: 0b3342034b67a512266b22aecd9266f3
      sha256: a6bac5e8159aab30c4578243439e253fc3ae71864a72ed6d430d508f826c7373
    manager: conda
    name: menuinst
    optional: false
    platform: osx-arm64
    url:
      https://conda.anaconda.org/conda-forge/osx-arm64/menuinst-2.2.0-py311h267d04e_0.conda
    version: 2.2.0
  - category: main
    dependencies:
<<<<<<< HEAD
      asgiref: '>=3.2.10,<3.8'
      brotli-python: '>=1.0,<1.1'
      certifi: '>=2019.9.11'
      cryptography: '>=38,<41.1'
      flask: '>=1.1.1,<2.4'
      h11: '>=0.11,<0.15'
      h2: '>=4.1,<5'
      hyperframe: '>=6.0,<7'
      kaitaistruct: '>=0.10,<0.11'
      ldap3: '>=2.8,<2.10'
      libgcc-ng: '>=12'
      msgpack-python: '>=1.0.0,<1.1.0'
      passlib: '>=1.6.5,<1.8'
      protobuf: '>=3.14,<5'
      publicsuffix2: '>=2.20190812,<3'
      pylsqpack: '>=0.3.3,<0.4.0'
      pyopenssl: '>=22.1,<23.2'
      pyparsing: '>=2.4.2,<3.2'
      pyperclip: '>=1.6.0,<1.9'
      python: '>=3.11,<3.12.0a0'
      python_abi: 3.11.*
      ruamel.yaml: '>=0.16,<0.18'
      sortedcontainers: '>=2.3,<2.5'
      tornado: '>=6.2,<7'
      wsproto: '>=1.0,<1.3'
      zstandard: '>=0.11,<0.22'
    hash:
      md5: 286dfce5e12ff1d688b43bb7e11fb6bb
      sha256: f199c24c7e77788191d66a8ff09eb3f31896f6c6dc1185dfe2fac6f43d94b859
    manager: conda
    name: mitmproxy
    optional: false
    platform: linux-64
    url:
      https://conda.anaconda.org/conda-forge/linux-64/mitmproxy-10.1.0-py311h46250e7_1.conda
    version: 10.1.0
  - category: main
    dependencies:
      asgiref: '>=3.2.10,<3.8'
      brotli-python: '>=1.0,<1.1'
      certifi: '>=2019.9.11'
      cryptography: '>=38,<41.1'
      flask: '>=1.1.1,<2.4'
      h11: '>=0.11,<0.15'
      h2: '>=4.1,<5'
      hyperframe: '>=6.0,<7'
      kaitaistruct: '>=0.10,<0.11'
      ldap3: '>=2.8,<2.10'
      msgpack-python: '>=1.0.0,<1.1.0'
      passlib: '>=1.6.5,<1.8'
      protobuf: '>=3.14,<5'
      publicsuffix2: '>=2.20190812,<3'
      pylsqpack: '>=0.3.3,<0.4.0'
      pyopenssl: '>=22.1,<23.2'
      pyparsing: '>=2.4.2,<3.2'
      pyperclip: '>=1.6.0,<1.9'
      python: '>=3.11,<3.12.0a0'
      python_abi: 3.11.*
      ruamel.yaml: '>=0.16,<0.18'
      sortedcontainers: '>=2.3,<2.5'
      tornado: '>=6.2,<7'
      wsproto: '>=1.0,<1.3'
      zstandard: '>=0.11,<0.22'
    hash:
      md5: a7d334de4fad6050bfe8898c69d98111
      sha256: cdf2b6bd3543f3b3ef466eb1b0b5b1488c482cddbd34c112b0d1b6a46b263e99
    manager: conda
    name: mitmproxy
    optional: false
    platform: osx-64
    url:
      https://conda.anaconda.org/conda-forge/osx-64/mitmproxy-10.1.0-py311h5e0f0e4_0.conda
    version: 10.1.0
  - category: main
    dependencies:
      asgiref: '>=3.2.10,<3.8'
      brotli-python: '>=1.0,<1.1'
      certifi: '>=2019.9.11'
      cryptography: '>=38,<41.1'
      flask: '>=1.1.1,<2.4'
      h11: '>=0.11,<0.15'
      h2: '>=4.1,<5'
      hyperframe: '>=6.0,<7'
      kaitaistruct: '>=0.10,<0.11'
      ldap3: '>=2.8,<2.10'
      msgpack-python: '>=1.0.0,<1.1.0'
      passlib: '>=1.6.5,<1.8'
      protobuf: '>=3.14,<5'
      publicsuffix2: '>=2.20190812,<3'
      pylsqpack: '>=0.3.3,<0.4.0'
      pyopenssl: '>=22.1,<23.2'
      pyparsing: '>=2.4.2,<3.2'
      pyperclip: '>=1.6.0,<1.9'
      python: '>=3.11,<3.12.0a0'
      python_abi: 3.11.*
      ruamel.yaml: '>=0.16,<0.18'
      sortedcontainers: '>=2.3,<2.5'
      tornado: '>=6.2,<7'
      wsproto: '>=1.0,<1.3'
      zstandard: '>=0.11,<0.22'
    hash:
      md5: 0059bf2757092ddcd33e9da3343f8816
      sha256: 0c54d7ca50d4b46c937ceb67fa8702d7cd249b4789d30af590a134f9094336bf
    manager: conda
    name: mitmproxy
    optional: false
    platform: osx-arm64
    url:
      https://conda.anaconda.org/conda-forge/osx-arm64/mitmproxy-10.1.0-py311h94f323b_0.conda
    version: 10.1.0
  - category: main
    dependencies:
      python: '>=3.8'
=======
      python: '>=3.9'
>>>>>>> 439f365c
    hash:
      md5: 206f67a1eccc290e5679bb793c3eb17e
      sha256: ccb385f3a25efb47e9ea9870b0fa67b05c3b40c4c695e5f3946ab12e79e3096d
    manager: conda
    name: more-itertools
    optional: false
    platform: linux-64
    url:
      https://conda.anaconda.org/conda-forge/noarch/more-itertools-10.5.0-pyhd8ed1ab_1.conda
    version: 10.5.0
  - category: main
    dependencies:
      python: '>=3.9'
    hash:
      md5: 206f67a1eccc290e5679bb793c3eb17e
      sha256: ccb385f3a25efb47e9ea9870b0fa67b05c3b40c4c695e5f3946ab12e79e3096d
    manager: conda
    name: more-itertools
    optional: false
    platform: osx-64
    url:
      https://conda.anaconda.org/conda-forge/noarch/more-itertools-10.5.0-pyhd8ed1ab_1.conda
    version: 10.5.0
  - category: main
    dependencies:
      python: '>=3.9'
    hash:
      md5: 206f67a1eccc290e5679bb793c3eb17e
      sha256: ccb385f3a25efb47e9ea9870b0fa67b05c3b40c4c695e5f3946ab12e79e3096d
    manager: conda
    name: more-itertools
    optional: false
    platform: osx-arm64
    url:
      https://conda.anaconda.org/conda-forge/noarch/more-itertools-10.5.0-pyhd8ed1ab_1.conda
    version: 10.5.0
  - category: main
    dependencies:
      __glibc: '>=2.17,<3.0.a0'
      libgcc: '>=13'
      libstdcxx: '>=13'
      python: '>=3.11,<3.12.0a0'
      python_abi: 3.11.*
    hash:
      md5: b7f5e94f0a10f39bea5ded40b9adb73c
      sha256: f74a33bd12a538e0aa1f0289e4263e0a3d18b125985dc08dac28250e3b197f5d
    manager: conda
    name: msgpack-python
    optional: false
    platform: linux-64
    url:
      https://conda.anaconda.org/conda-forge/linux-64/msgpack-python-1.0.8-py311hd18a35c_1.conda
    version: 1.0.8
  - category: main
    dependencies:
      __osx: '>=10.13'
      libcxx: '>=17'
      python: '>=3.11,<3.12.0a0'
      python_abi: 3.11.*
    hash:
      md5: d354e6628d55888eb84a036eed8f369d
      sha256: 4358505cef3440617baf48ac379a3b31a327793fb1dd9a4086872b3553fa9cbd
    manager: conda
    name: msgpack-python
    optional: false
    platform: osx-64
    url:
      https://conda.anaconda.org/conda-forge/osx-64/msgpack-python-1.0.8-py311hf2f7c97_1.conda
    version: 1.0.8
  - category: main
    dependencies:
      __osx: '>=11.0'
      libcxx: '>=17'
      python: '>=3.11,<3.12.0a0'
      python_abi: 3.11.*
    hash:
      md5: ce5a4c818a8ac6bc6ebff30f3d2814eb
      sha256: 17b3cff3dff93eb16b889698ffd2edb28f3a0fbf94e1d6629531bd3a01b575ae
    manager: conda
    name: msgpack-python
    optional: false
    platform: osx-arm64
    url:
      https://conda.anaconda.org/conda-forge/osx-arm64/msgpack-python-1.0.8-py311h2c37856_1.conda
    version: 1.0.8
  - category: main
    dependencies:
      certifi: '>=2017.4.17'
      isodate: '>=0.6.0'
      python: ''
      requests: '>=2.16'
      requests-oauthlib: '>=0.5.0'
    hash:
      md5: 1d2ea1f71147bd5ed5222a9f0d6df946
      sha256: 9eba0570e2960da8b65a83dd37fd05d3fea48553b49312e8241a5f613bb59f6d
    manager: conda
    name: msrest
    optional: false
    platform: linux-64
    url: https://conda.anaconda.org/conda-forge/noarch/msrest-0.6.21-pyh44b312d_0.tar.bz2
    version: 0.6.21
  - category: main
    dependencies:
      certifi: '>=2017.4.17'
      isodate: '>=0.6.0'
      python: ''
      requests: '>=2.16'
      requests-oauthlib: '>=0.5.0'
    hash:
      md5: 1d2ea1f71147bd5ed5222a9f0d6df946
      sha256: 9eba0570e2960da8b65a83dd37fd05d3fea48553b49312e8241a5f613bb59f6d
    manager: conda
    name: msrest
    optional: false
    platform: osx-64
    url: https://conda.anaconda.org/conda-forge/noarch/msrest-0.6.21-pyh44b312d_0.tar.bz2
    version: 0.6.21
  - category: main
    dependencies:
      certifi: '>=2017.4.17'
      isodate: '>=0.6.0'
      python: ''
      requests: '>=2.16'
      requests-oauthlib: '>=0.5.0'
    hash:
      md5: 1d2ea1f71147bd5ed5222a9f0d6df946
      sha256: 9eba0570e2960da8b65a83dd37fd05d3fea48553b49312e8241a5f613bb59f6d
    manager: conda
    name: msrest
    optional: false
    platform: osx-arm64
    url: https://conda.anaconda.org/conda-forge/noarch/msrest-0.6.21-pyh44b312d_0.tar.bz2
    version: 0.6.21
  - category: main
    dependencies:
      __glibc: '>=2.17,<3.0.a0'
      libgcc-ng: '>=12'
    hash:
      md5: 70caf8bb6cf39a0b6b7efc885f51c0fe
      sha256: 6a1d5d8634c1a07913f1c525db6455918cbc589d745fac46d9d6e30340c8731a
    manager: conda
    name: ncurses
    optional: false
    platform: linux-64
    url: https://conda.anaconda.org/conda-forge/linux-64/ncurses-6.5-he02047a_1.conda
    version: '6.5'
  - category: main
    dependencies:
      __osx: '>=10.13'
    hash:
      md5: e102bbf8a6ceeaf429deab8032fc8977
      sha256: b0b3180039ef19502525a2abd5833c00f9624af830fd391f851934d57bffb9af
    manager: conda
    name: ncurses
    optional: false
    platform: osx-64
    url: https://conda.anaconda.org/conda-forge/osx-64/ncurses-6.5-hf036a51_1.conda
    version: '6.5'
  - category: main
    dependencies:
      __osx: '>=11.0'
    hash:
      md5: cb2b0ea909b97b3d70cd3921d1445e1a
      sha256: 27d0b9ff78ad46e1f3a6c96c479ab44beda5f96def88e2fe626e0a49429d8afc
    manager: conda
    name: ncurses
    optional: false
    platform: osx-arm64
    url: https://conda.anaconda.org/conda-forge/osx-arm64/ncurses-6.5-h7bae524_1.conda
    version: '6.5'
  - category: main
    dependencies:
      python: ''
    hash:
      md5: fd40bf7f7f4bc4b647dc8512053d9873
      sha256: 39625cd0c9747fa5c46a9a90683b8997d8b9649881b3dc88336b13b7bdd60117
    manager: conda
    name: networkx
    optional: false
    platform: linux-64
    url: https://conda.anaconda.org/conda-forge/noarch/networkx-3.4.2-pyh267e887_2.conda
    version: 3.4.2
  - category: main
    dependencies:
      python: '>=3.10'
    hash:
      md5: fd40bf7f7f4bc4b647dc8512053d9873
      sha256: 39625cd0c9747fa5c46a9a90683b8997d8b9649881b3dc88336b13b7bdd60117
    manager: conda
    name: networkx
    optional: false
    platform: osx-64
    url: https://conda.anaconda.org/conda-forge/noarch/networkx-3.4.2-pyh267e887_2.conda
    version: 3.4.2
  - category: main
    dependencies:
      python: '>=3.10'
    hash:
      md5: fd40bf7f7f4bc4b647dc8512053d9873
      sha256: 39625cd0c9747fa5c46a9a90683b8997d8b9649881b3dc88336b13b7bdd60117
    manager: conda
    name: networkx
    optional: false
    platform: osx-arm64
    url: https://conda.anaconda.org/conda-forge/noarch/networkx-3.4.2-pyh267e887_2.conda
    version: 3.4.2
  - category: main
    dependencies:
      __glibc: '>=2.17,<3.0.a0'
      libgcc-ng: '>=12'
      libstdcxx-ng: '>=12'
    hash:
      md5: e46f7ac4917215b49df2ea09a694a3fa
      sha256: ce4bcced4f8eea71b7cac8bc3daac097abf7a5792f278cd811dedada199500c1
    manager: conda
    name: nlohmann_json
    optional: false
    platform: linux-64
    url:
      https://conda.anaconda.org/conda-forge/linux-64/nlohmann_json-3.11.3-he02047a_1.conda
    version: 3.11.3
  - category: main
    dependencies:
      __osx: '>=10.13'
      libcxx: '>=16'
    hash:
      md5: 00c3efa95b3a010ee85bc36aac6ab2f6
      sha256: 41b1aa2a67654917c9c32a5f0111970b11cfce49ed57cf44bba4aefdcd59e54b
    manager: conda
    name: nlohmann_json
    optional: false
    platform: osx-64
    url:
      https://conda.anaconda.org/conda-forge/osx-64/nlohmann_json-3.11.3-hf036a51_1.conda
    version: 3.11.3
  - category: main
    dependencies:
      __osx: '>=11.0'
      libcxx: '>=16'
    hash:
      md5: d2dee849c806430eee64d3acc98ce090
      sha256: 3f4e6a4fa074bb297855f8111ab974dab6d9f98b7d4317d4dd46f8687ee2363b
    manager: conda
    name: nlohmann_json
    optional: false
    platform: osx-arm64
    url:
      https://conda.anaconda.org/conda-forge/osx-arm64/nlohmann_json-3.11.3-h00cdb27_1.conda
    version: 3.11.3
  - category: main
    dependencies:
      python: '>=3.9'
      setuptools: ''
    hash:
      md5: 7ba3f09fceae6a120d664217e58fe686
      sha256: 3636eec0e60466a00069b47ce94b6d88b01419b6577d8e393da44bb5bc8d3468
    manager: conda
    name: nodeenv
    optional: false
    platform: linux-64
    url: https://conda.anaconda.org/conda-forge/noarch/nodeenv-1.9.1-pyhd8ed1ab_1.conda
    version: 1.9.1
  - category: main
    dependencies:
      python: '>=3.9'
      setuptools: ''
    hash:
      md5: 7ba3f09fceae6a120d664217e58fe686
      sha256: 3636eec0e60466a00069b47ce94b6d88b01419b6577d8e393da44bb5bc8d3468
    manager: conda
    name: nodeenv
    optional: false
    platform: osx-64
    url: https://conda.anaconda.org/conda-forge/noarch/nodeenv-1.9.1-pyhd8ed1ab_1.conda
    version: 1.9.1
  - category: main
    dependencies:
      python: '>=3.9'
      setuptools: ''
    hash:
      md5: 7ba3f09fceae6a120d664217e58fe686
      sha256: 3636eec0e60466a00069b47ce94b6d88b01419b6577d8e393da44bb5bc8d3468
    manager: conda
    name: nodeenv
    optional: false
    platform: osx-arm64
    url: https://conda.anaconda.org/conda-forge/noarch/nodeenv-1.9.1-pyhd8ed1ab_1.conda
    version: 1.9.1
  - category: main
    dependencies:
      __glibc: '>=2.17,<3.0.a0'
      libblas: '>=3.9.0,<4.0a0'
      libcblas: '>=3.9.0,<4.0a0'
      libgcc: '>=13'
      liblapack: '>=3.9.0,<4.0a0'
      libstdcxx: '>=13'
      python: '>=3.11,<3.12.0a0'
      python_abi: 3.11.*
    hash:
      md5: 54a2d01ec2cfc01644f17d25978b0ecf
      sha256: effedc59ede8fa025df3a1e14d876e03e6686d808d8b5da1e9a34e780d8f1a65
    manager: conda
    name: numpy
    optional: false
    platform: linux-64
    url:
      https://conda.anaconda.org/conda-forge/linux-64/numpy-2.2.1-py311hf916aec_0.conda
    version: 2.2.1
  - category: main
    dependencies:
      __osx: '>=10.13'
      libblas: '>=3.9.0,<4.0a0'
      libcblas: '>=3.9.0,<4.0a0'
      libcxx: '>=18'
      liblapack: '>=3.9.0,<4.0a0'
      python: '>=3.11,<3.12.0a0'
      python_abi: 3.11.*
    hash:
      md5: 1d0267d2cfa7f6ef6456d289295f4a34
      sha256: 8c42b26edd5ce34aef8f0452a017433973d619bb47aad6686d5cff613cdb1125
    manager: conda
    name: numpy
    optional: false
    platform: osx-64
    url: https://conda.anaconda.org/conda-forge/osx-64/numpy-2.2.1-py311h4632d39_0.conda
    version: 2.2.1
  - category: main
    dependencies:
      __osx: '>=11.0'
      libblas: '>=3.9.0,<4.0a0'
      libcblas: '>=3.9.0,<4.0a0'
      libcxx: '>=18'
      liblapack: '>=3.9.0,<4.0a0'
      python: '>=3.11,<3.12.0a0'
      python_abi: 3.11.*
    hash:
      md5: 45a192c0d0d911d5b4729bd28f0edacf
      sha256: c12323423555f69beb6b9788c166eeae177c366ce155de6f0c8bd57fa72bead7
    manager: conda
    name: numpy
    optional: false
    platform: osx-arm64
    url:
      https://conda.anaconda.org/conda-forge/osx-arm64/numpy-2.2.1-py311h4b914e2_0.conda
    version: 2.2.1
  - category: main
    dependencies:
      blinker: ''
      cryptography: ''
      pyjwt: '>=1.0.0'
      python: '>=3.9'
    hash:
      md5: bf5f2c90d503d43a8c45cedf766b4b8e
      sha256: bec65607d36759e85aab2331ff7f056cb32be0bca92ee2b955aea3306330bd1b
    manager: conda
    name: oauthlib
    optional: false
    platform: linux-64
    url: https://conda.anaconda.org/conda-forge/noarch/oauthlib-3.2.2-pyhd8ed1ab_1.conda
    version: 3.2.2
  - category: main
    dependencies:
      blinker: ''
      cryptography: ''
      pyjwt: '>=1.0.0'
      python: '>=3.9'
    hash:
      md5: bf5f2c90d503d43a8c45cedf766b4b8e
      sha256: bec65607d36759e85aab2331ff7f056cb32be0bca92ee2b955aea3306330bd1b
    manager: conda
    name: oauthlib
    optional: false
    platform: osx-64
    url: https://conda.anaconda.org/conda-forge/noarch/oauthlib-3.2.2-pyhd8ed1ab_1.conda
    version: 3.2.2
  - category: main
    dependencies:
      blinker: ''
      cryptography: ''
      pyjwt: '>=1.0.0'
      python: '>=3.9'
    hash:
      md5: bf5f2c90d503d43a8c45cedf766b4b8e
      sha256: bec65607d36759e85aab2331ff7f056cb32be0bca92ee2b955aea3306330bd1b
    manager: conda
    name: oauthlib
    optional: false
    platform: osx-arm64
    url: https://conda.anaconda.org/conda-forge/noarch/oauthlib-3.2.2-pyhd8ed1ab_1.conda
    version: 3.2.2
  - category: main
    dependencies:
      __glibc: '>=2.17,<3.0.a0'
      ca-certificates: ''
      libgcc: '>=13'
    hash:
      md5: 4ce6875f75469b2757a65e10a5d05e31
      sha256: f62f6bca4a33ca5109b6d571b052a394d836956d21b25b7ffd03376abf7a481f
    manager: conda
    name: openssl
    optional: false
    platform: linux-64
    url: https://conda.anaconda.org/conda-forge/linux-64/openssl-3.4.0-h7b32b05_1.conda
    version: 3.4.0
  - category: main
    dependencies:
      __osx: '>=10.13'
      ca-certificates: ''
    hash:
      md5: eaae23dbfc9ec84775097898526c72ea
      sha256: 879a960d586cf8a64131ac0c060ef575cfb8aa9f6813093cba92042a86ee867c
    manager: conda
    name: openssl
    optional: false
    platform: osx-64
    url: https://conda.anaconda.org/conda-forge/osx-64/openssl-3.4.0-hc426f3f_1.conda
    version: 3.4.0
  - category: main
    dependencies:
      __osx: '>=11.0'
      ca-certificates: ''
    hash:
      md5: 22f971393637480bda8c679f374d8861
      sha256: 97772762abc70b3a537683ca9fc3ff3d6099eb64e4aba3b9c99e6fce48422d21
    manager: conda
    name: openssl
    optional: false
    platform: osx-arm64
    url: https://conda.anaconda.org/conda-forge/osx-arm64/openssl-3.4.0-h81ee809_1.conda
    version: 3.4.0
  - category: main
    dependencies:
      jsonschema: ''
      python: '>=3.7'
      requests: ''
    hash:
      md5: 0a1109e5353a81b0251583253d6ccf23
      sha256: 39b2cd630754de540ad4308942f78279cdc5d398815d684dbe3e6e59e144cc3e
    manager: conda
    name: oras-py
    optional: false
    platform: linux-64
    url: https://conda.anaconda.org/conda-forge/noarch/oras-py-0.1.14-pyhd8ed1ab_0.conda
    version: 0.1.14
  - category: main
    dependencies:
      jsonschema: ''
      python: '>=3.7'
      requests: ''
    hash:
      md5: 0a1109e5353a81b0251583253d6ccf23
      sha256: 39b2cd630754de540ad4308942f78279cdc5d398815d684dbe3e6e59e144cc3e
    manager: conda
    name: oras-py
    optional: false
    platform: osx-64
    url: https://conda.anaconda.org/conda-forge/noarch/oras-py-0.1.14-pyhd8ed1ab_0.conda
    version: 0.1.14
  - category: main
    dependencies:
      jsonschema: ''
      python: '>=3.7'
      requests: ''
    hash:
      md5: 0a1109e5353a81b0251583253d6ccf23
      sha256: 39b2cd630754de540ad4308942f78279cdc5d398815d684dbe3e6e59e144cc3e
    manager: conda
    name: oras-py
    optional: false
    platform: osx-arm64
    url: https://conda.anaconda.org/conda-forge/noarch/oras-py-0.1.14-pyhd8ed1ab_0.conda
    version: 0.1.14
  - category: main
    dependencies:
      python: '>=3.8'
    hash:
      md5: 3bfed7e6228ebf2f7b9eaa47f1b4e2aa
      sha256: da157b19bcd398b9804c5c52fc000fcb8ab0525bdb9c70f95beaa0bb42f85af1
    manager: conda
    name: packaging
    optional: false
    platform: linux-64
    url: https://conda.anaconda.org/conda-forge/noarch/packaging-24.2-pyhd8ed1ab_2.conda
    version: '24.2'
  - category: main
    dependencies:
      python: '>=3.8'
    hash:
      md5: 3bfed7e6228ebf2f7b9eaa47f1b4e2aa
      sha256: da157b19bcd398b9804c5c52fc000fcb8ab0525bdb9c70f95beaa0bb42f85af1
    manager: conda
    name: packaging
    optional: false
    platform: osx-64
    url: https://conda.anaconda.org/conda-forge/noarch/packaging-24.2-pyhd8ed1ab_2.conda
    version: '24.2'
  - category: main
    dependencies:
      python: '>=3.8'
    hash:
      md5: 3bfed7e6228ebf2f7b9eaa47f1b4e2aa
      sha256: da157b19bcd398b9804c5c52fc000fcb8ab0525bdb9c70f95beaa0bb42f85af1
    manager: conda
    name: packaging
    optional: false
    platform: osx-arm64
    url: https://conda.anaconda.org/conda-forge/noarch/packaging-24.2-pyhd8ed1ab_2.conda
    version: '24.2'
  - category: main
    dependencies:
      __glibc: '>=2.17,<3.0.a0'
      cairo: '>=1.18.2,<2.0a0'
      fontconfig: '>=2.15.0,<3.0a0'
      fonts-conda-ecosystem: ''
      freetype: '>=2.12.1,<3.0a0'
      fribidi: '>=1.0.10,<2.0a0'
      harfbuzz: '>=10.1.0,<11.0a0'
      libexpat: '>=2.6.4,<3.0a0'
      libgcc: '>=13'
      libglib: '>=2.82.2,<3.0a0'
      libpng: '>=1.6.44,<1.7.0a0'
      libzlib: '>=1.3.1,<2.0a0'
    hash:
      md5: e501a460d7574686d514f87d420135dd
      sha256: 4a7fcb073e52affe49954c117bd1b0ca88a52572ab3100d3dea46cf5d27123bc
    manager: conda
    name: pango
    optional: false
    platform: linux-64
    url: https://conda.anaconda.org/conda-forge/linux-64/pango-1.54.0-h861ebed_4.conda
    version: 1.54.0
  - category: main
    dependencies:
      __osx: '>=10.13'
      cairo: '>=1.18.2,<2.0a0'
      fontconfig: '>=2.15.0,<3.0a0'
      fonts-conda-ecosystem: ''
      freetype: '>=2.12.1,<3.0a0'
      fribidi: '>=1.0.10,<2.0a0'
      harfbuzz: '>=10.1.0,<11.0a0'
      libexpat: '>=2.6.4,<3.0a0'
      libglib: '>=2.82.2,<3.0a0'
      libpng: '>=1.6.44,<1.7.0a0'
      libzlib: '>=1.3.1,<2.0a0'
    hash:
      md5: 1ac61a1e4f733f752d82902991942058
      sha256: 9767365985a78112fcd285cc179ee4236e29555daa09b5b50248ad33e909988c
    manager: conda
    name: pango
    optional: false
    platform: osx-64
    url: https://conda.anaconda.org/conda-forge/osx-64/pango-1.54.0-hf94f63b_4.conda
    version: 1.54.0
  - category: main
    dependencies:
      __osx: '>=11.0'
      cairo: '>=1.18.2,<2.0a0'
      fontconfig: '>=2.15.0,<3.0a0'
      fonts-conda-ecosystem: ''
      freetype: '>=2.12.1,<3.0a0'
      fribidi: '>=1.0.10,<2.0a0'
      harfbuzz: '>=10.1.0,<11.0a0'
      libexpat: '>=2.6.4,<3.0a0'
      libglib: '>=2.82.2,<3.0a0'
      libpng: '>=1.6.44,<1.7.0a0'
      libzlib: '>=1.3.1,<2.0a0'
    hash:
      md5: 20e3539bcf41a51aa43a53558bd8bcc4
      sha256: 198cb933e40169cc000b553a445db696a8cf9334d2357f6200ec6e74282d6bd7
    manager: conda
    name: pango
    optional: false
    platform: osx-arm64
    url: https://conda.anaconda.org/conda-forge/osx-arm64/pango-1.54.0-h73f1e88_4.conda
    version: 1.54.0
  - category: main
    dependencies:
      locket: ''
      python: '>=3.9'
      toolz: ''
    hash:
      md5: 0badf9c54e24cecfb0ad2f99d680c163
      sha256: 472fc587c63ec4f6eba0cc0b06008a6371e0a08a5986de3cf4e8024a47b4fe6c
    manager: conda
    name: partd
    optional: false
    platform: linux-64
    url: https://conda.anaconda.org/conda-forge/noarch/partd-1.4.2-pyhd8ed1ab_0.conda
    version: 1.4.2
  - category: main
    dependencies:
      locket: ''
      python: '>=3.9'
      toolz: ''
    hash:
      md5: 0badf9c54e24cecfb0ad2f99d680c163
      sha256: 472fc587c63ec4f6eba0cc0b06008a6371e0a08a5986de3cf4e8024a47b4fe6c
    manager: conda
    name: partd
    optional: false
    platform: osx-64
    url: https://conda.anaconda.org/conda-forge/noarch/partd-1.4.2-pyhd8ed1ab_0.conda
    version: 1.4.2
  - category: main
    dependencies:
      locket: ''
      python: '>=3.9'
      toolz: ''
    hash:
      md5: 0badf9c54e24cecfb0ad2f99d680c163
      sha256: 472fc587c63ec4f6eba0cc0b06008a6371e0a08a5986de3cf4e8024a47b4fe6c
    manager: conda
    name: partd
    optional: false
    platform: osx-arm64
    url: https://conda.anaconda.org/conda-forge/noarch/partd-1.4.2-pyhd8ed1ab_0.conda
    version: 1.4.2
  - category: main
    dependencies:
      argon2-cffi: '>=19.2.0'
      bcrypt: '>=3.1.0'
      cryptography: ''
      python: '>=3.8'
    hash:
      md5: b227694201828eba9a4c6b6d289a72dd
      sha256: 22b0c524eb3f5d63ef7fbc7bff5a636b14d21abeaf9541c1781087c4099bfec7
    manager: conda
    name: passlib
    optional: false
    platform: linux-64
    url: https://conda.anaconda.org/conda-forge/noarch/passlib-1.7.4-pyhd8ed1ab_1.conda
    version: 1.7.4
  - category: main
    dependencies:
      argon2-cffi: '>=19.2.0'
      bcrypt: '>=3.1.0'
      cryptography: ''
      python: '>=3.8'
    hash:
      md5: b227694201828eba9a4c6b6d289a72dd
      sha256: 22b0c524eb3f5d63ef7fbc7bff5a636b14d21abeaf9541c1781087c4099bfec7
    manager: conda
    name: passlib
    optional: false
    platform: osx-64
    url: https://conda.anaconda.org/conda-forge/noarch/passlib-1.7.4-pyhd8ed1ab_1.conda
    version: 1.7.4
  - category: main
    dependencies:
      argon2-cffi: '>=19.2.0'
      bcrypt: '>=3.1.0'
      cryptography: ''
      python: '>=3.8'
    hash:
      md5: b227694201828eba9a4c6b6d289a72dd
      sha256: 22b0c524eb3f5d63ef7fbc7bff5a636b14d21abeaf9541c1781087c4099bfec7
    manager: conda
    name: passlib
    optional: false
    platform: osx-arm64
    url: https://conda.anaconda.org/conda-forge/noarch/passlib-1.7.4-pyhd8ed1ab_1.conda
    version: 1.7.4
  - category: main
    dependencies:
      python: '>=2.7'
    hash:
      md5: a4eea5bff523f26442405bc5d1f52adb
      sha256: 9153f0f38c76a09da7688a61fdbf8f3d7504e2326bef53e4ec20d994311b15bd
    manager: conda
    name: pastel
    optional: false
    platform: linux-64
    url: https://conda.anaconda.org/conda-forge/noarch/pastel-0.2.1-pyhd8ed1ab_0.tar.bz2
    version: 0.2.1
  - category: main
    dependencies:
      python: '>=2.7'
    hash:
      md5: a4eea5bff523f26442405bc5d1f52adb
      sha256: 9153f0f38c76a09da7688a61fdbf8f3d7504e2326bef53e4ec20d994311b15bd
    manager: conda
    name: pastel
    optional: false
    platform: osx-64
    url: https://conda.anaconda.org/conda-forge/noarch/pastel-0.2.1-pyhd8ed1ab_0.tar.bz2
    version: 0.2.1
  - category: main
    dependencies:
      python: '>=2.7'
    hash:
      md5: a4eea5bff523f26442405bc5d1f52adb
      sha256: 9153f0f38c76a09da7688a61fdbf8f3d7504e2326bef53e4ec20d994311b15bd
    manager: conda
    name: pastel
    optional: false
    platform: osx-arm64
    url: https://conda.anaconda.org/conda-forge/noarch/pastel-0.2.1-pyhd8ed1ab_0.tar.bz2
    version: 0.2.1
  - category: main
    dependencies:
      libgcc-ng: '>=9.3.0'
    hash:
      md5: 4c1bbbec45149a186b915c67d086ed3b
      sha256: fc30d1b643c35d82abd294cde6b34f7b9e952856c0386f4f069c3a2b7feb28dd
    manager: conda
    name: patch
    optional: false
    platform: linux-64
    url:
      https://conda.anaconda.org/conda-forge/linux-64/patch-2.7.6-h7f98852_1002.tar.bz2
    version: 2.7.6
  - category: main
    dependencies: {}
    hash:
      md5: 6b43381b7baa13d12f7f8c1c5f815902
      sha256: 786044706396b82f4017e0c9d19b50fad5043de120c164b4f24f9b727a59d4db
    manager: conda
    name: patch
    optional: false
    platform: osx-64
    url: https://conda.anaconda.org/conda-forge/osx-64/patch-2.7.6-hbcf498f_1002.tar.bz2
    version: 2.7.6
  - category: main
    dependencies: {}
    hash:
      md5: 129d8d6f5a313a5c3e9ed39710d71147
      sha256: 45316f216976a35180e1973840de08013f075bc94a9a57ae9a9e4e52ea2224d4
    manager: conda
    name: patch
    optional: false
    platform: osx-arm64
    url:
      https://conda.anaconda.org/conda-forge/osx-arm64/patch-2.7.6-h27ca646_1002.tar.bz2
    version: 2.7.6
  - category: main
    dependencies:
      libgcc-ng: '>=7.5.0'
      libstdcxx-ng: '>=7.5.0'
    hash:
      md5: ba76a6a448819560b5f8b08a9c74f415
      sha256: eb355ac225be2f698e19dba4dcab7cb0748225677a9799e9cc8e4cadc3cb738f
    manager: conda
    name: patchelf
    optional: false
    platform: linux-64
    url: https://conda.anaconda.org/conda-forge/linux-64/patchelf-0.17.2-h58526e2_0.conda
    version: 0.17.2
  - category: main
    dependencies:
      python: '>=3.9'
    hash:
      md5: 617f15191456cc6a13db418a275435e5
      sha256: 9f64009cdf5b8e529995f18e03665b03f5d07c0b17445b8badef45bde76249ee
    manager: conda
    name: pathspec
    optional: false
    platform: linux-64
    url: https://conda.anaconda.org/conda-forge/noarch/pathspec-0.12.1-pyhd8ed1ab_1.conda
    version: 0.12.1
  - category: main
    dependencies:
      python: '>=3.9'
    hash:
      md5: 617f15191456cc6a13db418a275435e5
      sha256: 9f64009cdf5b8e529995f18e03665b03f5d07c0b17445b8badef45bde76249ee
    manager: conda
    name: pathspec
    optional: false
    platform: osx-64
    url: https://conda.anaconda.org/conda-forge/noarch/pathspec-0.12.1-pyhd8ed1ab_1.conda
    version: 0.12.1
  - category: main
    dependencies:
      python: '>=3.9'
    hash:
      md5: 617f15191456cc6a13db418a275435e5
      sha256: 9f64009cdf5b8e529995f18e03665b03f5d07c0b17445b8badef45bde76249ee
    manager: conda
    name: pathspec
    optional: false
    platform: osx-arm64
    url: https://conda.anaconda.org/conda-forge/noarch/pathspec-0.12.1-pyhd8ed1ab_1.conda
    version: 0.12.1
  - category: main
    dependencies:
      __glibc: '>=2.17,<3.0.a0'
      bzip2: '>=1.0.8,<2.0a0'
      libgcc-ng: '>=12'
      libzlib: '>=1.3.1,<2.0a0'
    hash:
      md5: df359c09c41cd186fffb93a2d87aa6f5
      sha256: 1087716b399dab91cc9511d6499036ccdc53eb29a288bebcb19cf465c51d7c0d
    manager: conda
    name: pcre2
    optional: false
    platform: linux-64
    url: https://conda.anaconda.org/conda-forge/linux-64/pcre2-10.44-hba22ea6_2.conda
    version: '10.44'
  - category: main
    dependencies:
      __osx: '>=10.13'
      bzip2: '>=1.0.8,<2.0a0'
      libzlib: '>=1.3.1,<2.0a0'
    hash:
      md5: 58cde0663f487778bcd7a0c8daf50293
      sha256: 336057fce69d45e1059f138beb38d60eb87ba858c3ad729ed49d9ecafd23669f
    manager: conda
    name: pcre2
    optional: false
    platform: osx-64
    url: https://conda.anaconda.org/conda-forge/osx-64/pcre2-10.44-h7634a1b_2.conda
    version: '10.44'
  - category: main
    dependencies:
      __osx: '>=11.0'
      bzip2: '>=1.0.8,<2.0a0'
      libzlib: '>=1.3.1,<2.0a0'
    hash:
      md5: 147c83e5e44780c7492998acbacddf52
      sha256: 83153c7d8fd99cab33c92ce820aa7bfed0f1c94fc57010cf227b6e3c50cb7796
    manager: conda
    name: pcre2
    optional: false
    platform: osx-arm64
    url: https://conda.anaconda.org/conda-forge/osx-arm64/pcre2-10.44-h297a79d_2.conda
    version: '10.44'
  - category: main
    dependencies:
      libgcc-ng: '>=12'
      libxcrypt: '>=4.4.36'
    hash:
      md5: f2cfec9406850991f4e3d960cc9e3321
      sha256: 9ec32b6936b0e37bcb0ed34f22ec3116e75b3c0964f9f50ecea5f58734ed6ce9
    manager: conda
    name: perl
    optional: false
    platform: linux-64
    url:
      https://conda.anaconda.org/conda-forge/linux-64/perl-5.32.1-7_hd590300_perl5.conda
    version: 5.32.1
  - category: main
    dependencies: {}
    hash:
      md5: dc442e0885c3a6b65e61c61558161a9e
      sha256: 8ebd35e2940055a93135b9fd11bef3662cecef72d6ee651f68d64a2f349863c7
    manager: conda
    name: perl
    optional: false
    platform: osx-64
    url: https://conda.anaconda.org/conda-forge/osx-64/perl-5.32.1-7_h10d778d_perl5.conda
    version: 5.32.1
  - category: main
    dependencies: {}
    hash:
      md5: ba3cbe93f99e896765422cc5f7c3a79e
      sha256: b0c55040d2994fd6bf2f83786561d92f72306d982d6ea12889acad24a9bf43b8
    manager: conda
    name: perl
    optional: false
    platform: osx-arm64
    url:
      https://conda.anaconda.org/conda-forge/osx-arm64/perl-5.32.1-7_h4614cfb_perl5.conda
    version: 5.32.1
  - category: main
    dependencies:
      ptyprocess: '>=0.5'
      python: '>=3.9'
    hash:
      md5: d0d408b1f18883a944376da5cf8101ea
      sha256: 202af1de83b585d36445dc1fda94266697341994d1a3328fabde4989e1b3d07a
    manager: conda
    name: pexpect
    optional: false
    platform: linux-64
    url: https://conda.anaconda.org/conda-forge/noarch/pexpect-4.9.0-pyhd8ed1ab_1.conda
    version: 4.9.0
  - category: main
    dependencies:
      ptyprocess: '>=0.5'
      python: '>=3.9'
    hash:
      md5: d0d408b1f18883a944376da5cf8101ea
      sha256: 202af1de83b585d36445dc1fda94266697341994d1a3328fabde4989e1b3d07a
    manager: conda
    name: pexpect
    optional: false
    platform: osx-64
    url: https://conda.anaconda.org/conda-forge/noarch/pexpect-4.9.0-pyhd8ed1ab_1.conda
    version: 4.9.0
  - category: main
    dependencies:
      ptyprocess: '>=0.5'
      python: '>=3.9'
    hash:
      md5: d0d408b1f18883a944376da5cf8101ea
      sha256: 202af1de83b585d36445dc1fda94266697341994d1a3328fabde4989e1b3d07a
    manager: conda
    name: pexpect
    optional: false
    platform: osx-arm64
    url: https://conda.anaconda.org/conda-forge/noarch/pexpect-4.9.0-pyhd8ed1ab_1.conda
    version: 4.9.0
  - category: main
    dependencies:
      python: '>=3.9,<3.13.0a0'
      setuptools: ''
      wheel: ''
    hash:
      md5: 04e691b9fadd93a8a9fad87a81d4fd8f
      sha256: da8c8888de10c1e4234ebcaa1550ac2b4b5408ac20f093fe641e4bc8c9c9f3eb
    manager: conda
    name: pip
    optional: false
    platform: linux-64
    url: https://conda.anaconda.org/conda-forge/noarch/pip-24.3.1-pyh8b19718_2.conda
    version: 24.3.1
  - category: main
    dependencies:
      python: '>=3.9,<3.13.0a0'
      setuptools: ''
      wheel: ''
    hash:
      md5: 04e691b9fadd93a8a9fad87a81d4fd8f
      sha256: da8c8888de10c1e4234ebcaa1550ac2b4b5408ac20f093fe641e4bc8c9c9f3eb
    manager: conda
    name: pip
    optional: false
    platform: osx-64
    url: https://conda.anaconda.org/conda-forge/noarch/pip-24.3.1-pyh8b19718_2.conda
    version: 24.3.1
  - category: main
    dependencies:
      python: '>=3.9,<3.13.0a0'
      setuptools: ''
      wheel: ''
    hash:
      md5: 04e691b9fadd93a8a9fad87a81d4fd8f
      sha256: da8c8888de10c1e4234ebcaa1550ac2b4b5408ac20f093fe641e4bc8c9c9f3eb
    manager: conda
    name: pip
    optional: false
    platform: osx-arm64
    url: https://conda.anaconda.org/conda-forge/noarch/pip-24.3.1-pyh8b19718_2.conda
    version: 24.3.1
  - category: main
    dependencies:
      __glibc: '>=2.17,<3.0.a0'
      libgcc: '>=13'
      libstdcxx: '>=13'
    hash:
      md5: 5e2a7acfa2c24188af39e7944e1b3604
      sha256: 747c58db800d5583fee78e76240bf89cbaeedf7ab1ef339c2990602332b9c4be
    manager: conda
    name: pixman
    optional: false
    platform: linux-64
    url: https://conda.anaconda.org/conda-forge/linux-64/pixman-0.44.2-h29eaf8c_0.conda
    version: 0.44.2
  - category: main
    dependencies:
      __osx: '>=10.13'
      libcxx: '>=18'
    hash:
      md5: 9d3ed4c1a6e21051bf4ce53851acdc96
      sha256: 7e5a9823e7e759355b954037f97d4aa53c26db1d73408571e749f8375b363743
    manager: conda
    name: pixman
    optional: false
    platform: osx-64
    url: https://conda.anaconda.org/conda-forge/osx-64/pixman-0.44.2-h1fd1274_0.conda
    version: 0.44.2
  - category: main
    dependencies:
      __osx: '>=11.0'
      libcxx: '>=18'
    hash:
      md5: fa8e429fdb9e5b757281f69b8cc4330b
      sha256: 28855d4cb2d9fc9a6bd9196dadbaecd6868ec706394cec2f88824a61ba4b1bc0
    manager: conda
    name: pixman
    optional: false
    platform: osx-arm64
    url: https://conda.anaconda.org/conda-forge/osx-arm64/pixman-0.44.2-h2f9eb0b_0.conda
    version: 0.44.2
  - category: main
    dependencies:
      python: '>=3.9'
    hash:
      md5: b52da1d59d874c97dcca251757a368b3
      sha256: 588999bbbfd7f68dbfd1836866be888a18fedd348b679b4c410ffe7634378bee
    manager: conda
    name: pkginfo
    optional: false
    platform: linux-64
    url: https://conda.anaconda.org/conda-forge/noarch/pkginfo-1.12.0-pyhd8ed1ab_1.conda
    version: 1.12.0
  - category: main
    dependencies:
      python: '>=3.9'
    hash:
      md5: b52da1d59d874c97dcca251757a368b3
      sha256: 588999bbbfd7f68dbfd1836866be888a18fedd348b679b4c410ffe7634378bee
    manager: conda
    name: pkginfo
    optional: false
    platform: osx-64
    url: https://conda.anaconda.org/conda-forge/noarch/pkginfo-1.12.0-pyhd8ed1ab_1.conda
    version: 1.12.0
  - category: main
    dependencies:
      python: '>=3.9'
    hash:
      md5: b52da1d59d874c97dcca251757a368b3
      sha256: 588999bbbfd7f68dbfd1836866be888a18fedd348b679b4c410ffe7634378bee
    manager: conda
    name: pkginfo
    optional: false
    platform: osx-arm64
    url: https://conda.anaconda.org/conda-forge/noarch/pkginfo-1.12.0-pyhd8ed1ab_1.conda
    version: 1.12.0
  - category: main
    dependencies:
      python: '>=3.9'
    hash:
      md5: 5a5870a74432aa332f7d32180633ad05
      sha256: adb2dde5b4f7da70ae81309cce6188ed3286ff280355cf1931b45d91164d2ad8
    manager: conda
    name: pkgutil-resolve-name
    optional: false
    platform: linux-64
    url:
      https://conda.anaconda.org/conda-forge/noarch/pkgutil-resolve-name-1.3.10-pyhd8ed1ab_2.conda
    version: 1.3.10
  - category: main
    dependencies:
      python: '>=3.9'
    hash:
      md5: 5a5870a74432aa332f7d32180633ad05
      sha256: adb2dde5b4f7da70ae81309cce6188ed3286ff280355cf1931b45d91164d2ad8
    manager: conda
    name: pkgutil-resolve-name
    optional: false
    platform: osx-64
    url:
      https://conda.anaconda.org/conda-forge/noarch/pkgutil-resolve-name-1.3.10-pyhd8ed1ab_2.conda
    version: 1.3.10
  - category: main
    dependencies:
      python: '>=3.9'
    hash:
      md5: 5a5870a74432aa332f7d32180633ad05
      sha256: adb2dde5b4f7da70ae81309cce6188ed3286ff280355cf1931b45d91164d2ad8
    manager: conda
    name: pkgutil-resolve-name
    optional: false
    platform: osx-arm64
    url:
      https://conda.anaconda.org/conda-forge/noarch/pkgutil-resolve-name-1.3.10-pyhd8ed1ab_2.conda
    version: 1.3.10
  - category: main
    dependencies:
      python: '>=3.9'
    hash:
      md5: 577852c7e53901ddccc7e6a9959ddebe
      sha256: bb50f6499e8bc1d1a26f17716c97984671121608dc0c3ecd34858112bce59a27
    manager: conda
    name: platformdirs
    optional: false
    platform: linux-64
    url:
      https://conda.anaconda.org/conda-forge/noarch/platformdirs-4.3.6-pyhd8ed1ab_1.conda
    version: 4.3.6
  - category: main
    dependencies:
      python: '>=3.9'
    hash:
      md5: 577852c7e53901ddccc7e6a9959ddebe
      sha256: bb50f6499e8bc1d1a26f17716c97984671121608dc0c3ecd34858112bce59a27
    manager: conda
    name: platformdirs
    optional: false
    platform: osx-64
    url:
      https://conda.anaconda.org/conda-forge/noarch/platformdirs-4.3.6-pyhd8ed1ab_1.conda
    version: 4.3.6
  - category: main
    dependencies:
      python: '>=3.9'
    hash:
      md5: 577852c7e53901ddccc7e6a9959ddebe
      sha256: bb50f6499e8bc1d1a26f17716c97984671121608dc0c3ecd34858112bce59a27
    manager: conda
    name: platformdirs
    optional: false
    platform: osx-arm64
    url:
      https://conda.anaconda.org/conda-forge/noarch/platformdirs-4.3.6-pyhd8ed1ab_1.conda
    version: 4.3.6
  - category: main
    dependencies:
      python: '>=3.9'
    hash:
      md5: e9dcbce5f45f9ee500e728ae58b605b6
      sha256: 122433fc5318816b8c69283aaf267c73d87aa2d09ce39f64c9805c9a3b264819
    manager: conda
    name: pluggy
    optional: false
    platform: linux-64
    url: https://conda.anaconda.org/conda-forge/noarch/pluggy-1.5.0-pyhd8ed1ab_1.conda
    version: 1.5.0
  - category: main
    dependencies:
      python: '>=3.9'
    hash:
      md5: e9dcbce5f45f9ee500e728ae58b605b6
      sha256: 122433fc5318816b8c69283aaf267c73d87aa2d09ce39f64c9805c9a3b264819
    manager: conda
    name: pluggy
    optional: false
    platform: osx-64
    url: https://conda.anaconda.org/conda-forge/noarch/pluggy-1.5.0-pyhd8ed1ab_1.conda
    version: 1.5.0
  - category: main
    dependencies:
      python: '>=3.9'
    hash:
      md5: e9dcbce5f45f9ee500e728ae58b605b6
      sha256: 122433fc5318816b8c69283aaf267c73d87aa2d09ce39f64c9805c9a3b264819
    manager: conda
    name: pluggy
    optional: false
    platform: osx-arm64
    url: https://conda.anaconda.org/conda-forge/noarch/pluggy-1.5.0-pyhd8ed1ab_1.conda
    version: 1.5.0
  - category: main
    dependencies:
      cfgv: '>=2.0.0'
      identify: '>=1.0.0'
      nodeenv: '>=0.11.1'
      python: '>=3.9'
      pyyaml: '>=5.1'
      virtualenv: '>=20.10.0'
    hash:
      md5: d0ea6ed474bf7f6db88fc85e6dc809b1
      sha256: 3cfe4c777f1bb3f869cefd732357c7c657df7f0bba5c11cd64ced21e0b0a2b5b
    manager: conda
    name: pre-commit
    optional: false
    platform: linux-64
    url:
      https://conda.anaconda.org/conda-forge/noarch/pre-commit-4.0.1-pyha770c72_1.conda
    version: 4.0.1
  - category: main
    dependencies:
      cfgv: '>=2.0.0'
      identify: '>=1.0.0'
      nodeenv: '>=0.11.1'
      python: '>=3.9'
      pyyaml: '>=5.1'
      virtualenv: '>=20.10.0'
    hash:
      md5: d0ea6ed474bf7f6db88fc85e6dc809b1
      sha256: 3cfe4c777f1bb3f869cefd732357c7c657df7f0bba5c11cd64ced21e0b0a2b5b
    manager: conda
    name: pre-commit
    optional: false
    platform: osx-64
    url:
      https://conda.anaconda.org/conda-forge/noarch/pre-commit-4.0.1-pyha770c72_1.conda
    version: 4.0.1
  - category: main
    dependencies:
      cfgv: '>=2.0.0'
      identify: '>=1.0.0'
      nodeenv: '>=0.11.1'
      python: '>=3.9'
      pyyaml: '>=5.1'
      virtualenv: '>=20.10.0'
    hash:
      md5: d0ea6ed474bf7f6db88fc85e6dc809b1
      sha256: 3cfe4c777f1bb3f869cefd732357c7c657df7f0bba5c11cd64ced21e0b0a2b5b
    manager: conda
    name: pre-commit
    optional: false
    platform: osx-arm64
    url:
      https://conda.anaconda.org/conda-forge/noarch/pre-commit-4.0.1-pyha770c72_1.conda
    version: 4.0.1
  - category: main
    dependencies:
      python: '>=3.9'
      python-utils: '>=3.8.1'
    hash:
      md5: e557abf678a0bf100fe7cf9d2b4f4a72
      sha256: 9c9f851688f1463c0c6a667dc34a8bce9a7ee2f630b0346ece448e77938f7d5b
    manager: conda
    name: progressbar2
    optional: false
    platform: linux-64
    url:
      https://conda.anaconda.org/conda-forge/noarch/progressbar2-4.5.0-pyhd8ed1ab_1.conda
    version: 4.5.0
  - category: main
    dependencies:
      python: '>=3.9'
      python-utils: '>=3.8.1'
    hash:
      md5: e557abf678a0bf100fe7cf9d2b4f4a72
      sha256: 9c9f851688f1463c0c6a667dc34a8bce9a7ee2f630b0346ece448e77938f7d5b
    manager: conda
    name: progressbar2
    optional: false
    platform: osx-64
    url:
      https://conda.anaconda.org/conda-forge/noarch/progressbar2-4.5.0-pyhd8ed1ab_1.conda
    version: 4.5.0
  - category: main
    dependencies:
      python: '>=3.9'
      python-utils: '>=3.8.1'
    hash:
      md5: e557abf678a0bf100fe7cf9d2b4f4a72
      sha256: 9c9f851688f1463c0c6a667dc34a8bce9a7ee2f630b0346ece448e77938f7d5b
    manager: conda
    name: progressbar2
    optional: false
    platform: osx-arm64
    url:
      https://conda.anaconda.org/conda-forge/noarch/progressbar2-4.5.0-pyhd8ed1ab_1.conda
    version: 4.5.0
  - category: main
    dependencies:
      __glibc: '>=2.17,<3.0.a0'
      libabseil: '>=20240116.2,<20240117.0a0'
      libgcc: '>=13'
      libprotobuf: '>=4.25.3,<4.25.4.0a0'
      libstdcxx: '>=13'
      python: '>=3.11,<3.12.0a0'
      python_abi: 3.11.*
      setuptools: ''
    hash:
      md5: 27089f71e28d01bcc070460d822d5acb
      sha256: 3e06dcdd3ec2e73fb456d5c2fdf9c8829d7f70c15d724f9920a24276a0a1d6b5
    manager: conda
    name: protobuf
    optional: false
    platform: linux-64
    url:
      https://conda.anaconda.org/conda-forge/linux-64/protobuf-4.25.3-py311hbffca5d_1.conda
    version: 4.25.3
  - category: main
    dependencies:
      __osx: '>=10.13'
      libabseil: '>=20240116.2,<20240117.0a0'
      libcxx: '>=17'
      libprotobuf: '>=4.25.3,<4.25.4.0a0'
      python: '>=3.11,<3.12.0a0'
      python_abi: 3.11.*
      setuptools: ''
    hash:
      md5: 56584ed8b577c2e07f5c57a2bd3f5912
      sha256: d33640b917b5f2b0184142ece692a764de840b7f2fa44d211fd56c1170c57e7b
    manager: conda
    name: protobuf
    optional: false
    platform: osx-64
    url:
      https://conda.anaconda.org/conda-forge/osx-64/protobuf-4.25.3-py311h6b31176_1.conda
    version: 4.25.3
  - category: main
    dependencies:
      __osx: '>=11.0'
      libabseil: '>=20240116.2,<20240117.0a0'
      libcxx: '>=17'
      libprotobuf: '>=4.25.3,<4.25.4.0a0'
      python: '>=3.11,<3.12.0a0'
      python_abi: 3.11.*
      setuptools: ''
    hash:
      md5: dacdcae7ce1a0d2f10351fb7b406bf7e
      sha256: 4c7221018c88b9979fd25f97369d4635dee16fc42dd6a9079362edf97eaa5a48
    manager: conda
    name: protobuf
    optional: false
    platform: osx-arm64
    url:
      https://conda.anaconda.org/conda-forge/osx-arm64/protobuf-4.25.3-py311hd7a3543_1.conda
    version: 4.25.3
  - category: main
    dependencies:
      __glibc: '>=2.17,<3.0.a0'
      libgcc: '>=13'
      python: '>=3.11,<3.12.0a0'
      python_abi: 3.11.*
    hash:
      md5: c78bfbe5ad64c25c2f55d57a805ba2d2
      sha256: b7fd2241a9214f7ed92aa1dcb57f70a363af3325b051c926cc360b55cdaadc13
    manager: conda
    name: psutil
    optional: false
    platform: linux-64
    url:
      https://conda.anaconda.org/conda-forge/linux-64/psutil-6.1.1-py311h9ecbd09_0.conda
    version: 6.1.1
  - category: main
    dependencies:
      __osx: '>=10.13'
      python: '>=3.11,<3.12.0a0'
      python_abi: 3.11.*
    hash:
      md5: 7e28b7a45aa8dac17df29b3bbad3a9d9
      sha256: e4d3a18f6417292bbea80e103ad186067caa88ba5d0c91de1e7e2cc773c89cc4
    manager: conda
    name: psutil
    optional: false
    platform: osx-64
    url: https://conda.anaconda.org/conda-forge/osx-64/psutil-6.1.1-py311h4d7f069_0.conda
    version: 6.1.1
  - category: main
    dependencies:
      __osx: '>=11.0'
      python: '>=3.11,<3.12.0a0'
      python_abi: 3.11.*
    hash:
      md5: 1b2bd5d7e196f8da36bb0995bccac349
      sha256: 81241df060160946324889e8089d9185a1328d7f834525ef90422796b09dfa2c
    manager: conda
    name: psutil
    optional: false
    platform: osx-arm64
    url:
      https://conda.anaconda.org/conda-forge/osx-arm64/psutil-6.1.1-py311h917b07b_0.conda
    version: 6.1.1
  - category: main
    dependencies:
      __glibc: '>=2.17,<3.0.a0'
      libgcc: '>=13'
    hash:
      md5: b3c17d95b5a10c6e64a21fa17573e70e
      sha256: 9c88f8c64590e9567c6c80823f0328e58d3b1efb0e1c539c0315ceca764e0973
    manager: conda
    name: pthread-stubs
    optional: false
    platform: linux-64
    url:
      https://conda.anaconda.org/conda-forge/linux-64/pthread-stubs-0.4-hb9d3cd8_1002.conda
    version: '0.4'
  - category: main
    dependencies:
      python: '>=3.9'
    hash:
      md5: 7d9daffbb8d8e0af0f769dbbcd173a54
      sha256: a7713dfe30faf17508ec359e0bc7e0983f5d94682492469bd462cdaae9c64d83
    manager: conda
    name: ptyprocess
    optional: false
    platform: linux-64
    url:
      https://conda.anaconda.org/conda-forge/noarch/ptyprocess-0.7.0-pyhd8ed1ab_1.conda
    version: 0.7.0
  - category: main
    dependencies:
      python: '>=3.9'
    hash:
      md5: 7d9daffbb8d8e0af0f769dbbcd173a54
      sha256: a7713dfe30faf17508ec359e0bc7e0983f5d94682492469bd462cdaae9c64d83
    manager: conda
    name: ptyprocess
    optional: false
    platform: osx-64
    url:
      https://conda.anaconda.org/conda-forge/noarch/ptyprocess-0.7.0-pyhd8ed1ab_1.conda
    version: 0.7.0
  - category: main
    dependencies:
      python: '>=3.9'
    hash:
      md5: 7d9daffbb8d8e0af0f769dbbcd173a54
      sha256: a7713dfe30faf17508ec359e0bc7e0983f5d94682492469bd462cdaae9c64d83
    manager: conda
    name: ptyprocess
    optional: false
    platform: osx-arm64
    url:
      https://conda.anaconda.org/conda-forge/noarch/ptyprocess-0.7.0-pyhd8ed1ab_1.conda
    version: 0.7.0
  - category: main
    dependencies:
      python: '>=3.6'
    hash:
      md5: efb961f1a6ccbb670fd48d692580dce9
      sha256: 7c7685c6890b893fdcc1a05205d21e17d09835815b146b642bf847447d92bd29
    manager: conda
    name: publicsuffix2
    optional: false
    platform: linux-64
    url:
      https://conda.anaconda.org/conda-forge/noarch/publicsuffix2-2.20191221-pyhd8ed1ab_0.tar.bz2
    version: '2.20191221'
  - category: main
    dependencies:
      python: '>=3.6'
    hash:
      md5: efb961f1a6ccbb670fd48d692580dce9
      sha256: 7c7685c6890b893fdcc1a05205d21e17d09835815b146b642bf847447d92bd29
    manager: conda
    name: publicsuffix2
    optional: false
    platform: osx-64
    url:
      https://conda.anaconda.org/conda-forge/noarch/publicsuffix2-2.20191221-pyhd8ed1ab_0.tar.bz2
    version: '2.20191221'
  - category: main
    dependencies:
      python: '>=3.6'
    hash:
      md5: efb961f1a6ccbb670fd48d692580dce9
      sha256: 7c7685c6890b893fdcc1a05205d21e17d09835815b146b642bf847447d92bd29
    manager: conda
    name: publicsuffix2
    optional: false
    platform: osx-arm64
    url:
      https://conda.anaconda.org/conda-forge/noarch/publicsuffix2-2.20191221-pyhd8ed1ab_0.tar.bz2
    version: '2.20191221'
  - category: main
    dependencies:
      __glibc: '>=2.17,<3.0.a0'
      libgcc: '>=13'
      liblief: 0.14.1
      libstdcxx: '>=13'
      python: '>=3.11,<3.12.0a0'
      python_abi: 3.11.*
    hash:
      md5: d526a5f49e1aba9c0be609532f59a3f9
      sha256: 6c443b60b70255a61c35680863de23fc141e07516fb87cc684c63cbdb7a920ce
    manager: conda
    name: py-lief
    optional: false
    platform: linux-64
    url:
      https://conda.anaconda.org/conda-forge/linux-64/py-lief-0.14.1-py311hfdbb021_2.conda
    version: 0.14.1
  - category: main
    dependencies:
      __osx: '>=10.13'
      libcxx: '>=17'
      liblief: 0.14.1
      python: '>=3.11,<3.12.0a0'
      python_abi: 3.11.*
    hash:
      md5: 3ae70c55fef0bf23940c95bf5170fe75
      sha256: bd95024dd3668a78eb131c9bcb6a24983573b2756f0cb4fb614cd31c5ebfa537
    manager: conda
    name: py-lief
    optional: false
    platform: osx-64
    url:
      https://conda.anaconda.org/conda-forge/osx-64/py-lief-0.14.1-py311hd89902b_2.conda
    version: 0.14.1
  - category: main
    dependencies:
      __osx: '>=11.0'
      libcxx: '>=17'
      liblief: 0.14.1
      python: '>=3.11,<3.12.0a0'
      python_abi: 3.11.*
    hash:
      md5: 49783632a9410a8f1bfa69b0d8d2f7cb
      sha256: f3553cdfc03f772f4b6cc0f364c5b61ed85ec688920fdba22fa7a73e1c52af0b
    manager: conda
    name: py-lief
    optional: false
    platform: osx-arm64
    url:
      https://conda.anaconda.org/conda-forge/osx-arm64/py-lief-0.14.1-py311h3f08180_2.conda
    version: 0.14.1
  - category: main
    dependencies:
      __glibc: '>=2.17,<3.0.a0'
      libgcc: '>=13'
      openssl: '>=3.4.0,<4.0a0'
      python: '>=3.11,<3.12.0a0'
      python_abi: 3.11.*
    hash:
      md5: 84f806c0ec39d5cd2463b9105ea6d6e7
      sha256: b994a1f257153362c2dec07bb11751311f99cf71c1ea78515aa5552f11cb2631
    manager: conda
    name: py-rattler
    optional: false
    platform: linux-64
    url:
      https://conda.anaconda.org/conda-forge/linux-64/py-rattler-0.9.0-py311hafd3f86_0.conda
    version: 0.9.0
  - category: main
    dependencies:
      __osx: '>=10.13'
      openssl: '>=3.4.0,<4.0a0'
      python: '>=3.11,<3.12.0a0'
      python_abi: 3.11.*
    hash:
      md5: 4f4f2677077b31929b03395326175617
      sha256: 56fed43583006d4c5f2f862da7cc5edb02dc564c3251cd12f196c8133fb9f6ee
    manager: conda
    name: py-rattler
    optional: false
    platform: osx-64
    url:
      https://conda.anaconda.org/conda-forge/osx-64/py-rattler-0.9.0-py311h4a76bcc_0.conda
    version: 0.9.0
  - category: main
    dependencies:
      __osx: '>=11.0'
      openssl: '>=3.4.0,<4.0a0'
      python: '>=3.11,<3.12.0a0'
      python_abi: 3.11.*
    hash:
      md5: 9c443bbe01eaa8db55f0c611283658c0
      sha256: cc20d308ad6757a1f4c5d4a5e649049ebaf1ea62081bfa313f93442ceca3ed50
    manager: conda
    name: py-rattler
    optional: false
    platform: osx-arm64
    url:
      https://conda.anaconda.org/conda-forge/osx-arm64/py-rattler-0.9.0-py311h8be0713_0.conda
    version: 0.9.0
  - category: main
    dependencies:
      python: '>=3.9'
    hash:
      md5: 09bb17ed307ad6ab2fd78d32372fdd4e
      sha256: d06051df66e9ab753683d7423fcef873d78bb0c33bd112c3d5be66d529eddf06
    manager: conda
    name: pyasn1
    optional: false
    platform: linux-64
    url: https://conda.anaconda.org/conda-forge/noarch/pyasn1-0.6.1-pyhd8ed1ab_2.conda
    version: 0.6.1
  - category: main
    dependencies:
      python: '>=3.9'
    hash:
      md5: 09bb17ed307ad6ab2fd78d32372fdd4e
      sha256: d06051df66e9ab753683d7423fcef873d78bb0c33bd112c3d5be66d529eddf06
    manager: conda
    name: pyasn1
    optional: false
    platform: osx-64
    url: https://conda.anaconda.org/conda-forge/noarch/pyasn1-0.6.1-pyhd8ed1ab_2.conda
    version: 0.6.1
  - category: main
    dependencies:
      python: '>=3.9'
    hash:
      md5: 09bb17ed307ad6ab2fd78d32372fdd4e
      sha256: d06051df66e9ab753683d7423fcef873d78bb0c33bd112c3d5be66d529eddf06
    manager: conda
    name: pyasn1
    optional: false
    platform: osx-arm64
    url: https://conda.anaconda.org/conda-forge/noarch/pyasn1-0.6.1-pyhd8ed1ab_2.conda
    version: 0.6.1
  - category: main
    dependencies: {}
    hash:
      md5: 878f923dd6acc8aeb47a75da6c4098be
      sha256: d4fb485b79b11042a16dc6abfb0c44c4f557707c2653ac47c81e5d32b24a3bb0
    manager: conda
    name: pybind11-abi
    optional: false
    platform: linux-64
    url: https://conda.anaconda.org/conda-forge/noarch/pybind11-abi-4-hd8ed1ab_3.tar.bz2
    version: '4'
  - category: main
    dependencies: {}
    hash:
      md5: 878f923dd6acc8aeb47a75da6c4098be
      sha256: d4fb485b79b11042a16dc6abfb0c44c4f557707c2653ac47c81e5d32b24a3bb0
    manager: conda
    name: pybind11-abi
    optional: false
    platform: osx-64
    url: https://conda.anaconda.org/conda-forge/noarch/pybind11-abi-4-hd8ed1ab_3.tar.bz2
    version: '4'
  - category: main
    dependencies: {}
    hash:
      md5: 878f923dd6acc8aeb47a75da6c4098be
      sha256: d4fb485b79b11042a16dc6abfb0c44c4f557707c2653ac47c81e5d32b24a3bb0
    manager: conda
    name: pybind11-abi
    optional: false
    platform: osx-arm64
    url: https://conda.anaconda.org/conda-forge/noarch/pybind11-abi-4-hd8ed1ab_3.tar.bz2
    version: '4'
  - category: main
    dependencies:
      __glibc: '>=2.17,<3.0.a0'
      libgcc: '>=13'
      python: '>=3.11,<3.12.0a0'
      python_abi: 3.11.*
    hash:
      md5: 65a6d37c5a2868d5605cf2df3ea0236e
      sha256: 873c566a423db7adb3915f73d2cbcb1f426e33eea8f9ef309982f39f21055c21
    manager: conda
    name: pycosat
    optional: false
    platform: linux-64
    url:
      https://conda.anaconda.org/conda-forge/linux-64/pycosat-0.6.6-py311h9ecbd09_2.conda
    version: 0.6.6
  - category: main
    dependencies:
      __osx: '>=10.13'
      python: '>=3.11,<3.12.0a0'
      python_abi: 3.11.*
    hash:
      md5: 5e712b85ca3639314f119b0b69b6d376
      sha256: 876bcb2f2366002715b041fc673f2efce041fc090b7e071db59aedf41f15d8ff
    manager: conda
    name: pycosat
    optional: false
    platform: osx-64
    url:
      https://conda.anaconda.org/conda-forge/osx-64/pycosat-0.6.6-py311h4d7f069_2.conda
    version: 0.6.6
  - category: main
    dependencies:
      __osx: '>=11.0'
      python: '>=3.11,<3.12.0a0'
      python_abi: 3.11.*
    hash:
      md5: ca6848171c6790d6ff718c78ac7a9c81
      sha256: 4c7b702fe2e737ce54a493cd14d3f6d03d21c100439a592bf5dc3b2b300f5efd
    manager: conda
    name: pycosat
    optional: false
    platform: osx-arm64
    url:
      https://conda.anaconda.org/conda-forge/osx-arm64/pycosat-0.6.6-py311h917b07b_2.conda
    version: 0.6.6
  - category: main
    dependencies:
      python: ''
    hash:
      md5: 12c566707c80111f9799308d9e265aef
      sha256: 79db7928d13fab2d892592223d7570f5061c192f27b9febd1a418427b719acc6
    manager: conda
    name: pycparser
    optional: false
    platform: linux-64
    url: https://conda.anaconda.org/conda-forge/noarch/pycparser-2.22-pyh29332c3_1.conda
    version: '2.22'
  - category: main
    dependencies:
      python: '>=3.9'
    hash:
      md5: 12c566707c80111f9799308d9e265aef
      sha256: 79db7928d13fab2d892592223d7570f5061c192f27b9febd1a418427b719acc6
    manager: conda
    name: pycparser
    optional: false
    platform: osx-64
    url: https://conda.anaconda.org/conda-forge/noarch/pycparser-2.22-pyh29332c3_1.conda
    version: '2.22'
  - category: main
    dependencies:
      python: '>=3.9'
    hash:
      md5: 12c566707c80111f9799308d9e265aef
      sha256: 79db7928d13fab2d892592223d7570f5061c192f27b9febd1a418427b719acc6
    manager: conda
    name: pycparser
    optional: false
    platform: osx-arm64
    url: https://conda.anaconda.org/conda-forge/noarch/pycparser-2.22-pyh29332c3_1.conda
    version: '2.22'
  - category: main
    dependencies:
      __glibc: '>=2.17,<3.0.a0'
      gmp: '>=6.3.0,<7.0a0'
      libgcc: '>=13'
      python: '>=3.11,<3.12.0a0'
      python_abi: 3.11.*
    hash:
      md5: a7746f79ccba8e47f74a6a48a93f3d18
      sha256: 36764b41d648fde26a752d4ce0ad87a9567ac38b821e5a81466917e5d1aff9dd
    manager: conda
    name: pycryptodome
    optional: false
    platform: linux-64
    url:
      https://conda.anaconda.org/conda-forge/linux-64/pycryptodome-3.21.0-py311h35130b2_0.conda
    version: 3.21.0
  - category: main
    dependencies:
      __osx: '>=10.13'
      gmp: '>=6.3.0,<7.0a0'
      python: '>=3.11,<3.12.0a0'
      python_abi: 3.11.*
    hash:
      md5: 081f1263ca6d5133b2d4af2444b2c796
      sha256: a5b1f5a38eed9a6cf1a6224d3be226aac1dd3c22be22f3f7b6d9a5cc5d34c45f
    manager: conda
    name: pycryptodome
    optional: false
    platform: osx-64
    url:
      https://conda.anaconda.org/conda-forge/osx-64/pycryptodome-3.21.0-py311hcd1f478_0.conda
    version: 3.21.0
  - category: main
    dependencies:
      __osx: '>=11.0'
      gmp: '>=6.3.0,<7.0a0'
      python: '>=3.11,<3.12.0a0'
      python_abi: 3.11.*
    hash:
      md5: e8f75dc6043d2bbc055659cdcd1f54fa
      sha256: fa5343ecc294d5f2645f6fe28677769cc71c038b3dab4fbc32e56da37144abc8
    manager: conda
    name: pycryptodome
    optional: false
    platform: osx-arm64
    url:
      https://conda.anaconda.org/conda-forge/osx-arm64/pycryptodome-3.21.0-py311ha9d8091_0.conda
    version: 3.21.0
  - category: main
    dependencies:
      annotated-types: '>=0.6.0'
      pydantic-core: 2.27.2
      python: '>=3.9'
      typing-extensions: '>=4.6.1'
      typing_extensions: '>=4.12.2'
    hash:
      md5: 93bccf4d7a58c9140d59491de21e044b
      sha256: e68400714532a33f34b44ddaee3e27e8dd6c83c3f31c7892ec10b84d13aa8b59
    manager: conda
    name: pydantic
    optional: false
    platform: linux-64
    url: https://conda.anaconda.org/conda-forge/noarch/pydantic-2.10.4-pyh3cfb1c2_0.conda
    version: 2.10.4
  - category: main
    dependencies:
      annotated-types: '>=0.6.0'
      pydantic-core: 2.27.2
      python: '>=3.9'
      typing-extensions: '>=4.6.1'
      typing_extensions: '>=4.12.2'
    hash:
      md5: 93bccf4d7a58c9140d59491de21e044b
      sha256: e68400714532a33f34b44ddaee3e27e8dd6c83c3f31c7892ec10b84d13aa8b59
    manager: conda
    name: pydantic
    optional: false
    platform: osx-64
    url: https://conda.anaconda.org/conda-forge/noarch/pydantic-2.10.4-pyh3cfb1c2_0.conda
    version: 2.10.4
  - category: main
    dependencies:
      annotated-types: '>=0.6.0'
      pydantic-core: 2.27.2
      python: '>=3.9'
      typing-extensions: '>=4.6.1'
      typing_extensions: '>=4.12.2'
    hash:
      md5: 93bccf4d7a58c9140d59491de21e044b
      sha256: e68400714532a33f34b44ddaee3e27e8dd6c83c3f31c7892ec10b84d13aa8b59
    manager: conda
    name: pydantic
    optional: false
    platform: osx-arm64
    url: https://conda.anaconda.org/conda-forge/noarch/pydantic-2.10.4-pyh3cfb1c2_0.conda
    version: 2.10.4
  - category: main
    dependencies:
      __glibc: '>=2.17,<3.0.a0'
      libgcc: '>=13'
      python: '>=3.11,<3.12.0a0'
      python_abi: 3.11.*
      typing-extensions: '>=4.6.0,!=4.7.0'
    hash:
      md5: 675cb6079b6b3b4ef4f20399fedf6666
      sha256: 8ead97151b2f349cd327456fe4a6fcf7c51a3ab6c06f48f4330f86de0d848bd1
    manager: conda
    name: pydantic-core
    optional: false
    platform: linux-64
    url:
      https://conda.anaconda.org/conda-forge/linux-64/pydantic-core-2.27.2-py311h9e33e62_0.conda
    version: 2.27.2
  - category: main
    dependencies:
      __osx: '>=10.13'
      python: '>=3.11,<3.12.0a0'
      python_abi: 3.11.*
      typing-extensions: '>=4.6.0,!=4.7.0'
    hash:
      md5: 0a9d04f67aa75f92236e7c25afc370ed
      sha256: 51cee7f401be36e8492ce265f8543dbe790e49e63ff15b9c41ba93d06372558c
    manager: conda
    name: pydantic-core
    optional: false
    platform: osx-64
    url:
      https://conda.anaconda.org/conda-forge/osx-64/pydantic-core-2.27.2-py311h3b9c2be_0.conda
    version: 2.27.2
  - category: main
    dependencies:
      __osx: '>=11.0'
      python: '>=3.11,<3.12.0a0'
      python_abi: 3.11.*
      typing-extensions: '>=4.6.0,!=4.7.0'
    hash:
      md5: b96fba96baad08b81c57fd157b481b22
      sha256: 5163982ef229292ca5b9fe96e756ac29b6c6453d56c9f1dfaf48f5796de78d05
    manager: conda
    name: pydantic-core
    optional: false
    platform: osx-arm64
    url:
      https://conda.anaconda.org/conda-forge/osx-arm64/pydantic-core-2.27.2-py311h3ff9189_0.conda
    version: 2.27.2
  - category: main
    dependencies:
      pydantic: '>=2.5.2'
      python: '>=3.9'
    hash:
      md5: 93c27a768fb179feaa65b39525da895d
      sha256: 9d88da86eacd78db64d6557059a501727cb925f5c1b353a14772d967b50a4921
    manager: conda
    name: pydantic-extra-types
    optional: false
    platform: linux-64
    url:
      https://conda.anaconda.org/conda-forge/noarch/pydantic-extra-types-2.10.1-pyh3cfb1c2_0.conda
    version: 2.10.1
  - category: main
    dependencies:
      pydantic: '>=2.5.2'
      python: '>=3.9'
    hash:
      md5: 93c27a768fb179feaa65b39525da895d
      sha256: 9d88da86eacd78db64d6557059a501727cb925f5c1b353a14772d967b50a4921
    manager: conda
    name: pydantic-extra-types
    optional: false
    platform: osx-64
    url:
      https://conda.anaconda.org/conda-forge/noarch/pydantic-extra-types-2.10.1-pyh3cfb1c2_0.conda
    version: 2.10.1
  - category: main
    dependencies:
      pydantic: '>=2.5.2'
      python: '>=3.9'
    hash:
      md5: 93c27a768fb179feaa65b39525da895d
      sha256: 9d88da86eacd78db64d6557059a501727cb925f5c1b353a14772d967b50a4921
    manager: conda
    name: pydantic-extra-types
    optional: false
    platform: osx-arm64
    url:
      https://conda.anaconda.org/conda-forge/noarch/pydantic-extra-types-2.10.1-pyh3cfb1c2_0.conda
    version: 2.10.1
  - category: main
    dependencies:
      __glibc: '>=2.17,<3.0.a0'
      cffi: ''
      libgcc: '>=13'
      libgit2: '>=1.8.4,<1.9.0a0'
      python: '>=3.11,<3.12.0a0'
      python_abi: 3.11.*
    hash:
      md5: fac6ff3d4d525bd9f380a227e7109623
      sha256: 188e2c0d037a02ba059bafb768baa206034f20987c52c1436c7e30f0d6ae915a
    manager: conda
    name: pygit2
    optional: false
    platform: linux-64
    url:
      https://conda.anaconda.org/conda-forge/linux-64/pygit2-1.16.0-py311h9ecbd09_0.conda
    version: 1.16.0
  - category: main
    dependencies:
      __osx: '>=10.13'
      cffi: ''
      libgit2: '>=1.8.4,<1.9.0a0'
      python: '>=3.11,<3.12.0a0'
      python_abi: 3.11.*
    hash:
      md5: e8c986f417007e6d32003830cdc0795c
      sha256: d909c8bd84ca46fe31e4e6c072afd77bf6a4239665a121f7332d31b415a94720
    manager: conda
    name: pygit2
    optional: false
    platform: osx-64
    url:
      https://conda.anaconda.org/conda-forge/osx-64/pygit2-1.16.0-py311h4d7f069_0.conda
    version: 1.16.0
  - category: main
    dependencies:
      __osx: '>=11.0'
      cffi: ''
      libgit2: '>=1.8.4,<1.9.0a0'
      python: '>=3.11,<3.12.0a0'
      python_abi: 3.11.*
    hash:
      md5: fcd23a41ae464072a0fb40cf42803bdd
      sha256: 589cb7b30534c5be9cb9c83f70adf8664784f9e0e6b6a02ac8f5da9b6751c070
    manager: conda
    name: pygit2
    optional: false
    platform: osx-arm64
    url:
      https://conda.anaconda.org/conda-forge/osx-arm64/pygit2-1.16.0-py311h917b07b_0.conda
    version: 1.16.0
  - category: main
    dependencies:
      cryptography: '>=3.4.0'
      deprecated: ''
      pyjwt: '>=2.4.0'
      pynacl: '>=1.4.0'
      python: '>=3.7'
      python-dateutil: ''
      requests: '>=2.14.0'
      typing-extensions: '>=4.0.0'
      urllib3: '>=1.26.0'
    hash:
      md5: e1017f2fc08b01b036153feb5d77b8cb
      sha256: 50a0239c584ba3beedbbf7498bc8f9368076dbb3b35c23ffbff1ade64e1b8ee4
    manager: conda
    name: pygithub
    optional: false
    platform: linux-64
    url: https://conda.anaconda.org/conda-forge/noarch/pygithub-2.5.0-pyhd8ed1ab_0.conda
    version: 2.5.0
  - category: main
    dependencies:
      cryptography: '>=3.4.0'
      deprecated: ''
      pyjwt: '>=2.4.0'
      pynacl: '>=1.4.0'
      python: '>=3.7'
      python-dateutil: ''
      requests: '>=2.14.0'
      typing-extensions: '>=4.0.0'
      urllib3: '>=1.26.0'
    hash:
      md5: e1017f2fc08b01b036153feb5d77b8cb
      sha256: 50a0239c584ba3beedbbf7498bc8f9368076dbb3b35c23ffbff1ade64e1b8ee4
    manager: conda
    name: pygithub
    optional: false
    platform: osx-64
    url: https://conda.anaconda.org/conda-forge/noarch/pygithub-2.5.0-pyhd8ed1ab_0.conda
    version: 2.5.0
  - category: main
    dependencies:
      cryptography: '>=3.4.0'
      deprecated: ''
      pyjwt: '>=2.4.0'
      pynacl: '>=1.4.0'
      python: '>=3.7'
      python-dateutil: ''
      requests: '>=2.14.0'
      typing-extensions: '>=4.0.0'
      urllib3: '>=1.26.0'
    hash:
      md5: e1017f2fc08b01b036153feb5d77b8cb
      sha256: 50a0239c584ba3beedbbf7498bc8f9368076dbb3b35c23ffbff1ade64e1b8ee4
    manager: conda
    name: pygithub
    optional: false
    platform: osx-arm64
    url: https://conda.anaconda.org/conda-forge/noarch/pygithub-2.5.0-pyhd8ed1ab_0.conda
    version: 2.5.0
  - category: main
    dependencies:
      python: '>=3.9'
    hash:
      md5: 232fb4577b6687b2d503ef8e254270c9
      sha256: 28a3e3161390a9d23bc02b4419448f8d27679d9e2c250e29849e37749c8de86b
    manager: conda
    name: pygments
    optional: false
    platform: linux-64
    url: https://conda.anaconda.org/conda-forge/noarch/pygments-2.19.1-pyhd8ed1ab_0.conda
    version: 2.19.1
  - category: main
    dependencies:
      python: '>=3.9'
    hash:
      md5: 232fb4577b6687b2d503ef8e254270c9
      sha256: 28a3e3161390a9d23bc02b4419448f8d27679d9e2c250e29849e37749c8de86b
    manager: conda
    name: pygments
    optional: false
    platform: osx-64
    url: https://conda.anaconda.org/conda-forge/noarch/pygments-2.19.1-pyhd8ed1ab_0.conda
    version: 2.19.1
  - category: main
    dependencies:
      python: '>=3.9'
    hash:
      md5: 232fb4577b6687b2d503ef8e254270c9
      sha256: 28a3e3161390a9d23bc02b4419448f8d27679d9e2c250e29849e37749c8de86b
    manager: conda
    name: pygments
    optional: false
    platform: osx-arm64
    url: https://conda.anaconda.org/conda-forge/noarch/pygments-2.19.1-pyhd8ed1ab_0.conda
    version: 2.19.1
  - category: main
    dependencies:
      python: '>=3.9'
    hash:
      md5: 84c5c40ea7c5bbc6243556e5daed20e7
      sha256: 158d8911e873e2a339c27768933747bf9c2aec1caa038f1b7b38a011734a956f
    manager: conda
    name: pyjwt
    optional: false
    platform: linux-64
    url: https://conda.anaconda.org/conda-forge/noarch/pyjwt-2.10.1-pyhd8ed1ab_0.conda
    version: 2.10.1
  - category: main
    dependencies:
      python: '>=3.9'
    hash:
      md5: 84c5c40ea7c5bbc6243556e5daed20e7
      sha256: 158d8911e873e2a339c27768933747bf9c2aec1caa038f1b7b38a011734a956f
    manager: conda
    name: pyjwt
    optional: false
    platform: osx-64
    url: https://conda.anaconda.org/conda-forge/noarch/pyjwt-2.10.1-pyhd8ed1ab_0.conda
    version: 2.10.1
  - category: main
    dependencies:
      python: '>=3.9'
    hash:
      md5: 84c5c40ea7c5bbc6243556e5daed20e7
      sha256: 158d8911e873e2a339c27768933747bf9c2aec1caa038f1b7b38a011734a956f
    manager: conda
    name: pyjwt
    optional: false
    platform: osx-arm64
    url: https://conda.anaconda.org/conda-forge/noarch/pyjwt-2.10.1-pyhd8ed1ab_0.conda
    version: 2.10.1
  - category: main
    dependencies:
      python: '>=3.3'
    hash:
      md5: edf8651c4379d9d1495ad6229622d150
      sha256: 50bd91767686bfe769e50a5a1b883e238d944a6163fea43e7c0beaac54ca674f
    manager: conda
    name: pylev
    optional: false
    platform: linux-64
    url: https://conda.anaconda.org/conda-forge/noarch/pylev-1.4.0-pyhd8ed1ab_0.tar.bz2
    version: 1.4.0
  - category: main
    dependencies:
      python: '>=3.3'
    hash:
      md5: edf8651c4379d9d1495ad6229622d150
      sha256: 50bd91767686bfe769e50a5a1b883e238d944a6163fea43e7c0beaac54ca674f
    manager: conda
    name: pylev
    optional: false
    platform: osx-64
    url: https://conda.anaconda.org/conda-forge/noarch/pylev-1.4.0-pyhd8ed1ab_0.tar.bz2
    version: 1.4.0
  - category: main
    dependencies:
      python: '>=3.3'
    hash:
      md5: edf8651c4379d9d1495ad6229622d150
      sha256: 50bd91767686bfe769e50a5a1b883e238d944a6163fea43e7c0beaac54ca674f
    manager: conda
    name: pylev
    optional: false
    platform: osx-arm64
    url: https://conda.anaconda.org/conda-forge/noarch/pylev-1.4.0-pyhd8ed1ab_0.tar.bz2
    version: 1.4.0
  - category: main
    dependencies:
      libgcc-ng: '>=12'
      python: '>=3.11,<3.12.0a0'
      python_abi: 3.11.*
    hash:
      md5: 43123e3973f57ff8ab79d4f0c8da107e
      sha256: ead2ad1c715834343751fd2ca3a12c396f2517d3024d2909a408b9eacdc9f1a6
    manager: conda
    name: pylsqpack
    optional: false
    platform: linux-64
    url:
      https://conda.anaconda.org/conda-forge/linux-64/pylsqpack-0.3.18-py311h459d7ec_0.conda
    version: 0.3.18
  - category: main
    dependencies:
      python: '>=3.11,<3.12.0a0'
      python_abi: 3.11.*
    hash:
      md5: 46afc59d2fdd80da674221560250ad74
      sha256: be013621b9bd07e18478a4b234d2b0785f42938ab2955361cc42cbf0c7d94df1
    manager: conda
    name: pylsqpack
    optional: false
    platform: osx-64
    url:
      https://conda.anaconda.org/conda-forge/osx-64/pylsqpack-0.3.18-py311he705e18_0.conda
    version: 0.3.18
  - category: main
    dependencies:
      python: '>=3.11,<3.12.0a0'
      python_abi: 3.11.*
    hash:
      md5: 7c4076675a548692890f37d2d05d9727
      sha256: 1b932153db9ae0a89dc618ca50b4de8a923d6ad43be56061bc402c8a78c69db4
    manager: conda
    name: pylsqpack
    optional: false
    platform: osx-arm64
    url:
      https://conda.anaconda.org/conda-forge/osx-arm64/pylsqpack-0.3.18-py311h05b510d_0.conda
    version: 0.3.18
  - category: main
    dependencies:
      __glibc: '>=2.17,<3.0.a0'
      dnspython: <3.0.0,>=1.16.0
      libgcc: '>=13'
      libstdcxx: '>=13'
      python: '>=3.11,<3.12.0a0'
      python_abi: 3.11.*
    hash:
      md5: 55b0b73f9cf7b2be9cd96e3e4b7e62b9
      sha256: 4b5521971a8d22d42ea3d4b926b7f91b580a9c7374ba104bb4b687d6d31391bb
    manager: conda
    name: pymongo
    optional: false
    platform: linux-64
    url:
      https://conda.anaconda.org/conda-forge/linux-64/pymongo-4.10.1-py311hfdbb021_0.conda
    version: 4.10.1
  - category: main
    dependencies:
      __osx: '>=10.13'
      dnspython: <3.0.0,>=1.16.0
      libcxx: '>=17'
      python: '>=3.11,<3.12.0a0'
      python_abi: 3.11.*
    hash:
      md5: 2465921773ead44649c9183b5df0ab56
      sha256: 4fe5dbb4c8a3b954a81e6715eba4a75aec3f10ce02203adda0569b3a4ec3da36
    manager: conda
    name: pymongo
    optional: false
    platform: osx-64
    url:
      https://conda.anaconda.org/conda-forge/osx-64/pymongo-4.10.1-py311hd89902b_0.conda
    version: 4.10.1
  - category: main
    dependencies:
      __osx: '>=11.0'
      dnspython: <3.0.0,>=1.16.0
      libcxx: '>=17'
      python: '>=3.11,<3.12.0a0'
      python_abi: 3.11.*
    hash:
      md5: e0c033122ad46efb12aeb533bb0fdeef
      sha256: 55852f61a4fbbef2545ea6b3340345eed9a4f27c2328625f8f224c2c6c695754
    manager: conda
    name: pymongo
    optional: false
    platform: osx-arm64
    url:
      https://conda.anaconda.org/conda-forge/osx-arm64/pymongo-4.10.1-py311h3f08180_0.conda
    version: 4.10.1
  - category: main
    dependencies:
      __glibc: '>=2.17,<3.0.a0'
      cffi: '>=1.4.1'
      libgcc: '>=13'
      libsodium: '>=1.0.20,<1.0.21.0a0'
      python: '>=3.11,<3.12.0a0'
      python_abi: 3.11.*
      six: ''
    hash:
      md5: 522059f3c55e201aa5f189fe5276f83f
      sha256: ce8ba3a3448b6d55a4740b5e826839752976435f0121739565aae5796bcf6dc1
    manager: conda
    name: pynacl
    optional: false
    platform: linux-64
    url:
      https://conda.anaconda.org/conda-forge/linux-64/pynacl-1.5.0-py311h9ecbd09_4.conda
    version: 1.5.0
  - category: main
    dependencies:
      __osx: '>=10.13'
      cffi: '>=1.4.1'
      libsodium: '>=1.0.20,<1.0.21.0a0'
      python: '>=3.11,<3.12.0a0'
      python_abi: 3.11.*
      six: ''
    hash:
      md5: ad6f5c79a8588288020997e6f07c5446
      sha256: 5692414ca1d5b0594d9ade470c5682b7ae1f5fe09bafb8f4c6f0deb37c579e90
    manager: conda
    name: pynacl
    optional: false
    platform: osx-64
    url: https://conda.anaconda.org/conda-forge/osx-64/pynacl-1.5.0-py311h3336109_4.conda
    version: 1.5.0
  - category: main
    dependencies:
      __osx: '>=11.0'
      cffi: '>=1.4.1'
      libsodium: '>=1.0.20,<1.0.21.0a0'
      python: '>=3.11,<3.12.0a0'
      python_abi: 3.11.*
      six: ''
    hash:
      md5: 4380efd4e90f6a4d6deed15366541439
      sha256: 8b8a0ac23112cfb2055e1b5c900374e023a69c31ee0941d96aa7022e2c3ef0c5
    manager: conda
    name: pynacl
    optional: false
    platform: osx-arm64
    url:
      https://conda.anaconda.org/conda-forge/osx-arm64/pynacl-1.5.0-py311h460d6c5_4.conda
    version: 1.5.0
  - category: main
    dependencies:
      botocore: '>=1.12.54'
      python: '>=3.9'
      typing-extensions: '>=4'
    hash:
      md5: 48d6f8cd09038343cdc7a776cbe06540
      sha256: 573aa767ac0bcbc6c213aa8a5b6581750cba580a7fb5ce0779a909925084e5cb
    manager: conda
    name: pynamodb
    optional: false
    platform: linux-64
    url: https://conda.anaconda.org/conda-forge/noarch/pynamodb-6.0.1-pyhd8ed1ab_1.conda
    version: 6.0.1
  - category: main
    dependencies:
      botocore: '>=1.12.54'
      python: '>=3.9'
      typing-extensions: '>=4'
    hash:
      md5: 48d6f8cd09038343cdc7a776cbe06540
      sha256: 573aa767ac0bcbc6c213aa8a5b6581750cba580a7fb5ce0779a909925084e5cb
    manager: conda
    name: pynamodb
    optional: false
    platform: osx-64
    url: https://conda.anaconda.org/conda-forge/noarch/pynamodb-6.0.1-pyhd8ed1ab_1.conda
    version: 6.0.1
  - category: main
    dependencies:
      botocore: '>=1.12.54'
      python: '>=3.9'
      typing-extensions: '>=4'
    hash:
      md5: 48d6f8cd09038343cdc7a776cbe06540
      sha256: 573aa767ac0bcbc6c213aa8a5b6581750cba580a7fb5ce0779a909925084e5cb
    manager: conda
    name: pynamodb
    optional: false
    platform: osx-arm64
    url: https://conda.anaconda.org/conda-forge/noarch/pynamodb-6.0.1-pyhd8ed1ab_1.conda
    version: 6.0.1
  - category: main
    dependencies:
<<<<<<< HEAD
      __osx: '>=10.13'
      libffi: '>=3.4,<4.0a0'
      python: '>=3.11,<3.12.0a0'
      python_abi: 3.11.*
      setuptools: ''
    hash:
      md5: b7ae34cfc2cbd83ec8fb9783bc00df1c
      sha256: 4b6729088cc2b5461b5f1cf080a400921538b52854b3ef3ef55dc3382d3dd365
    manager: conda
    name: pyobjc-core
    optional: false
    platform: osx-64
    url:
      https://conda.anaconda.org/conda-forge/osx-64/pyobjc-core-10.3.2-py311hfbc4093_0.conda
    version: 10.3.2
  - category: main
    dependencies:
      __osx: '>=11.0'
      libffi: '>=3.4,<4.0a0'
      python: '>=3.11,<3.12.0a0'
      python_abi: 3.11.*
      setuptools: ''
    hash:
      md5: 6968e48654cd85960526f4e6ed24996c
      sha256: b3990d45325f4d2716d933b1fff821b69b530889d138d6caa246a3ef3d5aaf51
    manager: conda
    name: pyobjc-core
    optional: false
    platform: osx-arm64
    url:
      https://conda.anaconda.org/conda-forge/osx-arm64/pyobjc-core-10.3.2-py311hab620ed_0.conda
    version: 10.3.2
  - category: main
    dependencies:
      __osx: '>=10.13'
      libffi: '>=3.4,<4.0a0'
      pyobjc-core: 10.3.2.*
      python: '>=3.11,<3.12.0a0'
      python_abi: 3.11.*
    hash:
      md5: 6f2fc8232ec4b6da3b7f4aac21eaaa3b
      sha256: c3ceda073b0164655f16b080d9c9b9d027021e4e0142c04a029663adc8eda0ee
    manager: conda
    name: pyobjc-framework-cocoa
    optional: false
    platform: osx-64
    url:
      https://conda.anaconda.org/conda-forge/osx-64/pyobjc-framework-cocoa-10.3.2-py311hfbc4093_0.conda
    version: 10.3.2
  - category: main
    dependencies:
      __osx: '>=11.0'
      libffi: '>=3.4,<4.0a0'
      pyobjc-core: 10.3.2.*
      python: '>=3.11,<3.12.0a0'
      python_abi: 3.11.*
    hash:
      md5: b8302e3047685d0c0721fb65e50039da
      sha256: eaa25ed388d010b298baa11dc62aebf37bb2d8e655b2f8ad0d5df0d1dde25dfd
    manager: conda
    name: pyobjc-framework-cocoa
    optional: false
    platform: osx-arm64
    url:
      https://conda.anaconda.org/conda-forge/osx-arm64/pyobjc-framework-cocoa-10.3.2-py311hab620ed_0.conda
    version: 10.3.2
  - category: main
    dependencies:
      cryptography: '>=38.0.0,<41'
      python: '>=3.6'
    hash:
      md5: 0b34aa3ab7e7ccb1765a03dd9ed29938
      sha256: 458428cb867f70f2af2a4ed59d382291ea3eb3f10490196070a15d1d71d5432a
    manager: conda
    name: pyopenssl
    optional: false
    platform: linux-64
    url:
      https://conda.anaconda.org/conda-forge/noarch/pyopenssl-23.1.1-pyhd8ed1ab_0.conda
    version: 23.1.1
  - category: main
    dependencies:
      cryptography: '>=38.0.0,<41'
      python: '>=3.6'
    hash:
      md5: 0b34aa3ab7e7ccb1765a03dd9ed29938
      sha256: 458428cb867f70f2af2a4ed59d382291ea3eb3f10490196070a15d1d71d5432a
    manager: conda
    name: pyopenssl
    optional: false
    platform: osx-64
    url:
      https://conda.anaconda.org/conda-forge/noarch/pyopenssl-23.1.1-pyhd8ed1ab_0.conda
    version: 23.1.1
  - category: main
    dependencies:
      cryptography: '>=38.0.0,<41'
      python: '>=3.6'
    hash:
      md5: 0b34aa3ab7e7ccb1765a03dd9ed29938
      sha256: 458428cb867f70f2af2a4ed59d382291ea3eb3f10490196070a15d1d71d5432a
    manager: conda
    name: pyopenssl
    optional: false
    platform: osx-arm64
    url:
      https://conda.anaconda.org/conda-forge/noarch/pyopenssl-23.1.1-pyhd8ed1ab_0.conda
    version: 23.1.1
  - category: main
    dependencies:
      python: '>=3.6'
    hash:
      md5: 4d91352a50949d049cf9714c8563d433
      sha256: 8714a83f1aeac278b3eb33c7cb880c95c9a5924e7a5feeb9e87e7d0837afa085
    manager: conda
    name: pyparsing
    optional: false
    platform: linux-64
    url: https://conda.anaconda.org/conda-forge/noarch/pyparsing-3.1.4-pyhd8ed1ab_0.conda
    version: 3.1.4
  - category: main
    dependencies:
      python: '>=3.6'
    hash:
      md5: 4d91352a50949d049cf9714c8563d433
      sha256: 8714a83f1aeac278b3eb33c7cb880c95c9a5924e7a5feeb9e87e7d0837afa085
    manager: conda
    name: pyparsing
    optional: false
    platform: osx-64
    url: https://conda.anaconda.org/conda-forge/noarch/pyparsing-3.1.4-pyhd8ed1ab_0.conda
    version: 3.1.4
  - category: main
    dependencies:
      python: '>=3.6'
    hash:
      md5: 4d91352a50949d049cf9714c8563d433
      sha256: 8714a83f1aeac278b3eb33c7cb880c95c9a5924e7a5feeb9e87e7d0837afa085
    manager: conda
    name: pyparsing
    optional: false
    platform: osx-arm64
    url: https://conda.anaconda.org/conda-forge/noarch/pyparsing-3.1.4-pyhd8ed1ab_0.conda
    version: 3.1.4
  - category: main
    dependencies:
      __linux: ''
      python: '>=3.6'
      xclip: ''
      xsel: ''
    hash:
      md5: 2acdfb68ee42274329494c93fcf92ce6
      sha256: c4404821044f2fd2c33a1159d525368672d04e369d8c16b8cc8488a4a8bd5be5
    manager: conda
    name: pyperclip
    optional: false
    platform: linux-64
    url: https://conda.anaconda.org/conda-forge/noarch/pyperclip-1.8.2-pyha804496_3.conda
    version: 1.8.2
  - category: main
    dependencies:
      __osx: ''
      pyobjc-framework-cocoa: ''
      python: '>=3.6'
    hash:
      md5: aca7616a492c45b55b97d1b4e882ebea
      sha256: 026d26b5e624de4b1f1c359224f57421b7ceaaecba4ffe265b65ef6d1253f4cb
    manager: conda
    name: pyperclip
    optional: false
    platform: osx-64
    url: https://conda.anaconda.org/conda-forge/noarch/pyperclip-1.8.2-pyh534df25_3.conda
    version: 1.8.2
  - category: main
    dependencies:
      __osx: ''
      pyobjc-framework-cocoa: ''
      python: '>=3.6'
    hash:
      md5: aca7616a492c45b55b97d1b4e882ebea
      sha256: 026d26b5e624de4b1f1c359224f57421b7ceaaecba4ffe265b65ef6d1253f4cb
    manager: conda
    name: pyperclip
    optional: false
    platform: osx-arm64
    url: https://conda.anaconda.org/conda-forge/noarch/pyperclip-1.8.2-pyh534df25_3.conda
    version: 1.8.2
  - category: main
    dependencies:
      python: '>=3.7'
=======
      python: '>=3.9'
>>>>>>> 439f365c
      tomli: '>=1.1.0'
    hash:
      md5: d4582021af437c931d7d77ec39007845
      sha256: 065ac44591da9abf1ff740feb25929554b920b00d09287a551fcced2c9791092
    manager: conda
    name: pyproject_hooks
    optional: false
    platform: linux-64
    url:
      https://conda.anaconda.org/conda-forge/noarch/pyproject_hooks-1.2.0-pyhd8ed1ab_1.conda
    version: 1.2.0
  - category: main
    dependencies:
      python: '>=3.9'
      tomli: '>=1.1.0'
    hash:
      md5: d4582021af437c931d7d77ec39007845
      sha256: 065ac44591da9abf1ff740feb25929554b920b00d09287a551fcced2c9791092
    manager: conda
    name: pyproject_hooks
    optional: false
    platform: osx-64
    url:
      https://conda.anaconda.org/conda-forge/noarch/pyproject_hooks-1.2.0-pyhd8ed1ab_1.conda
    version: 1.2.0
  - category: main
    dependencies:
      python: '>=3.9'
      tomli: '>=1.1.0'
    hash:
      md5: d4582021af437c931d7d77ec39007845
      sha256: 065ac44591da9abf1ff740feb25929554b920b00d09287a551fcced2c9791092
    manager: conda
    name: pyproject_hooks
    optional: false
    platform: osx-arm64
    url:
      https://conda.anaconda.org/conda-forge/noarch/pyproject_hooks-1.2.0-pyhd8ed1ab_1.conda
    version: 1.2.0
  - category: main
    dependencies:
      __unix: ''
      python: '>=3.9'
    hash:
      md5: 461219d1a5bd61342293efa2c0c90eac
      sha256: ba3b032fa52709ce0d9fd388f63d330a026754587a2f461117cac9ab73d8d0d8
    manager: conda
    name: pysocks
    optional: false
    platform: linux-64
    url: https://conda.anaconda.org/conda-forge/noarch/pysocks-1.7.1-pyha55dd90_7.conda
    version: 1.7.1
  - category: main
    dependencies:
      __unix: ''
      python: '>=3.9'
    hash:
      md5: 461219d1a5bd61342293efa2c0c90eac
      sha256: ba3b032fa52709ce0d9fd388f63d330a026754587a2f461117cac9ab73d8d0d8
    manager: conda
    name: pysocks
    optional: false
    platform: osx-64
    url: https://conda.anaconda.org/conda-forge/noarch/pysocks-1.7.1-pyha55dd90_7.conda
    version: 1.7.1
  - category: main
    dependencies:
      __unix: ''
      python: '>=3.9'
    hash:
      md5: 461219d1a5bd61342293efa2c0c90eac
      sha256: ba3b032fa52709ce0d9fd388f63d330a026754587a2f461117cac9ab73d8d0d8
    manager: conda
    name: pysocks
    optional: false
    platform: osx-arm64
    url: https://conda.anaconda.org/conda-forge/noarch/pysocks-1.7.1-pyha55dd90_7.conda
    version: 1.7.1
  - category: main
    dependencies:
      colorama: ''
      exceptiongroup: '>=1.0.0rc8'
      iniconfig: ''
      packaging: ''
      pluggy: <2.0,>=1.3.0
      python: '>=3.8'
      tomli: '>=1.0.0'
    hash:
      md5: 40bd3ef942b9642a3eb20b0bbf92469b
      sha256: ea81e7efe66cffab5c8316d3a7e125e29dff9cfb19fc3578b72f965e8a876539
    manager: conda
    name: pytest
    optional: false
    platform: linux-64
    url: https://conda.anaconda.org/conda-forge/noarch/pytest-8.0.2-pyhd8ed1ab_0.conda
    version: 8.0.2
  - category: main
    dependencies:
      colorama: ''
      exceptiongroup: '>=1.0.0rc8'
      iniconfig: ''
      packaging: ''
      pluggy: <2.0,>=1.3.0
      python: '>=3.8'
      tomli: '>=1.0.0'
    hash:
      md5: 40bd3ef942b9642a3eb20b0bbf92469b
      sha256: ea81e7efe66cffab5c8316d3a7e125e29dff9cfb19fc3578b72f965e8a876539
    manager: conda
    name: pytest
    optional: false
    platform: osx-64
    url: https://conda.anaconda.org/conda-forge/noarch/pytest-8.0.2-pyhd8ed1ab_0.conda
    version: 8.0.2
  - category: main
    dependencies:
      colorama: ''
      exceptiongroup: '>=1.0.0rc8'
      iniconfig: ''
      packaging: ''
      pluggy: <2.0,>=1.3.0
      python: '>=3.8'
      tomli: '>=1.0.0'
    hash:
      md5: 40bd3ef942b9642a3eb20b0bbf92469b
      sha256: ea81e7efe66cffab5c8316d3a7e125e29dff9cfb19fc3578b72f965e8a876539
    manager: conda
    name: pytest
    optional: false
    platform: osx-arm64
    url: https://conda.anaconda.org/conda-forge/noarch/pytest-8.0.2-pyhd8ed1ab_0.conda
    version: 8.0.2
  - category: main
    dependencies:
      coverage: '>=7.5'
      pytest: '>=4.6'
      python: '>=3.9'
      toml: ''
    hash:
      md5: 79963c319d1be62c8fd3e34555816e01
      sha256: 09acac1974e10a639415be4be326dd21fa6d66ca51a01fb71532263fba6dccf6
    manager: conda
    name: pytest-cov
    optional: false
    platform: linux-64
    url:
      https://conda.anaconda.org/conda-forge/noarch/pytest-cov-6.0.0-pyhd8ed1ab_1.conda
    version: 6.0.0
  - category: main
    dependencies:
      coverage: '>=7.5'
      pytest: '>=4.6'
      python: '>=3.9'
      toml: ''
    hash:
      md5: 79963c319d1be62c8fd3e34555816e01
      sha256: 09acac1974e10a639415be4be326dd21fa6d66ca51a01fb71532263fba6dccf6
    manager: conda
    name: pytest-cov
    optional: false
    platform: osx-64
    url:
      https://conda.anaconda.org/conda-forge/noarch/pytest-cov-6.0.0-pyhd8ed1ab_1.conda
    version: 6.0.0
  - category: main
    dependencies:
      coverage: '>=7.5'
      pytest: '>=4.6'
      python: '>=3.9'
      toml: ''
    hash:
      md5: 79963c319d1be62c8fd3e34555816e01
      sha256: 09acac1974e10a639415be4be326dd21fa6d66ca51a01fb71532263fba6dccf6
    manager: conda
    name: pytest-cov
    optional: false
    platform: osx-arm64
    url:
      https://conda.anaconda.org/conda-forge/noarch/pytest-cov-6.0.0-pyhd8ed1ab_1.conda
    version: 6.0.0
  - category: main
    dependencies:
      pytest: '>=7.4.2'
      python: '>=3.8'
      tomli: '>=2.0.1'
    hash:
      md5: 638cfd3bf6904125e868176d89c2ae0b
      sha256: 332fa90c7c3a42807b5c684585df44713202c3050bb387f333a9497ebf7374cc
    manager: conda
    name: pytest-env
    optional: false
    platform: linux-64
    url:
      https://conda.anaconda.org/conda-forge/noarch/pytest-env-1.1.4-pyhd8ed1ab_0.conda
    version: 1.1.4
  - category: main
    dependencies:
      pytest: '>=7.4.2'
      python: '>=3.8'
      tomli: '>=2.0.1'
    hash:
      md5: 638cfd3bf6904125e868176d89c2ae0b
      sha256: 332fa90c7c3a42807b5c684585df44713202c3050bb387f333a9497ebf7374cc
    manager: conda
    name: pytest-env
    optional: false
    platform: osx-64
    url:
      https://conda.anaconda.org/conda-forge/noarch/pytest-env-1.1.4-pyhd8ed1ab_0.conda
    version: 1.1.4
  - category: main
    dependencies:
      pytest: '>=7.4.2'
      python: '>=3.8'
      tomli: '>=2.0.1'
    hash:
      md5: 638cfd3bf6904125e868176d89c2ae0b
      sha256: 332fa90c7c3a42807b5c684585df44713202c3050bb387f333a9497ebf7374cc
    manager: conda
    name: pytest-env
    optional: false
    platform: osx-arm64
    url:
      https://conda.anaconda.org/conda-forge/noarch/pytest-env-1.1.4-pyhd8ed1ab_0.conda
    version: 1.1.4
  - category: main
    dependencies:
      pytest: '>=5.0.0,<9.0.0'
      python: '>=3.9'
    hash:
      md5: 3bd32c44526b455aa146d8fdb27a65b3
      sha256: 2de536333c132df88358d3373a0cebc0280b958c59d4f54a1d56740f3aadae09
    manager: conda
    name: pytest-split
    optional: false
    platform: linux-64
    url:
      https://conda.anaconda.org/conda-forge/noarch/pytest-split-0.10.0-pyhff2d567_0.conda
    version: 0.10.0
  - category: main
    dependencies:
      pytest: '>=5.0.0,<9.0.0'
      python: '>=3.9'
    hash:
      md5: 3bd32c44526b455aa146d8fdb27a65b3
      sha256: 2de536333c132df88358d3373a0cebc0280b958c59d4f54a1d56740f3aadae09
    manager: conda
    name: pytest-split
    optional: false
    platform: osx-64
    url:
      https://conda.anaconda.org/conda-forge/noarch/pytest-split-0.10.0-pyhff2d567_0.conda
    version: 0.10.0
  - category: main
    dependencies:
      pytest: '>=5.0.0,<9.0.0'
      python: '>=3.9'
    hash:
      md5: 3bd32c44526b455aa146d8fdb27a65b3
      sha256: 2de536333c132df88358d3373a0cebc0280b958c59d4f54a1d56740f3aadae09
    manager: conda
    name: pytest-split
    optional: false
    platform: osx-arm64
    url:
      https://conda.anaconda.org/conda-forge/noarch/pytest-split-0.10.0-pyhff2d567_0.conda
    version: 0.10.0
  - category: main
    dependencies:
      execnet: '>=2.1'
      pytest: '>=7.0.0'
      python: '>=3.9'
    hash:
      md5: 59aad4fb37cabc0bacc73cf344612ddd
      sha256: fb35da93084d653b86918c200abb2f0b88aceb3b0526c6aaa21b844f565ae237
    manager: conda
    name: pytest-xdist
    optional: false
    platform: linux-64
    url:
      https://conda.anaconda.org/conda-forge/noarch/pytest-xdist-3.6.1-pyhd8ed1ab_1.conda
    version: 3.6.1
  - category: main
    dependencies:
      execnet: '>=2.1'
      pytest: '>=7.0.0'
      python: '>=3.9'
    hash:
      md5: 59aad4fb37cabc0bacc73cf344612ddd
      sha256: fb35da93084d653b86918c200abb2f0b88aceb3b0526c6aaa21b844f565ae237
    manager: conda
    name: pytest-xdist
    optional: false
    platform: osx-64
    url:
      https://conda.anaconda.org/conda-forge/noarch/pytest-xdist-3.6.1-pyhd8ed1ab_1.conda
    version: 3.6.1
  - category: main
    dependencies:
      execnet: '>=2.1'
      pytest: '>=7.0.0'
      python: '>=3.9'
    hash:
      md5: 59aad4fb37cabc0bacc73cf344612ddd
      sha256: fb35da93084d653b86918c200abb2f0b88aceb3b0526c6aaa21b844f565ae237
    manager: conda
    name: pytest-xdist
    optional: false
    platform: osx-arm64
    url:
      https://conda.anaconda.org/conda-forge/noarch/pytest-xdist-3.6.1-pyhd8ed1ab_1.conda
    version: 3.6.1
  - category: main
    dependencies:
      __glibc: '>=2.17,<3.0.a0'
      bzip2: '>=1.0.8,<2.0a0'
      ld_impl_linux-64: '>=2.36.1'
      libexpat: '>=2.6.4,<3.0a0'
      libffi: '>=3.4,<4.0a0'
      libgcc: '>=13'
      liblzma: '>=5.6.3,<6.0a0'
      libnsl: '>=2.0.1,<2.1.0a0'
      libsqlite: '>=3.47.0,<4.0a0'
      libuuid: '>=2.38.1,<3.0a0'
      libxcrypt: '>=4.4.36'
      libzlib: '>=1.3.1,<2.0a0'
      ncurses: '>=6.5,<7.0a0'
      openssl: '>=3.4.0,<4.0a0'
      readline: '>=8.2,<9.0a0'
      tk: '>=8.6.13,<8.7.0a0'
      tzdata: ''
    hash:
      md5: 8387070aa413ce9a8cc35a509fae938b
      sha256: b29ce0836fce55bdff8d5c5b71c4921a23f87d3b950aea89a9e75784120b06b0
    manager: conda
    name: python
    optional: false
    platform: linux-64
    url:
      https://conda.anaconda.org/conda-forge/linux-64/python-3.11.11-h9e4cc4f_1_cpython.conda
    version: 3.11.11
  - category: main
    dependencies:
      __osx: '>=10.13'
      bzip2: '>=1.0.8,<2.0a0'
      libexpat: '>=2.6.4,<3.0a0'
      libffi: '>=3.4,<4.0a0'
      liblzma: '>=5.6.3,<6.0a0'
      libsqlite: '>=3.47.0,<4.0a0'
      libzlib: '>=1.3.1,<2.0a0'
      ncurses: '>=6.5,<7.0a0'
      openssl: '>=3.4.0,<4.0a0'
      readline: '>=8.2,<9.0a0'
      tk: '>=8.6.13,<8.7.0a0'
      tzdata: ''
    hash:
      md5: 9b20fb7c571405d29f33ae2fc5990d8d
      sha256: 4c53c4c48a0f42577ae405553ab899b3ef5ee23b2a1bf4fbbc694c46f884f6fc
    manager: conda
    name: python
    optional: false
    platform: osx-64
    url:
      https://conda.anaconda.org/conda-forge/osx-64/python-3.11.11-h9ccd52b_1_cpython.conda
    version: 3.11.11
  - category: main
    dependencies:
      __osx: '>=11.0'
      bzip2: '>=1.0.8,<2.0a0'
      libexpat: '>=2.6.4,<3.0a0'
      libffi: '>=3.4,<4.0a0'
      liblzma: '>=5.6.3,<6.0a0'
      libsqlite: '>=3.47.0,<4.0a0'
      libzlib: '>=1.3.1,<2.0a0'
      ncurses: '>=6.5,<7.0a0'
      openssl: '>=3.4.0,<4.0a0'
      readline: '>=8.2,<9.0a0'
      tk: '>=8.6.13,<8.7.0a0'
      tzdata: ''
    hash:
      md5: 8d81dcd0be5bdcdd98e0f2482bf63784
      sha256: 94e198f6a5affa1431401fca7e3b27fda68c59f5ee726083288bff1f6bed8c7f
    manager: conda
    name: python
    optional: false
    platform: osx-arm64
    url:
      https://conda.anaconda.org/conda-forge/osx-arm64/python-3.11.11-hc22306f_1_cpython.conda
    version: 3.11.11
  - category: main
    dependencies:
      colorama: ''
      importlib-metadata: '>=4.6'
      packaging: '>=19.0'
      pyproject_hooks: ''
      python: '>=3.9'
      tomli: '>=1.1.0'
    hash:
      md5: 0903621fe8a9f37286596529528f4f74
      sha256: da40ab7413029351852268ca479e5cc642011c72317bd02dba28235c5c5ec955
    manager: conda
    name: python-build
    optional: false
    platform: linux-64
    url:
      https://conda.anaconda.org/conda-forge/noarch/python-build-1.2.2.post1-pyhff2d567_1.conda
    version: 1.2.2.post1
  - category: main
    dependencies:
      colorama: ''
      importlib-metadata: '>=4.6'
      packaging: '>=19.0'
      pyproject_hooks: ''
      python: '>=3.9'
      tomli: '>=1.1.0'
    hash:
      md5: 0903621fe8a9f37286596529528f4f74
      sha256: da40ab7413029351852268ca479e5cc642011c72317bd02dba28235c5c5ec955
    manager: conda
    name: python-build
    optional: false
    platform: osx-64
    url:
      https://conda.anaconda.org/conda-forge/noarch/python-build-1.2.2.post1-pyhff2d567_1.conda
    version: 1.2.2.post1
  - category: main
    dependencies:
      colorama: ''
      importlib-metadata: '>=4.6'
      packaging: '>=19.0'
      pyproject_hooks: ''
      python: '>=3.9'
      tomli: '>=1.1.0'
    hash:
      md5: 0903621fe8a9f37286596529528f4f74
      sha256: da40ab7413029351852268ca479e5cc642011c72317bd02dba28235c5c5ec955
    manager: conda
    name: python-build
    optional: false
    platform: osx-arm64
    url:
      https://conda.anaconda.org/conda-forge/noarch/python-build-1.2.2.post1-pyhff2d567_1.conda
    version: 1.2.2.post1
  - category: main
    dependencies:
      python: '>=3.9'
      six: '>=1.5'
    hash:
      md5: 5ba79d7c71f03c678c8ead841f347d6e
      sha256: a50052536f1ef8516ed11a844f9413661829aa083304dc624c5925298d078d79
    manager: conda
    name: python-dateutil
    optional: false
    platform: linux-64
    url:
      https://conda.anaconda.org/conda-forge/noarch/python-dateutil-2.9.0.post0-pyhff2d567_1.conda
    version: 2.9.0.post0
  - category: main
    dependencies:
      python: '>=3.9'
      six: '>=1.5'
    hash:
      md5: 5ba79d7c71f03c678c8ead841f347d6e
      sha256: a50052536f1ef8516ed11a844f9413661829aa083304dc624c5925298d078d79
    manager: conda
    name: python-dateutil
    optional: false
    platform: osx-64
    url:
      https://conda.anaconda.org/conda-forge/noarch/python-dateutil-2.9.0.post0-pyhff2d567_1.conda
    version: 2.9.0.post0
  - category: main
    dependencies:
      python: '>=3.9'
      six: '>=1.5'
    hash:
      md5: 5ba79d7c71f03c678c8ead841f347d6e
      sha256: a50052536f1ef8516ed11a844f9413661829aa083304dc624c5925298d078d79
    manager: conda
    name: python-dateutil
    optional: false
    platform: osx-arm64
    url:
      https://conda.anaconda.org/conda-forge/noarch/python-dateutil-2.9.0.post0-pyhff2d567_1.conda
    version: 2.9.0.post0
  - category: main
    dependencies:
      python: '>=3.9'
    hash:
      md5: e5c6ed218664802d305e79cc2d4491de
      sha256: 99713f6b534fef94995c6c16fd21d59f3548784e9111775d692bdc7c44678f02
    manager: conda
    name: python-dotenv
    optional: false
    platform: linux-64
    url:
      https://conda.anaconda.org/conda-forge/noarch/python-dotenv-1.0.1-pyhd8ed1ab_1.conda
    version: 1.0.1
  - category: main
    dependencies:
      python: '>=3.9'
    hash:
      md5: e5c6ed218664802d305e79cc2d4491de
      sha256: 99713f6b534fef94995c6c16fd21d59f3548784e9111775d692bdc7c44678f02
    manager: conda
    name: python-dotenv
    optional: false
    platform: osx-64
    url:
      https://conda.anaconda.org/conda-forge/noarch/python-dotenv-1.0.1-pyhd8ed1ab_1.conda
    version: 1.0.1
  - category: main
    dependencies:
      python: '>=3.9'
    hash:
      md5: e5c6ed218664802d305e79cc2d4491de
      sha256: 99713f6b534fef94995c6c16fd21d59f3548784e9111775d692bdc7c44678f02
    manager: conda
    name: python-dotenv
    optional: false
    platform: osx-arm64
    url:
      https://conda.anaconda.org/conda-forge/noarch/python-dotenv-1.0.1-pyhd8ed1ab_1.conda
    version: 1.0.1
  - category: main
    dependencies:
      graphviz: '>=2.46.1'
      python: '>=3.9'
    hash:
      md5: f822f0e13849c2283f72ec4aa120eeaa
      sha256: c8f5d3d23b5962524217f33549add8d6c5af22fe839b49603f4588771154a51c
    manager: conda
    name: python-graphviz
    optional: false
    platform: linux-64
    url:
      https://conda.anaconda.org/conda-forge/noarch/python-graphviz-0.20.3-pyh91182bf_2.conda
    version: 0.20.3
  - category: main
    dependencies:
      graphviz: '>=2.46.1'
      python: '>=3.9'
    hash:
      md5: f822f0e13849c2283f72ec4aa120eeaa
      sha256: c8f5d3d23b5962524217f33549add8d6c5af22fe839b49603f4588771154a51c
    manager: conda
    name: python-graphviz
    optional: false
    platform: osx-64
    url:
      https://conda.anaconda.org/conda-forge/noarch/python-graphviz-0.20.3-pyh91182bf_2.conda
    version: 0.20.3
  - category: main
    dependencies:
      graphviz: '>=2.46.1'
      python: '>=3.9'
    hash:
      md5: f822f0e13849c2283f72ec4aa120eeaa
      sha256: c8f5d3d23b5962524217f33549add8d6c5af22fe839b49603f4588771154a51c
    manager: conda
    name: python-graphviz
    optional: false
    platform: osx-arm64
    url:
      https://conda.anaconda.org/conda-forge/noarch/python-graphviz-0.20.3-pyh91182bf_2.conda
    version: 0.20.3
  - category: main
    dependencies:
      libarchive: ''
      python: '>=3.11,<3.12.0a0'
      python_abi: 3.11.*
    hash:
      md5: ee6a298d4b225af3d8be13e2f6a5a552
      sha256: fdd8b4b3bef5e741ddc312b48951a7448435dbefa06a28b96fbe90b90ea87a43
    manager: conda
    name: python-libarchive-c
    optional: false
    platform: linux-64
    url:
      https://conda.anaconda.org/conda-forge/linux-64/python-libarchive-c-5.1-py311h38be061_1.conda
    version: '5.1'
  - category: main
    dependencies:
      libarchive: ''
      python: '>=3.11,<3.12.0a0'
      python_abi: 3.11.*
    hash:
      md5: 4d6b09cd42dca6af6de261334b405a02
      sha256: f81a1d72de48782e924a292b8a3b78a40330a10ab030fef2e8cd5ab7fa4d4db5
    manager: conda
    name: python-libarchive-c
    optional: false
    platform: osx-64
    url:
      https://conda.anaconda.org/conda-forge/osx-64/python-libarchive-c-5.1-py311h6eed73b_1.conda
    version: '5.1'
  - category: main
    dependencies:
      libarchive: ''
      python: '>=3.11,<3.12.0a0'
      python_abi: 3.11.*
    hash:
      md5: f080d8869759f2ac49bd9ac02c120185
      sha256: 2bcb9bad42925c3533a1c2cc6d56e395897939691a40c96c8c07f7d8c58db56d
    manager: conda
    name: python-libarchive-c
    optional: false
    platform: osx-arm64
    url:
      https://conda.anaconda.org/conda-forge/osx-arm64/python-libarchive-c-5.1-py311h267d04e_1.conda
    version: '5.1'
  - category: main
    dependencies:
      python: '>=3.9'
    hash:
      md5: c74333aa447ed2b94d49e5db23da5de6
      sha256: e6f6bc3d2a51f45ca26d556c5a416efdacf49a918fefcd0b7c340121e608aa5f
    manager: conda
    name: python-multipart
    optional: false
    platform: linux-64
    url:
      https://conda.anaconda.org/conda-forge/noarch/python-multipart-0.0.19-pyhff2d567_1.conda
    version: 0.0.19
  - category: main
    dependencies:
      python: '>=3.9'
    hash:
      md5: c74333aa447ed2b94d49e5db23da5de6
      sha256: e6f6bc3d2a51f45ca26d556c5a416efdacf49a918fefcd0b7c340121e608aa5f
    manager: conda
    name: python-multipart
    optional: false
    platform: osx-64
    url:
      https://conda.anaconda.org/conda-forge/noarch/python-multipart-0.0.19-pyhff2d567_1.conda
    version: 0.0.19
  - category: main
    dependencies:
      python: '>=3.9'
    hash:
      md5: c74333aa447ed2b94d49e5db23da5de6
      sha256: e6f6bc3d2a51f45ca26d556c5a416efdacf49a918fefcd0b7c340121e608aa5f
    manager: conda
    name: python-multipart
    optional: false
    platform: osx-arm64
    url:
      https://conda.anaconda.org/conda-forge/noarch/python-multipart-0.0.19-pyhff2d567_1.conda
    version: 0.0.19
  - category: main
    dependencies:
      __glibc: '>=2.17,<3.0.a0'
      libgcc-ng: '>=12'
      libstdcxx-ng: '>=12'
      python: '>=3.11,<3.12.0a0'
      python_abi: 3.11.*
    hash:
      md5: e7459eda939fd0300c8f42af8cd8a99e
      sha256: fa0f456823024e111209aaaa3231a10df5f7dcaaaa7bc1316b0c1150ee385241
    manager: conda
    name: python-rapidjson
    optional: false
    platform: linux-64
    url:
      https://conda.anaconda.org/conda-forge/linux-64/python-rapidjson-1.20-py311hf86e51f_0.conda
    version: '1.20'
  - category: main
    dependencies:
      __osx: '>=10.13'
      libcxx: '>=16'
      python: '>=3.11,<3.12.0a0'
      python_abi: 3.11.*
    hash:
      md5: ce23cd5a87086a2a3bebce0c47adda88
      sha256: da4cb0acdddfc720531426ff66644941d6b40cc2a257a4c30291a6ceb3c25f80
    manager: conda
    name: python-rapidjson
    optional: false
    platform: osx-64
    url:
      https://conda.anaconda.org/conda-forge/osx-64/python-rapidjson-1.20-py311hbafa61a_0.conda
    version: '1.20'
  - category: main
    dependencies:
      __osx: '>=11.0'
      libcxx: '>=16'
      python: '>=3.11,<3.12.0a0'
      python_abi: 3.11.*
    hash:
      md5: bade4f942ff80a2b7dadae2655f12895
      sha256: 4180d6e858180bda309a374329b477d8013403c694ad34bf2c83130485262b91
    manager: conda
    name: python-rapidjson
    optional: false
    platform: osx-arm64
    url:
      https://conda.anaconda.org/conda-forge/osx-arm64/python-rapidjson-1.20-py311hb9542d7_0.conda
    version: '1.20'
  - category: main
    dependencies:
      python: '>=3.9'
      typing_extensions: '>3.10.0.2'
    hash:
      md5: 24ed1dc544b101075fa7462be5c3a5c5
      sha256: c367af466c169ee825e9a2422439076190424af0bf1d2074bb9b96757f812c86
    manager: conda
    name: python-utils
    optional: false
    platform: linux-64
    url:
      https://conda.anaconda.org/conda-forge/noarch/python-utils-3.9.1-pyhff2d567_1.conda
    version: 3.9.1
  - category: main
    dependencies:
      python: '>=3.9'
      typing_extensions: '>3.10.0.2'
    hash:
      md5: 24ed1dc544b101075fa7462be5c3a5c5
      sha256: c367af466c169ee825e9a2422439076190424af0bf1d2074bb9b96757f812c86
    manager: conda
    name: python-utils
    optional: false
    platform: osx-64
    url:
      https://conda.anaconda.org/conda-forge/noarch/python-utils-3.9.1-pyhff2d567_1.conda
    version: 3.9.1
  - category: main
    dependencies:
      python: '>=3.9'
      typing_extensions: '>3.10.0.2'
    hash:
      md5: 24ed1dc544b101075fa7462be5c3a5c5
      sha256: c367af466c169ee825e9a2422439076190424af0bf1d2074bb9b96757f812c86
    manager: conda
    name: python-utils
    optional: false
    platform: osx-arm64
    url:
      https://conda.anaconda.org/conda-forge/noarch/python-utils-3.9.1-pyhff2d567_1.conda
    version: 3.9.1
  - category: main
    dependencies: {}
    hash:
      md5: 139a8d40c8a2f430df31048949e450de
      sha256: 2660b8059b3ee854bc5d3c6b1fce946e5bd2fe8fbca7827de2c5885ead6209de
    manager: conda
    name: python_abi
    optional: false
    platform: linux-64
    url: https://conda.anaconda.org/conda-forge/linux-64/python_abi-3.11-5_cp311.conda
    version: '3.11'
  - category: main
    dependencies: {}
    hash:
      md5: e6d62858c06df0be0e6255c753d74787
      sha256: 9b092850a268aca99600b724bae849f51209ecd5628e609b4699debc59ff1945
    manager: conda
    name: python_abi
    optional: false
    platform: osx-64
    url: https://conda.anaconda.org/conda-forge/osx-64/python_abi-3.11-5_cp311.conda
    version: '3.11'
  - category: main
    dependencies: {}
    hash:
      md5: 3b855e3734344134cb56c410f729c340
      sha256: adc05729b7e0aca7b436e60a86f10822a92185dfcb48d66d6444e3629d3a1f6a
    manager: conda
    name: python_abi
    optional: false
    platform: osx-arm64
    url: https://conda.anaconda.org/conda-forge/osx-arm64/python_abi-3.11-5_cp311.conda
    version: '3.11'
  - category: main
    dependencies:
      python: '>=3.9'
    hash:
      md5: f26ec986456c30f6dff154b670ae140f
      sha256: 0a7c706b2eb13f7da5692d9ddf1567209964875710b471de6f2743b33d1ba960
    manager: conda
    name: pytz
    optional: false
    platform: linux-64
    url: https://conda.anaconda.org/conda-forge/noarch/pytz-2024.2-pyhd8ed1ab_1.conda
    version: '2024.2'
  - category: main
    dependencies:
      python: '>=3.9'
    hash:
      md5: f26ec986456c30f6dff154b670ae140f
      sha256: 0a7c706b2eb13f7da5692d9ddf1567209964875710b471de6f2743b33d1ba960
    manager: conda
    name: pytz
    optional: false
    platform: osx-64
    url: https://conda.anaconda.org/conda-forge/noarch/pytz-2024.2-pyhd8ed1ab_1.conda
    version: '2024.2'
  - category: main
    dependencies:
      python: '>=3.9'
    hash:
      md5: f26ec986456c30f6dff154b670ae140f
      sha256: 0a7c706b2eb13f7da5692d9ddf1567209964875710b471de6f2743b33d1ba960
    manager: conda
    name: pytz
    optional: false
    platform: osx-arm64
    url: https://conda.anaconda.org/conda-forge/noarch/pytz-2024.2-pyhd8ed1ab_1.conda
    version: '2024.2'
  - category: main
    dependencies:
      __glibc: '>=2.17,<3.0.a0'
      libgcc: '>=13'
      python: '>=3.11,<3.12.0a0'
      python_abi: 3.11.*
      yaml: '>=0.2.5,<0.3.0a0'
    hash:
      md5: abeb54d40f439b86f75ea57045ab8496
      sha256: e721e5ff389a7b2135917c04b27391be3d3382e261bb60a369b1620655365c3d
    manager: conda
    name: pyyaml
    optional: false
    platform: linux-64
    url:
      https://conda.anaconda.org/conda-forge/linux-64/pyyaml-6.0.2-py311h9ecbd09_1.conda
    version: 6.0.2
  - category: main
    dependencies:
      __osx: '>=10.13'
      python: '>=3.11,<3.12.0a0'
      python_abi: 3.11.*
      yaml: '>=0.2.5,<0.3.0a0'
    hash:
      md5: b0132bec7165a53403dcc393ff761a9e
      sha256: d8f4513c53a7c0be9f1cdb9d1af31ac85cf8a6f0e4194715e36e915c03104662
    manager: conda
    name: pyyaml
    optional: false
    platform: osx-64
    url: https://conda.anaconda.org/conda-forge/osx-64/pyyaml-6.0.2-py311h3336109_1.conda
    version: 6.0.2
  - category: main
    dependencies:
      __osx: '>=11.0'
      python: '>=3.11,<3.12.0a0'
      python_abi: 3.11.*
      yaml: '>=0.2.5,<0.3.0a0'
    hash:
      md5: d32590e7bd388f18b036c6fc402a0cb1
      sha256: 9ae182eef4e96a7c2f46cc9add19496276612663e17429500432631dce31a831
    manager: conda
    name: pyyaml
    optional: false
    platform: osx-arm64
    url:
      https://conda.anaconda.org/conda-forge/osx-arm64/pyyaml-6.0.2-py311h460d6c5_1.conda
    version: 6.0.2
  - category: main
    dependencies:
      __glibc: '>=2.17,<3.0.a0'
      libgcc: '>=13'
      libstdcxx: '>=13'
      numpy: ''
      python: '>=3.11,<3.12.0a0'
      python_abi: 3.11.*
    hash:
      md5: f311a98a792e76fd74f791d00d1fe005
      sha256: e0a1543209cf5d12e11bedfac81106e07f3a9e4fb81ea765a34b2045d6eb820b
    manager: conda
    name: rapidfuzz
    optional: false
    platform: linux-64
    url:
      https://conda.anaconda.org/conda-forge/linux-64/rapidfuzz-3.11.0-py311hfdbb021_0.conda
    version: 3.11.0
  - category: main
    dependencies:
      __osx: '>=10.13'
      libcxx: '>=18'
      numpy: ''
      python: '>=3.11,<3.12.0a0'
      python_abi: 3.11.*
    hash:
      md5: 3ff18a650d90bef93130db97324577f3
      sha256: 1a65069a0348914df176b6e0f9054c2d09332c668fc5ac759c3f9e995d60ce7a
    manager: conda
    name: rapidfuzz
    optional: false
    platform: osx-64
    url:
      https://conda.anaconda.org/conda-forge/osx-64/rapidfuzz-3.11.0-py311hc356e98_0.conda
    version: 3.11.0
  - category: main
    dependencies:
      __osx: '>=11.0'
      libcxx: '>=18'
      numpy: ''
      python: '>=3.11,<3.12.0a0'
      python_abi: 3.11.*
    hash:
      md5: 63964ebe200e4634dcebf73ff5b5569b
      sha256: 2f17dfc8d0abedad796e887e7f23eda824a76e28bd76181b173f5f1b66f3202a
    manager: conda
    name: rapidfuzz
    optional: false
    platform: osx-arm64
    url:
      https://conda.anaconda.org/conda-forge/osx-arm64/rapidfuzz-3.11.0-py311h155a34a_0.conda
    version: 3.11.0
  - category: main
    dependencies:
      __glibc: '>=2.17,<3.0.a0'
      openssl: '>=3.4.0,<4.0a0'
      patchelf: ''
    hash:
      md5: ea3a9334595b5407ea0b7b6b441199d7
      sha256: edcf791757a3465c6d79c106ff8b12e5babfea6c1c364112902e15c583c2bb23
    manager: conda
    name: rattler-build
    optional: false
    platform: linux-64
    url:
      https://conda.anaconda.org/conda-forge/linux-64/rattler-build-0.33.3-hbcf9e9b_0.conda
    version: 0.33.3
  - category: main
    dependencies:
      __osx: '>=10.13'
    hash:
      md5: 2b2b09eee0e441a8d6a482531b253e19
      sha256: fb558d0fe4874fce4d981ea00ec3b6cedc789802556d5bfe52672ccb4fa73dc2
    manager: conda
    name: rattler-build
    optional: false
    platform: osx-64
    url:
      https://conda.anaconda.org/conda-forge/osx-64/rattler-build-0.33.3-h113f492_0.conda
    version: 0.33.3
  - category: main
    dependencies:
      __osx: '>=11.0'
    hash:
      md5: b0a6c169469de8b68768ff8699dcbe8c
      sha256: e9d717a55001f692313b35a615c765d7807ec12bb214008afa2b96e33eb5ea94
    manager: conda
    name: rattler-build
    optional: false
    platform: osx-arm64
    url:
      https://conda.anaconda.org/conda-forge/osx-arm64/rattler-build-0.33.3-h760a855_0.conda
    version: 0.33.3
  - category: main
    dependencies:
      conda-build: ''
      jinja2: '>=3.0.2,<4'
      python: '>=3.8'
      rattler-build: ''
      ruamel.yaml: ''
      tomli: ''
      typing-extensions: '>=4.12.2,<5'
    hash:
      md5: 598740e664593f16072b204ad59fccfe
      sha256: 7b293962a61ce103d7425b97703a2d5870e0a5307224bbe89460d63f142e9cb9
    manager: conda
    name: rattler-build-conda-compat
    optional: false
    platform: linux-64
    url:
      https://conda.anaconda.org/conda-forge/noarch/rattler-build-conda-compat-1.2.2-pyhd8ed1ab_0.conda
    version: 1.2.2
  - category: main
    dependencies:
      conda-build: ''
      jinja2: '>=3.0.2,<4'
      python: '>=3.8'
      rattler-build: ''
      ruamel.yaml: ''
      tomli: ''
      typing-extensions: '>=4.12.2,<5'
    hash:
      md5: 598740e664593f16072b204ad59fccfe
      sha256: 7b293962a61ce103d7425b97703a2d5870e0a5307224bbe89460d63f142e9cb9
    manager: conda
    name: rattler-build-conda-compat
    optional: false
    platform: osx-64
    url:
      https://conda.anaconda.org/conda-forge/noarch/rattler-build-conda-compat-1.2.2-pyhd8ed1ab_0.conda
    version: 1.2.2
  - category: main
    dependencies:
      conda-build: ''
      jinja2: '>=3.0.2,<4'
      python: '>=3.8'
      rattler-build: ''
      ruamel.yaml: ''
      tomli: ''
      typing-extensions: '>=4.12.2,<5'
    hash:
      md5: 598740e664593f16072b204ad59fccfe
      sha256: 7b293962a61ce103d7425b97703a2d5870e0a5307224bbe89460d63f142e9cb9
    manager: conda
    name: rattler-build-conda-compat
    optional: false
    platform: osx-arm64
    url:
      https://conda.anaconda.org/conda-forge/noarch/rattler-build-conda-compat-1.2.2-pyhd8ed1ab_0.conda
    version: 1.2.2
  - category: main
    dependencies:
      libgcc-ng: '>=12'
      ncurses: '>=6.3,<7.0a0'
    hash:
      md5: 47d31b792659ce70f470b5c82fdfb7a4
      sha256: 5435cf39d039387fbdc977b0a762357ea909a7694d9528ab40f005e9208744d7
    manager: conda
    name: readline
    optional: false
    platform: linux-64
    url: https://conda.anaconda.org/conda-forge/linux-64/readline-8.2-h8228510_1.conda
    version: '8.2'
  - category: main
    dependencies:
      ncurses: '>=6.3,<7.0a0'
    hash:
      md5: f17f77f2acf4d344734bda76829ce14e
      sha256: 41e7d30a097d9b060037f0c6a2b1d4c4ae7e942c06c943d23f9d481548478568
    manager: conda
    name: readline
    optional: false
    platform: osx-64
    url: https://conda.anaconda.org/conda-forge/osx-64/readline-8.2-h9e318b2_1.conda
    version: '8.2'
  - category: main
    dependencies:
      ncurses: '>=6.3,<7.0a0'
    hash:
      md5: 8cbb776a2f641b943d413b3e19df71f4
      sha256: a1dfa679ac3f6007362386576a704ad2d0d7a02e98f5d0b115f207a2da63e884
    manager: conda
    name: readline
    optional: false
    platform: osx-arm64
    url: https://conda.anaconda.org/conda-forge/osx-arm64/readline-8.2-h92ec313_1.conda
    version: '8.2'
  - category: main
    dependencies:
      attrs: '>=22.2.0'
      python: '>=3.9'
      rpds-py: '>=0.7.0'
    hash:
      md5: 8c9083612c1bfe6878715ed5732605f8
      sha256: f972eecb4dc8e06257af37642f92b0f2df04a7fe4c950f2e1045505e5e93985f
    manager: conda
    name: referencing
    optional: false
    platform: linux-64
    url:
      https://conda.anaconda.org/conda-forge/noarch/referencing-0.35.1-pyhd8ed1ab_1.conda
    version: 0.35.1
  - category: main
    dependencies:
      attrs: '>=22.2.0'
      python: '>=3.9'
      rpds-py: '>=0.7.0'
    hash:
      md5: 8c9083612c1bfe6878715ed5732605f8
      sha256: f972eecb4dc8e06257af37642f92b0f2df04a7fe4c950f2e1045505e5e93985f
    manager: conda
    name: referencing
    optional: false
    platform: osx-64
    url:
      https://conda.anaconda.org/conda-forge/noarch/referencing-0.35.1-pyhd8ed1ab_1.conda
    version: 0.35.1
  - category: main
    dependencies:
      attrs: '>=22.2.0'
      python: '>=3.9'
      rpds-py: '>=0.7.0'
    hash:
      md5: 8c9083612c1bfe6878715ed5732605f8
      sha256: f972eecb4dc8e06257af37642f92b0f2df04a7fe4c950f2e1045505e5e93985f
    manager: conda
    name: referencing
    optional: false
    platform: osx-arm64
    url:
      https://conda.anaconda.org/conda-forge/noarch/referencing-0.35.1-pyhd8ed1ab_1.conda
    version: 0.35.1
  - category: main
    dependencies:
      __glibc: '>=2.17,<3.0.a0'
      libgcc: '>=13'
    hash:
      md5: 69fbc0a9e42eb5fe6733d2d60d818822
      sha256: a1973f41a6b956f1305f9aaefdf14b2f35a8c9615cfe5f143f1784ed9aa6bf47
    manager: conda
    name: reproc
    optional: false
    platform: linux-64
    url:
      https://conda.anaconda.org/conda-forge/linux-64/reproc-14.2.5.post0-hb9d3cd8_0.conda
    version: 14.2.5.post0
  - category: main
    dependencies:
      __osx: '>=10.13'
    hash:
      md5: eda18d4a7dce3831016086a482965345
      sha256: dda2a8bc1bf16b563b74c2a01dccea657bda573b0c45e708bfeee01c208bcbaf
    manager: conda
    name: reproc
    optional: false
    platform: osx-64
    url:
      https://conda.anaconda.org/conda-forge/osx-64/reproc-14.2.5.post0-h6e16a3a_0.conda
    version: 14.2.5.post0
  - category: main
    dependencies:
      __osx: '>=11.0'
    hash:
      md5: f1d129089830365d9dac932c4dd8c675
      sha256: a5f0dbfa8099a3d3c281ea21932b6359775fd8ce89acc53877a6ee06f50642bc
    manager: conda
    name: reproc
    optional: false
    platform: osx-arm64
    url:
      https://conda.anaconda.org/conda-forge/osx-arm64/reproc-14.2.5.post0-h5505292_0.conda
    version: 14.2.5.post0
  - category: main
    dependencies:
      __glibc: '>=2.17,<3.0.a0'
      libgcc: '>=13'
      libstdcxx: '>=13'
      reproc: 14.2.5.post0
    hash:
      md5: 828302fca535f9cfeb598d5f7c204323
      sha256: 568485837b905b1ea7bdb6e6496d914b83db57feda57f6050d5a694977478691
    manager: conda
    name: reproc-cpp
    optional: false
    platform: linux-64
    url:
      https://conda.anaconda.org/conda-forge/linux-64/reproc-cpp-14.2.5.post0-h5888daf_0.conda
    version: 14.2.5.post0
  - category: main
    dependencies:
      __osx: '>=10.13'
      libcxx: '>=18'
      reproc: 14.2.5.post0
    hash:
      md5: 420229341978751bd96faeced92c200e
      sha256: 4d8638b7f44082302c7687c99079789f42068d34cddc0959c11ad5d28aab3d47
    manager: conda
    name: reproc-cpp
    optional: false
    platform: osx-64
    url:
      https://conda.anaconda.org/conda-forge/osx-64/reproc-cpp-14.2.5.post0-h240833e_0.conda
    version: 14.2.5.post0
  - category: main
    dependencies:
      __osx: '>=11.0'
      libcxx: '>=18'
      reproc: 14.2.5.post0
    hash:
      md5: 11a3d09937d250fc4423bf28837d9363
      sha256: f1b6aa9d9131ea159a5883bc5990b91b4b8f56eb52e0dc2b01aa9622e14edc81
    manager: conda
    name: reproc-cpp
    optional: false
    platform: osx-arm64
    url:
      https://conda.anaconda.org/conda-forge/osx-arm64/reproc-cpp-14.2.5.post0-h286801f_0.conda
    version: 14.2.5.post0
  - category: main
    dependencies:
      certifi: '>=2017.4.17'
      charset-normalizer: '>=2,<4'
      idna: '>=2.5,<4'
      python: '>=3.9'
      urllib3: '>=1.21.1,<3'
    hash:
      md5: a9b9368f3701a417eac9edbcae7cb737
      sha256: d701ca1136197aa121bbbe0e8c18db6b5c94acbd041c2b43c70e5ae104e1d8ad
    manager: conda
    name: requests
    optional: false
    platform: linux-64
    url: https://conda.anaconda.org/conda-forge/noarch/requests-2.32.3-pyhd8ed1ab_1.conda
    version: 2.32.3
  - category: main
    dependencies:
      certifi: '>=2017.4.17'
      charset-normalizer: '>=2,<4'
      idna: '>=2.5,<4'
      python: '>=3.9'
      urllib3: '>=1.21.1,<3'
    hash:
      md5: a9b9368f3701a417eac9edbcae7cb737
      sha256: d701ca1136197aa121bbbe0e8c18db6b5c94acbd041c2b43c70e5ae104e1d8ad
    manager: conda
    name: requests
    optional: false
    platform: osx-64
    url: https://conda.anaconda.org/conda-forge/noarch/requests-2.32.3-pyhd8ed1ab_1.conda
    version: 2.32.3
  - category: main
    dependencies:
      certifi: '>=2017.4.17'
      charset-normalizer: '>=2,<4'
      idna: '>=2.5,<4'
      python: '>=3.9'
      urllib3: '>=1.21.1,<3'
    hash:
      md5: a9b9368f3701a417eac9edbcae7cb737
      sha256: d701ca1136197aa121bbbe0e8c18db6b5c94acbd041c2b43c70e5ae104e1d8ad
    manager: conda
    name: requests
    optional: false
    platform: osx-arm64
    url: https://conda.anaconda.org/conda-forge/noarch/requests-2.32.3-pyhd8ed1ab_1.conda
    version: 2.32.3
  - category: main
    dependencies:
      python: '>=3.9'
      requests: '>=2.22,<3'
    hash:
      md5: 8212b70c509aaa0fa6c8fa974f784b2e
      sha256: 7e58a039a0ade1e467b7974ad4753d62c7436a2036ef98fc8a2722518344c104
    manager: conda
    name: requests-mock
    optional: false
    platform: linux-64
    url:
      https://conda.anaconda.org/conda-forge/noarch/requests-mock-1.12.1-pyhd8ed1ab_1.conda
    version: 1.12.1
  - category: main
    dependencies:
      python: '>=3.9'
      requests: '>=2.22,<3'
    hash:
      md5: 8212b70c509aaa0fa6c8fa974f784b2e
      sha256: 7e58a039a0ade1e467b7974ad4753d62c7436a2036ef98fc8a2722518344c104
    manager: conda
    name: requests-mock
    optional: false
    platform: osx-64
    url:
      https://conda.anaconda.org/conda-forge/noarch/requests-mock-1.12.1-pyhd8ed1ab_1.conda
    version: 1.12.1
  - category: main
    dependencies:
      python: '>=3.9'
      requests: '>=2.22,<3'
    hash:
      md5: 8212b70c509aaa0fa6c8fa974f784b2e
      sha256: 7e58a039a0ade1e467b7974ad4753d62c7436a2036ef98fc8a2722518344c104
    manager: conda
    name: requests-mock
    optional: false
    platform: osx-arm64
    url:
      https://conda.anaconda.org/conda-forge/noarch/requests-mock-1.12.1-pyhd8ed1ab_1.conda
    version: 1.12.1
  - category: main
    dependencies:
      oauthlib: '>=3.0.0'
      python: '>=3.9'
      requests: '>=2.0.0'
    hash:
      md5: a283b764d8b155f81e904675ef5e1f4b
      sha256: 75ef0072ae6691f5ca9709fe6a2570b98177b49d0231a6749ac4e610da934cab
    manager: conda
    name: requests-oauthlib
    optional: false
    platform: linux-64
    url:
      https://conda.anaconda.org/conda-forge/noarch/requests-oauthlib-2.0.0-pyhd8ed1ab_1.conda
    version: 2.0.0
  - category: main
    dependencies:
      oauthlib: '>=3.0.0'
      python: '>=3.9'
      requests: '>=2.0.0'
    hash:
      md5: a283b764d8b155f81e904675ef5e1f4b
      sha256: 75ef0072ae6691f5ca9709fe6a2570b98177b49d0231a6749ac4e610da934cab
    manager: conda
    name: requests-oauthlib
    optional: false
    platform: osx-64
    url:
      https://conda.anaconda.org/conda-forge/noarch/requests-oauthlib-2.0.0-pyhd8ed1ab_1.conda
    version: 2.0.0
  - category: main
    dependencies:
      oauthlib: '>=3.0.0'
      python: '>=3.9'
      requests: '>=2.0.0'
    hash:
      md5: a283b764d8b155f81e904675ef5e1f4b
      sha256: 75ef0072ae6691f5ca9709fe6a2570b98177b49d0231a6749ac4e610da934cab
    manager: conda
    name: requests-oauthlib
    optional: false
    platform: osx-arm64
    url:
      https://conda.anaconda.org/conda-forge/noarch/requests-oauthlib-2.0.0-pyhd8ed1ab_1.conda
    version: 2.0.0
  - category: main
    dependencies:
      markdown-it-py: '>=2.2.0'
      pygments: '>=2.13.0,<3.0.0'
      python: '>=3.9'
      typing_extensions: '>=4.0.0,<5.0.0'
    hash:
      md5: 7aed65d4ff222bfb7335997aa40b7da5
      sha256: 06a760c5ae572e72e865d5a87e9fe3cc171e1a9c996e63daf3db52ff1a0b4457
    manager: conda
    name: rich
    optional: false
    platform: linux-64
    url: https://conda.anaconda.org/conda-forge/noarch/rich-13.9.4-pyhd8ed1ab_1.conda
    version: 13.9.4
  - category: main
    dependencies:
      markdown-it-py: '>=2.2.0'
      pygments: '>=2.13.0,<3.0.0'
      python: '>=3.9'
      typing_extensions: '>=4.0.0,<5.0.0'
    hash:
      md5: 7aed65d4ff222bfb7335997aa40b7da5
      sha256: 06a760c5ae572e72e865d5a87e9fe3cc171e1a9c996e63daf3db52ff1a0b4457
    manager: conda
    name: rich
    optional: false
    platform: osx-64
    url: https://conda.anaconda.org/conda-forge/noarch/rich-13.9.4-pyhd8ed1ab_1.conda
    version: 13.9.4
  - category: main
    dependencies:
      markdown-it-py: '>=2.2.0'
      pygments: '>=2.13.0,<3.0.0'
      python: '>=3.9'
      typing_extensions: '>=4.0.0,<5.0.0'
    hash:
      md5: 7aed65d4ff222bfb7335997aa40b7da5
      sha256: 06a760c5ae572e72e865d5a87e9fe3cc171e1a9c996e63daf3db52ff1a0b4457
    manager: conda
    name: rich
    optional: false
    platform: osx-arm64
    url: https://conda.anaconda.org/conda-forge/noarch/rich-13.9.4-pyhd8ed1ab_1.conda
    version: 13.9.4
  - category: main
    dependencies:
      __glibc: '>=2.17,<3.0.a0'
      libgcc: '>=13'
    hash:
      md5: d214df5d083a659f75e7cdafd9500383
      sha256: fd9d568112a6cf6dfa00828a70c730289fa046a86b641899e298c5ed3fd50ca6
    manager: conda
    name: ripgrep
    optional: false
    platform: linux-64
    url: https://conda.anaconda.org/conda-forge/linux-64/ripgrep-14.1.1-h8fae777_0.conda
    version: 14.1.1
  - category: main
    dependencies:
      __osx: '>=10.13'
    hash:
      md5: 8457bf2f3a39b5ad494e4aa93594204c
      sha256: 7c2539a29a163e96c9aa43079b09f92a52b51984309c528188591f9eb35a904d
    manager: conda
    name: ripgrep
    optional: false
    platform: osx-64
    url: https://conda.anaconda.org/conda-forge/osx-64/ripgrep-14.1.1-h926acf8_0.conda
    version: 14.1.1
  - category: main
    dependencies:
      __osx: '>=11.0'
    hash:
      md5: a5ac0a2bfc92f3cb9b6cfc9caf9de5c9
      sha256: bea65d7f355ac3db84b046e2db3b203d78ac261451bf5dd7a5719fc8102fa73e
    manager: conda
    name: ripgrep
    optional: false
    platform: osx-arm64
    url: https://conda.anaconda.org/conda-forge/osx-arm64/ripgrep-14.1.1-h0ef69ab_0.conda
    version: 14.1.1
  - category: main
    dependencies:
      __glibc: '>=2.17,<3.0.a0'
      libgcc: '>=13'
      python: '>=3.11,<3.12.0a0'
      python_abi: 3.11.*
    hash:
      md5: b1f5799ae0cc22198928f09879da01f5
      sha256: 0908ac4acb1a10fe63046e947a96c77cea0d392619ef965944da86c3574b68ec
    manager: conda
    name: rpds-py
    optional: false
    platform: linux-64
    url:
      https://conda.anaconda.org/conda-forge/linux-64/rpds-py-0.22.3-py311h9e33e62_0.conda
    version: 0.22.3
  - category: main
    dependencies:
      __osx: '>=10.13'
      python: '>=3.11,<3.12.0a0'
      python_abi: 3.11.*
    hash:
      md5: 19f12b2368042654dbc26036f036483b
      sha256: 435d6ddb0a1625b91e83573b17fcd543ebedffc81d912cacb53d48a8cb59a861
    manager: conda
    name: rpds-py
    optional: false
    platform: osx-64
    url:
      https://conda.anaconda.org/conda-forge/osx-64/rpds-py-0.22.3-py311h3b9c2be_0.conda
    version: 0.22.3
  - category: main
    dependencies:
      __osx: '>=11.0'
      python: '>=3.11,<3.12.0a0'
      python_abi: 3.11.*
    hash:
      md5: 16669f8098b2f4a8560727efb9e65afd
      sha256: 8b1e693f3bb84f1152858bba9e15a6717cad02f70b45df3538078c22e67f5a06
    manager: conda
    name: rpds-py
    optional: false
    platform: osx-arm64
    url:
      https://conda.anaconda.org/conda-forge/osx-arm64/rpds-py-0.22.3-py311h3ff9189_0.conda
    version: 0.22.3
  - category: main
    dependencies:
      libgcc-ng: '>=12'
      python: '>=3.11,<3.12.0a0'
      python_abi: 3.11.*
      ruamel.yaml.clib: '>=0.1.2'
      setuptools: ''
    hash:
<<<<<<< HEAD
      md5: 59518a18bdf00ee4379797459d2c76ee
      sha256: b33e0e83f834b948ce5c77c0df727b6cd027a388c3b4e4498b34b83751ba7c05
=======
      md5: a3188715e28c25f1404b84c702e6fdf4
      sha256: 11922e4b99d1d16a0ec18daccee4a1b83243000022d4e67ab957e15f3b4aa644
>>>>>>> 439f365c
    manager: conda
    name: ruamel.yaml
    optional: false
    platform: linux-64
    url:
<<<<<<< HEAD
      https://conda.anaconda.org/conda-forge/linux-64/ruamel.yaml-0.17.40-py311h459d7ec_0.conda
    version: 0.17.40
=======
      https://conda.anaconda.org/conda-forge/linux-64/ruamel.yaml-0.18.10-py311h9ecbd09_0.conda
    version: 0.18.10
>>>>>>> 439f365c
  - category: main
    dependencies:
      python: '>=3.11,<3.12.0a0'
      python_abi: 3.11.*
      ruamel.yaml.clib: '>=0.1.2'
      setuptools: ''
    hash:
<<<<<<< HEAD
      md5: 4796cc1d45c88ace8f5bb7950167a568
      sha256: 0260c295cdfae417f107fe2fae66bae4eb260195885d81d8b1cd4fc6d81c849b
=======
      md5: 7f11b35a61a8c90eea12a917b52895b9
      sha256: a623d6fdcaf22a6173b79dd167ee67b7dadf31f2f80081e70f3b2b8a84948299
>>>>>>> 439f365c
    manager: conda
    name: ruamel.yaml
    optional: false
    platform: osx-64
    url:
<<<<<<< HEAD
      https://conda.anaconda.org/conda-forge/osx-64/ruamel.yaml-0.17.40-py311he705e18_0.conda
    version: 0.17.40
=======
      https://conda.anaconda.org/conda-forge/osx-64/ruamel.yaml-0.18.10-py311h4d7f069_0.conda
    version: 0.18.10
>>>>>>> 439f365c
  - category: main
    dependencies:
      python: '>=3.11,<3.12.0a0'
      python_abi: 3.11.*
      ruamel.yaml.clib: '>=0.1.2'
      setuptools: ''
    hash:
<<<<<<< HEAD
      md5: 640b6933c680860877b32a4c11076ab9
      sha256: bf44774cbd03eb8d396a078b4af1b194f8600f8ca7ea7ca0e3d61dc16b400cb4
=======
      md5: 99b00011b5162250638eae2ea0b033e8
      sha256: 88ec95e9631b1eeec551455320f87e87cc3b8370379bc48aabc7eb550288c4c8
>>>>>>> 439f365c
    manager: conda
    name: ruamel.yaml
    optional: false
    platform: osx-arm64
    url:
<<<<<<< HEAD
      https://conda.anaconda.org/conda-forge/osx-arm64/ruamel.yaml-0.17.40-py311h05b510d_0.conda
    version: 0.17.40
=======
      https://conda.anaconda.org/conda-forge/osx-arm64/ruamel.yaml-0.18.10-py311h917b07b_0.conda
    version: 0.18.10
>>>>>>> 439f365c
  - category: main
    dependencies:
      __glibc: '>=2.17,<3.0.a0'
      libgcc: '>=13'
      python: '>=3.11,<3.12.0a0'
      python_abi: 3.11.*
    hash:
      md5: e56869fca385961323e43783b89bef66
      sha256: e38364ad63e29ea0134b2d6661c71d78a384a6f0f0c6248a270c97a73a970de8
    manager: conda
    name: ruamel.yaml.clib
    optional: false
    platform: linux-64
    url:
      https://conda.anaconda.org/conda-forge/linux-64/ruamel.yaml.clib-0.2.8-py311h9ecbd09_1.conda
    version: 0.2.8
  - category: main
    dependencies:
      __osx: '>=10.13'
      python: '>=3.11,<3.12.0a0'
      python_abi: 3.11.*
    hash:
      md5: 32492fd2af5579535b7caab695f73749
      sha256: 2224456be9be9dad8b06e6daf01d9f81baa51b690de982cf7777dd559b600530
    manager: conda
    name: ruamel.yaml.clib
    optional: false
    platform: osx-64
    url:
      https://conda.anaconda.org/conda-forge/osx-64/ruamel.yaml.clib-0.2.8-py311h1314207_1.conda
    version: 0.2.8
  - category: main
    dependencies:
      __osx: '>=11.0'
      python: '>=3.11,<3.12.0a0'
      python_abi: 3.11.*
    hash:
      md5: 11dccbe06e61a3d95223ce75013a7c80
      sha256: 4a61547188dff0aa1cbab2cc6a6ce3ca354fe7b48c5bbf765d676df8c29e5d80
    manager: conda
    name: ruamel.yaml.clib
    optional: false
    platform: osx-arm64
    url:
      https://conda.anaconda.org/conda-forge/osx-arm64/ruamel.yaml.clib-0.2.8-py311hae2e1ce_1.conda
    version: 0.2.8
  - category: main
    dependencies:
      python: '>=3.9'
      ruamel.yaml: '>=0.16.1'
    hash:
      md5: 19418a97f875663d24679c9fdddcbc3b
      sha256: 51542184281b5304ef279d4be4fb9d86e5ccbb7bd6c3c6b7a3fa944869afe3bb
    manager: conda
    name: ruamel.yaml.jinja2
    optional: false
    platform: linux-64
    url:
      https://conda.anaconda.org/conda-forge/noarch/ruamel.yaml.jinja2-0.2.7-pyhd8ed1ab_1.conda
    version: 0.2.7
  - category: main
    dependencies:
      python: '>=3.9'
      ruamel.yaml: '>=0.16.1'
    hash:
      md5: 19418a97f875663d24679c9fdddcbc3b
      sha256: 51542184281b5304ef279d4be4fb9d86e5ccbb7bd6c3c6b7a3fa944869afe3bb
    manager: conda
    name: ruamel.yaml.jinja2
    optional: false
    platform: osx-64
    url:
      https://conda.anaconda.org/conda-forge/noarch/ruamel.yaml.jinja2-0.2.7-pyhd8ed1ab_1.conda
    version: 0.2.7
  - category: main
    dependencies:
      python: '>=3.9'
      ruamel.yaml: '>=0.16.1'
    hash:
      md5: 19418a97f875663d24679c9fdddcbc3b
      sha256: 51542184281b5304ef279d4be4fb9d86e5ccbb7bd6c3c6b7a3fa944869afe3bb
    manager: conda
    name: ruamel.yaml.jinja2
    optional: false
    platform: osx-arm64
    url:
      https://conda.anaconda.org/conda-forge/noarch/ruamel.yaml.jinja2-0.2.7-pyhd8ed1ab_1.conda
    version: 0.2.7
  - category: main
    dependencies:
      __glibc: '>=2.17,<3.0.a0'
      libblas: '>=3.9.0,<4.0a0'
      libcblas: '>=3.9.0,<4.0a0'
      libgcc: '>=13'
      libgfortran: ''
      libgfortran5: '>=13.3.0'
      liblapack: '>=3.9.0,<4.0a0'
      libstdcxx: '>=13'
      numpy: '>=1.23.5'
      python: '>=3.11,<3.12.0a0'
      python_abi: 3.11.*
    hash:
      md5: 09e861917e6fb36c0cf30a49935cd4bd
      sha256: bb950e08ce5c81380655abc382b7ff4c5850346757c8e013bd32b42a6d99f328
    manager: conda
    name: scipy
    optional: false
    platform: linux-64
    url:
      https://conda.anaconda.org/conda-forge/linux-64/scipy-1.15.0-py311hc1ac118_0.conda
    version: 1.15.0
  - category: main
    dependencies:
      __osx: '>=10.13'
      libblas: '>=3.9.0,<4.0a0'
      libcblas: '>=3.9.0,<4.0a0'
      libcxx: '>=18'
      libgfortran: 5.*
      libgfortran5: '>=13.2.0'
      liblapack: '>=3.9.0,<4.0a0'
      numpy: '>=1.23.5'
      python: '>=3.11,<3.12.0a0'
      python_abi: 3.11.*
    hash:
      md5: 966dd77d26630d5a33ee4ef5f379b138
      sha256: e7dc082ee1b1e500db7d10b3bde150b1169eb84c8340b2bc94ee245149b5d5a4
    manager: conda
    name: scipy
    optional: false
    platform: osx-64
    url: https://conda.anaconda.org/conda-forge/osx-64/scipy-1.15.0-py311h9d25053_0.conda
    version: 1.15.0
  - category: main
    dependencies:
      __osx: '>=11.0'
      libblas: '>=3.9.0,<4.0a0'
      libcblas: '>=3.9.0,<4.0a0'
      libcxx: '>=18'
      libgfortran: 5.*
      libgfortran5: '>=13.2.0'
      liblapack: '>=3.9.0,<4.0a0'
      numpy: '>=1.23.5'
      python: '>=3.11,<3.12.0a0'
      python_abi: 3.11.*
    hash:
      md5: 012fbb1c2ec2b8ca008e91799d8ed4a3
      sha256: 6d0a9dc1091067478ab7f39db7c93d8ecda30088e37b2cf69ddda944ec5f0d5a
    manager: conda
    name: scipy
    optional: false
    platform: osx-arm64
    url:
      https://conda.anaconda.org/conda-forge/osx-arm64/scipy-1.15.0-py311h809cfb5_0.conda
    version: 1.15.0
  - category: main
    dependencies:
      __glibc: '>=2.17,<3.0.a0'
      cffi: '>=1.7'
      libgcc: '>=13'
      openssl: '>=3.3.2,<4.0a0'
      python: '>=3.11,<3.12.0a0'
      python_abi: 3.11.*
    hash:
      md5: f84552538ef88afab89605794bd0ebb7
      sha256: 3e3137b84d3a712099ecf1611e63bfabaca3c4c5c252491d657a7d713a93106a
    manager: conda
    name: scrypt
    optional: false
    platform: linux-64
    url:
      https://conda.anaconda.org/conda-forge/linux-64/scrypt-0.8.27-py311h442f005_0.conda
    version: 0.8.27
  - category: main
    dependencies:
      __osx: '>=10.13'
      cffi: '>=1.7'
      openssl: '>=3.3.2,<4.0a0'
      python: '>=3.11,<3.12.0a0'
      python_abi: 3.11.*
    hash:
      md5: 1d697eb104c38798ebbd44f7d9384595
      sha256: df95c75e92d05b3314eef364b1ccbc99fcae673f34fb19c38f4bdf93f7864b8d
    manager: conda
    name: scrypt
    optional: false
    platform: osx-64
    url:
      https://conda.anaconda.org/conda-forge/osx-64/scrypt-0.8.27-py311h5106b28_0.conda
    version: 0.8.27
  - category: main
    dependencies:
      __osx: '>=11.0'
      cffi: '>=1.7'
      openssl: '>=3.3.2,<4.0a0'
      python: '>=3.11,<3.12.0a0'
      python_abi: 3.11.*
    hash:
      md5: f50114c23c30c5c6c102443f19fa2d57
      sha256: 0be02c6f55c662e3f4187524173818d556c1cae91aa2101eb48923d051a0c931
    manager: conda
    name: scrypt
    optional: false
    platform: osx-arm64
    url:
      https://conda.anaconda.org/conda-forge/osx-arm64/scrypt-0.8.27-py311hf787bfc_0.conda
    version: 0.8.27
  - category: main
    dependencies:
      cryptography: ''
      dbus: ''
      jeepney: '>=0.6'
      python: '>=3.11,<3.12.0a0'
      python_abi: 3.11.*
    hash:
      md5: b7d5a90193f112c78e25befb013dd606
      sha256: e7d68675349e80416aa0d4fb8262c2f4a223ef9e6e430704be3f809ea0c34d57
    manager: conda
    name: secretstorage
    optional: false
    platform: linux-64
    url:
      https://conda.anaconda.org/conda-forge/linux-64/secretstorage-3.3.3-py311h38be061_3.conda
    version: 3.3.3
  - category: main
    dependencies:
      python: '>=3.9'
    hash:
      md5: fc80f7995e396cbaeabd23cf46c413dc
      sha256: abb12e1dd515b13660aacb5d0fd43835bc2186cab472df25b7716cd65e095111
    manager: conda
    name: setuptools
    optional: false
    platform: linux-64
    url:
      https://conda.anaconda.org/conda-forge/noarch/setuptools-75.6.0-pyhff2d567_1.conda
    version: 75.6.0
  - category: main
    dependencies:
      python: '>=3.9'
    hash:
      md5: fc80f7995e396cbaeabd23cf46c413dc
      sha256: abb12e1dd515b13660aacb5d0fd43835bc2186cab472df25b7716cd65e095111
    manager: conda
    name: setuptools
    optional: false
    platform: osx-64
    url:
      https://conda.anaconda.org/conda-forge/noarch/setuptools-75.6.0-pyhff2d567_1.conda
    version: 75.6.0
  - category: main
    dependencies:
      python: '>=3.9'
    hash:
      md5: fc80f7995e396cbaeabd23cf46c413dc
      sha256: abb12e1dd515b13660aacb5d0fd43835bc2186cab472df25b7716cd65e095111
    manager: conda
    name: setuptools
    optional: false
    platform: osx-arm64
    url:
      https://conda.anaconda.org/conda-forge/noarch/setuptools-75.6.0-pyhff2d567_1.conda
    version: 75.6.0
  - category: main
    dependencies:
      packaging: '>=20.0'
      python: '>=3.9'
      setuptools: '>=45'
      tomli: '>=1.0.0'
      typing-extensions: ''
    hash:
      md5: ac738a7f524d1b157e53fb9734f85e0e
      sha256: d027663529b9bb408c6ff18352c179b29d4d4cad5e1594e3437d9665fce915c2
    manager: conda
    name: setuptools-scm
    optional: false
    platform: linux-64
    url:
      https://conda.anaconda.org/conda-forge/noarch/setuptools-scm-8.1.0-pyhd8ed1ab_1.conda
    version: 8.1.0
  - category: main
    dependencies:
      packaging: '>=20.0'
      python: '>=3.9'
      setuptools: '>=45'
      tomli: '>=1.0.0'
      typing-extensions: ''
    hash:
      md5: ac738a7f524d1b157e53fb9734f85e0e
      sha256: d027663529b9bb408c6ff18352c179b29d4d4cad5e1594e3437d9665fce915c2
    manager: conda
    name: setuptools-scm
    optional: false
    platform: osx-64
    url:
      https://conda.anaconda.org/conda-forge/noarch/setuptools-scm-8.1.0-pyhd8ed1ab_1.conda
    version: 8.1.0
  - category: main
    dependencies:
      packaging: '>=20.0'
      python: '>=3.9'
      setuptools: '>=45'
      tomli: '>=1.0.0'
      typing-extensions: ''
    hash:
      md5: ac738a7f524d1b157e53fb9734f85e0e
      sha256: d027663529b9bb408c6ff18352c179b29d4d4cad5e1594e3437d9665fce915c2
    manager: conda
    name: setuptools-scm
    optional: false
    platform: osx-arm64
    url:
      https://conda.anaconda.org/conda-forge/noarch/setuptools-scm-8.1.0-pyhd8ed1ab_1.conda
    version: 8.1.0
  - category: main
    dependencies:
      setuptools-scm: '>=8.1.0,<8.1.1.0a0'
    hash:
      md5: 4b2757cbafd866a23faba9dd2b6fd43e
      sha256: 575d14a6b183020e1317f7b66bd911396da716011ecddac50c977f2b6843b7dd
    manager: conda
    name: setuptools_scm
    optional: false
    platform: linux-64
    url:
      https://conda.anaconda.org/conda-forge/noarch/setuptools_scm-8.1.0-hd8ed1ab_1.conda
    version: 8.1.0
  - category: main
    dependencies:
      setuptools-scm: '>=8.1.0,<8.1.1.0a0'
    hash:
      md5: 4b2757cbafd866a23faba9dd2b6fd43e
      sha256: 575d14a6b183020e1317f7b66bd911396da716011ecddac50c977f2b6843b7dd
    manager: conda
    name: setuptools_scm
    optional: false
    platform: osx-64
    url:
      https://conda.anaconda.org/conda-forge/noarch/setuptools_scm-8.1.0-hd8ed1ab_1.conda
    version: 8.1.0
  - category: main
    dependencies:
      setuptools-scm: '>=8.1.0,<8.1.1.0a0'
    hash:
      md5: 4b2757cbafd866a23faba9dd2b6fd43e
      sha256: 575d14a6b183020e1317f7b66bd911396da716011ecddac50c977f2b6843b7dd
    manager: conda
    name: setuptools_scm
    optional: false
    platform: osx-arm64
    url:
      https://conda.anaconda.org/conda-forge/noarch/setuptools_scm-8.1.0-hd8ed1ab_1.conda
    version: 8.1.0
  - category: main
    dependencies:
      python: '>=3.9'
    hash:
      md5: 24dccb38ae0c4f2e11a387fb2d4e21cb
      sha256: 93ea629d7da9e66b6c3bf107c67a5a700bf2aa65568b3ebd3118bf969cdb66aa
    manager: conda
    name: sgmllib3k
    optional: false
    platform: linux-64
    url: https://conda.anaconda.org/conda-forge/noarch/sgmllib3k-1.0.0-pyhd8ed1ab_1.conda
    version: 1.0.0
  - category: main
    dependencies:
      python: '>=3.9'
    hash:
      md5: 24dccb38ae0c4f2e11a387fb2d4e21cb
      sha256: 93ea629d7da9e66b6c3bf107c67a5a700bf2aa65568b3ebd3118bf969cdb66aa
    manager: conda
    name: sgmllib3k
    optional: false
    platform: osx-64
    url: https://conda.anaconda.org/conda-forge/noarch/sgmllib3k-1.0.0-pyhd8ed1ab_1.conda
    version: 1.0.0
  - category: main
    dependencies:
      python: '>=3.9'
    hash:
      md5: 24dccb38ae0c4f2e11a387fb2d4e21cb
      sha256: 93ea629d7da9e66b6c3bf107c67a5a700bf2aa65568b3ebd3118bf969cdb66aa
    manager: conda
    name: sgmllib3k
    optional: false
    platform: osx-arm64
    url: https://conda.anaconda.org/conda-forge/noarch/sgmllib3k-1.0.0-pyhd8ed1ab_1.conda
    version: 1.0.0
  - category: main
    dependencies:
      python: '>=3.9'
    hash:
      md5: 7c3c2a0f3ebdea2bbc35538d162b43bf
      sha256: 0557c090913aa63cdbe821dbdfa038a321b488e22bc80196c4b3b1aace4914ef
    manager: conda
    name: shellingham
    optional: false
    platform: linux-64
    url:
      https://conda.anaconda.org/conda-forge/noarch/shellingham-1.5.4-pyhd8ed1ab_1.conda
    version: 1.5.4
  - category: main
    dependencies:
      python: '>=3.9'
    hash:
      md5: 7c3c2a0f3ebdea2bbc35538d162b43bf
      sha256: 0557c090913aa63cdbe821dbdfa038a321b488e22bc80196c4b3b1aace4914ef
    manager: conda
    name: shellingham
    optional: false
    platform: osx-64
    url:
      https://conda.anaconda.org/conda-forge/noarch/shellingham-1.5.4-pyhd8ed1ab_1.conda
    version: 1.5.4
  - category: main
    dependencies:
      python: '>=3.9'
    hash:
      md5: 7c3c2a0f3ebdea2bbc35538d162b43bf
      sha256: 0557c090913aa63cdbe821dbdfa038a321b488e22bc80196c4b3b1aace4914ef
    manager: conda
    name: shellingham
    optional: false
    platform: osx-arm64
    url:
      https://conda.anaconda.org/conda-forge/noarch/shellingham-1.5.4-pyhd8ed1ab_1.conda
    version: 1.5.4
  - category: main
    dependencies:
      openssl: '>=3.0.0,<4.0a0'
    hash:
      md5: fbfb84b9de9a6939cb165c02c69b1865
      sha256: 46fdeadf8f8d725819c4306838cdfd1099cd8fe3e17bd78862a5dfdcd6de61cf
    manager: conda
    name: sigtool
    optional: false
    platform: osx-64
    url: https://conda.anaconda.org/conda-forge/osx-64/sigtool-0.1.3-h88f4db0_0.tar.bz2
    version: 0.1.3
  - category: main
    dependencies:
      openssl: '>=3.0.0,<4.0a0'
    hash:
      md5: 4a2cac04f86a4540b8c9b8d8f597848f
      sha256: 70791ae00a3756830cb50451db55f63e2a42a2fa2a8f1bab1ebd36bbb7d55bff
    manager: conda
    name: sigtool
    optional: false
    platform: osx-arm64
    url:
      https://conda.anaconda.org/conda-forge/osx-arm64/sigtool-0.1.3-h44b9a77_0.tar.bz2
    version: 0.1.3
  - category: main
    dependencies:
      __glibc: '>=2.17,<3.0.a0'
      libgcc: '>=13'
      libstdcxx: '>=13'
    hash:
      md5: a6fd59a46869ebdb00e113fff550e3f7
      sha256: c95c3ec6f605256226bd82dd5907489478209c5f076a644b660c73d0da12ffa4
    manager: conda
    name: simdjson
    optional: false
    platform: linux-64
    url: https://conda.anaconda.org/conda-forge/linux-64/simdjson-3.11.4-h84d6215_0.conda
    version: 3.11.4
  - category: main
    dependencies:
      __osx: '>=10.13'
      libcxx: '>=18'
    hash:
      md5: f49106c3c7d4014d03fe2fda0c197732
      sha256: eab609b4eccdc35d0d40e76f2c4fde4a401346084b165541c41138bba2f248a6
    manager: conda
    name: simdjson
    optional: false
    platform: osx-64
    url: https://conda.anaconda.org/conda-forge/osx-64/simdjson-3.11.4-h9275861_0.conda
    version: 3.11.4
  - category: main
    dependencies:
      __osx: '>=11.0'
      libcxx: '>=18'
    hash:
      md5: 051c7224f22524c3c770154ef77c5bf7
      sha256: 20afcaaa0792f3027a1f2b2f5545169353a22a83101f7e222e29870909b8a1cf
    manager: conda
    name: simdjson
    optional: false
    platform: osx-arm64
    url:
      https://conda.anaconda.org/conda-forge/osx-arm64/simdjson-3.11.4-ha393de7_0.conda
    version: 3.11.4
  - category: main
    dependencies:
      python: '>=3.9'
    hash:
      md5: a451d576819089b0d672f18768be0f65
      sha256: 41db0180680cc67c3fa76544ffd48d6a5679d96f4b71d7498a759e94edc9a2db
    manager: conda
    name: six
    optional: false
    platform: linux-64
    url: https://conda.anaconda.org/conda-forge/noarch/six-1.17.0-pyhd8ed1ab_0.conda
    version: 1.17.0
  - category: main
    dependencies:
      python: '>=3.9'
    hash:
      md5: a451d576819089b0d672f18768be0f65
      sha256: 41db0180680cc67c3fa76544ffd48d6a5679d96f4b71d7498a759e94edc9a2db
    manager: conda
    name: six
    optional: false
    platform: osx-64
    url: https://conda.anaconda.org/conda-forge/noarch/six-1.17.0-pyhd8ed1ab_0.conda
    version: 1.17.0
  - category: main
    dependencies:
      python: '>=3.9'
    hash:
      md5: a451d576819089b0d672f18768be0f65
      sha256: 41db0180680cc67c3fa76544ffd48d6a5679d96f4b71d7498a759e94edc9a2db
    manager: conda
    name: six
    optional: false
    platform: osx-arm64
    url: https://conda.anaconda.org/conda-forge/noarch/six-1.17.0-pyhd8ed1ab_0.conda
    version: 1.17.0
  - category: main
    dependencies:
      python: '>=3.5'
    hash:
      md5: 62f26a3d1387acee31322208f0cfa3e0
      sha256: 23011cb3e064525bdb8787c75126a2e78d2344a72cd6773922006d1da1f2af16
    manager: conda
    name: smmap
    optional: false
    platform: linux-64
    url: https://conda.anaconda.org/conda-forge/noarch/smmap-5.0.0-pyhd8ed1ab_0.tar.bz2
    version: 5.0.0
  - category: main
    dependencies:
      python: '>=3.5'
    hash:
      md5: 62f26a3d1387acee31322208f0cfa3e0
      sha256: 23011cb3e064525bdb8787c75126a2e78d2344a72cd6773922006d1da1f2af16
    manager: conda
    name: smmap
    optional: false
    platform: osx-64
    url: https://conda.anaconda.org/conda-forge/noarch/smmap-5.0.0-pyhd8ed1ab_0.tar.bz2
    version: 5.0.0
  - category: main
    dependencies:
      python: '>=3.5'
    hash:
      md5: 62f26a3d1387acee31322208f0cfa3e0
      sha256: 23011cb3e064525bdb8787c75126a2e78d2344a72cd6773922006d1da1f2af16
    manager: conda
    name: smmap
    optional: false
    platform: osx-arm64
    url: https://conda.anaconda.org/conda-forge/noarch/smmap-5.0.0-pyhd8ed1ab_0.tar.bz2
    version: 5.0.0
  - category: main
    dependencies:
      python: '>=3.9'
    hash:
      md5: bf7a226e58dfb8346c70df36065d86c9
      sha256: c2248418c310bdd1719b186796ae50a8a77ce555228b6acd32768e2543a15012
    manager: conda
    name: sniffio
    optional: false
    platform: linux-64
    url: https://conda.anaconda.org/conda-forge/noarch/sniffio-1.3.1-pyhd8ed1ab_1.conda
    version: 1.3.1
  - category: main
    dependencies:
      python: '>=3.9'
    hash:
      md5: bf7a226e58dfb8346c70df36065d86c9
      sha256: c2248418c310bdd1719b186796ae50a8a77ce555228b6acd32768e2543a15012
    manager: conda
    name: sniffio
    optional: false
    platform: osx-64
    url: https://conda.anaconda.org/conda-forge/noarch/sniffio-1.3.1-pyhd8ed1ab_1.conda
    version: 1.3.1
  - category: main
    dependencies:
      python: '>=3.9'
    hash:
      md5: bf7a226e58dfb8346c70df36065d86c9
      sha256: c2248418c310bdd1719b186796ae50a8a77ce555228b6acd32768e2543a15012
    manager: conda
    name: sniffio
    optional: false
    platform: osx-arm64
    url: https://conda.anaconda.org/conda-forge/noarch/sniffio-1.3.1-pyhd8ed1ab_1.conda
    version: 1.3.1
  - category: main
    dependencies:
      python: '>=2.7'
    hash:
      md5: 6d6552722448103793743dabfbda532d
      sha256: 0cea408397d50c2afb2d25e987ebac4546ae11e549d65b1403d80dc368dfaaa6
    manager: conda
    name: sortedcontainers
    optional: false
    platform: linux-64
    url:
      https://conda.anaconda.org/conda-forge/noarch/sortedcontainers-2.4.0-pyhd8ed1ab_0.tar.bz2
    version: 2.4.0
  - category: main
    dependencies:
      python: '>=2.7'
    hash:
      md5: 6d6552722448103793743dabfbda532d
      sha256: 0cea408397d50c2afb2d25e987ebac4546ae11e549d65b1403d80dc368dfaaa6
    manager: conda
    name: sortedcontainers
    optional: false
    platform: osx-64
    url:
      https://conda.anaconda.org/conda-forge/noarch/sortedcontainers-2.4.0-pyhd8ed1ab_0.tar.bz2
    version: 2.4.0
  - category: main
    dependencies:
      python: '>=2.7'
    hash:
      md5: 6d6552722448103793743dabfbda532d
      sha256: 0cea408397d50c2afb2d25e987ebac4546ae11e549d65b1403d80dc368dfaaa6
    manager: conda
    name: sortedcontainers
    optional: false
    platform: osx-arm64
    url:
      https://conda.anaconda.org/conda-forge/noarch/sortedcontainers-2.4.0-pyhd8ed1ab_0.tar.bz2
    version: 2.4.0
  - category: main
    dependencies:
      python: '>=3.8'
    hash:
      md5: 3f144b2c34f8cb5a9abd9ed23a39c561
      sha256: 54ae221033db8fbcd4998ccb07f3c3828b4d77e73b0c72b18c1d6a507059059c
    manager: conda
    name: soupsieve
    optional: false
    platform: linux-64
    url: https://conda.anaconda.org/conda-forge/noarch/soupsieve-2.5-pyhd8ed1ab_1.conda
    version: '2.5'
  - category: main
    dependencies:
      python: '>=3.8'
    hash:
      md5: 3f144b2c34f8cb5a9abd9ed23a39c561
      sha256: 54ae221033db8fbcd4998ccb07f3c3828b4d77e73b0c72b18c1d6a507059059c
    manager: conda
    name: soupsieve
    optional: false
    platform: osx-64
    url: https://conda.anaconda.org/conda-forge/noarch/soupsieve-2.5-pyhd8ed1ab_1.conda
    version: '2.5'
  - category: main
    dependencies:
      python: '>=3.8'
    hash:
      md5: 3f144b2c34f8cb5a9abd9ed23a39c561
      sha256: 54ae221033db8fbcd4998ccb07f3c3828b4d77e73b0c72b18c1d6a507059059c
    manager: conda
    name: soupsieve
    optional: false
    platform: osx-arm64
    url: https://conda.anaconda.org/conda-forge/noarch/soupsieve-2.5-pyhd8ed1ab_1.conda
    version: '2.5'
  - category: main
    dependencies:
      anyio: '>=3.4.0,<5'
      python: '>=3.9'
      typing_extensions: '>=3.10.0'
    hash:
      md5: 0207dac04ae2200701fab697f0aaaac4
      sha256: b74fc76107487eb26624c01fc55bfab7eed03ae82e003333c86d8a1eeac53672
    manager: conda
    name: starlette
    optional: false
    platform: linux-64
    url:
      https://conda.anaconda.org/conda-forge/noarch/starlette-0.41.3-pyha770c72_1.conda
    version: 0.41.3
  - category: main
    dependencies:
      anyio: '>=3.4.0,<5'
      python: '>=3.9'
      typing_extensions: '>=3.10.0'
    hash:
      md5: 0207dac04ae2200701fab697f0aaaac4
      sha256: b74fc76107487eb26624c01fc55bfab7eed03ae82e003333c86d8a1eeac53672
    manager: conda
    name: starlette
    optional: false
    platform: osx-64
    url:
      https://conda.anaconda.org/conda-forge/noarch/starlette-0.41.3-pyha770c72_1.conda
    version: 0.41.3
  - category: main
    dependencies:
      anyio: '>=3.4.0,<5'
      python: '>=3.9'
      typing_extensions: '>=3.10.0'
    hash:
      md5: 0207dac04ae2200701fab697f0aaaac4
      sha256: b74fc76107487eb26624c01fc55bfab7eed03ae82e003333c86d8a1eeac53672
    manager: conda
    name: starlette
    optional: false
    platform: osx-arm64
    url:
      https://conda.anaconda.org/conda-forge/noarch/starlette-0.41.3-pyha770c72_1.conda
    version: 0.41.3
  - category: main
    dependencies:
      __glibc: '>=2.17,<3.0.a0'
      fmt: '>=11.0.2,<12.0a0'
      libgcc: '>=13'
      libstdcxx: '>=13'
    hash:
      md5: 1187fdeda7f8e65817b3d00afe42907e
      sha256: 23a22cc59649a6e5376ff7e7f1e2ea823c5bc38f3d8508dab5435abfe6641c46
    manager: conda
    name: spdlog
    optional: false
    platform: linux-64
    url: https://conda.anaconda.org/conda-forge/linux-64/spdlog-1.15.0-h10c9db5_0.conda
    version: 1.15.0
  - category: main
    dependencies:
      __osx: '>=10.13'
      fmt: '>=11.0.2,<12.0a0'
      libcxx: '>=18'
    hash:
      md5: 818b052de52ee7f86ea7a6bb5bb8fb34
      sha256: 6b6ac55b025b19cb79e302284b9636ac1598d8d52bcdef01d1dde1a7ec74f6bb
    manager: conda
    name: spdlog
    optional: false
    platform: osx-64
    url: https://conda.anaconda.org/conda-forge/osx-64/spdlog-1.15.0-h0ec5880_0.conda
    version: 1.15.0
  - category: main
    dependencies:
      __osx: '>=11.0'
      fmt: '>=11.0.2,<12.0a0'
      libcxx: '>=18'
    hash:
      md5: a487a4d98ad1b71c7d077e1aa3267874
      sha256: de653f827cca162c9eed6c78a6e33d07bf5849142e379d963a6b64f2f86cc962
    manager: conda
    name: spdlog
    optional: false
    platform: osx-arm64
    url: https://conda.anaconda.org/conda-forge/osx-arm64/spdlog-1.15.0-h096ffd4_0.conda
    version: 1.15.0
  - category: main
    dependencies:
      python: '>=3.9'
    hash:
      md5: e04d919bfa5be83554766a310a5758c9
      sha256: 277d482be0d36e0add9c7c2c526f08cc05141fd2b5cfad058610ba8a8999d65c
    manager: conda
    name: stdlib-list
    optional: false
    platform: linux-64
    url:
      https://conda.anaconda.org/conda-forge/noarch/stdlib-list-0.11.0-pyhd8ed1ab_1.conda
    version: 0.11.0
  - category: main
    dependencies:
      python: '>=3.9'
    hash:
      md5: e04d919bfa5be83554766a310a5758c9
      sha256: 277d482be0d36e0add9c7c2c526f08cc05141fd2b5cfad058610ba8a8999d65c
    manager: conda
    name: stdlib-list
    optional: false
    platform: osx-64
    url:
      https://conda.anaconda.org/conda-forge/noarch/stdlib-list-0.11.0-pyhd8ed1ab_1.conda
    version: 0.11.0
  - category: main
    dependencies:
      python: '>=3.9'
    hash:
      md5: e04d919bfa5be83554766a310a5758c9
      sha256: 277d482be0d36e0add9c7c2c526f08cc05141fd2b5cfad058610ba8a8999d65c
    manager: conda
    name: stdlib-list
    optional: false
    platform: osx-arm64
    url:
      https://conda.anaconda.org/conda-forge/noarch/stdlib-list-0.11.0-pyhd8ed1ab_1.conda
    version: 0.11.0
  - category: main
    dependencies:
      python: '>=3.9'
      setuptools: ''
    hash:
      md5: 1a75f7cf86fb7549c7a275b498f8d50d
      sha256: 897802f14de8de4c61a50b17c489c2f44a465dd78286c2a6b55f696092c8807b
    manager: conda
    name: stopit
    optional: false
    platform: linux-64
    url: https://conda.anaconda.org/conda-forge/noarch/stopit-1.1.2-pyhd8ed1ab_1.conda
    version: 1.1.2
  - category: main
    dependencies:
      python: '>=3.9'
      setuptools: ''
    hash:
      md5: 1a75f7cf86fb7549c7a275b498f8d50d
      sha256: 897802f14de8de4c61a50b17c489c2f44a465dd78286c2a6b55f696092c8807b
    manager: conda
    name: stopit
    optional: false
    platform: osx-64
    url: https://conda.anaconda.org/conda-forge/noarch/stopit-1.1.2-pyhd8ed1ab_1.conda
    version: 1.1.2
  - category: main
    dependencies:
      python: '>=3.9'
      setuptools: ''
    hash:
      md5: 1a75f7cf86fb7549c7a275b498f8d50d
      sha256: 897802f14de8de4c61a50b17c489c2f44a465dd78286c2a6b55f696092c8807b
    manager: conda
    name: stopit
    optional: false
    platform: osx-arm64
    url: https://conda.anaconda.org/conda-forge/noarch/stopit-1.1.2-pyhd8ed1ab_1.conda
    version: 1.1.2
  - category: main
    dependencies:
      python: '>=3.9'
      setuptools: ''
      six: ''
      toolz: ''
      tornado: ''
      zict: ''
    hash:
      md5: 42d079a42dcd3fe260ad445d46fc53e6
      sha256: 8c790736e03e2932100611ca71ee4d063269e39a2c020a02b63936dcf23a4bf7
    manager: conda
    name: streamz
    optional: false
    platform: linux-64
    url: https://conda.anaconda.org/conda-forge/noarch/streamz-0.6.4-pyhd8ed1ab_1.conda
    version: 0.6.4
  - category: main
    dependencies:
      python: '>=3.9'
      setuptools: ''
      six: ''
      toolz: ''
      tornado: ''
      zict: ''
    hash:
      md5: 42d079a42dcd3fe260ad445d46fc53e6
      sha256: 8c790736e03e2932100611ca71ee4d063269e39a2c020a02b63936dcf23a4bf7
    manager: conda
    name: streamz
    optional: false
    platform: osx-64
    url: https://conda.anaconda.org/conda-forge/noarch/streamz-0.6.4-pyhd8ed1ab_1.conda
    version: 0.6.4
  - category: main
    dependencies:
      python: '>=3.9'
      setuptools: ''
      six: ''
      toolz: ''
      tornado: ''
      zict: ''
    hash:
      md5: 42d079a42dcd3fe260ad445d46fc53e6
      sha256: 8c790736e03e2932100611ca71ee4d063269e39a2c020a02b63936dcf23a4bf7
    manager: conda
    name: streamz
    optional: false
    platform: osx-arm64
    url: https://conda.anaconda.org/conda-forge/noarch/streamz-0.6.4-pyhd8ed1ab_1.conda
    version: 0.6.4
  - category: main
    dependencies:
      __osx: '>=10.13'
      libcxx: '>=17.0.0.a0'
      ncurses: '>=6.5,<7.0a0'
    hash:
      md5: c6ee25eb54accb3f1c8fc39203acfaf1
      sha256: f97372a1c75b749298cb990405a690527e8004ff97e452ed2c59e4bc6a35d132
    manager: conda
    name: tapi
    optional: false
    platform: osx-64
    url: https://conda.anaconda.org/conda-forge/osx-64/tapi-1300.6.5-h390ca13_0.conda
    version: 1300.6.5
  - category: main
    dependencies:
      __osx: '>=11.0'
      libcxx: '>=17.0.0.a0'
      ncurses: '>=6.5,<7.0a0'
    hash:
      md5: b703bc3e6cba5943acf0e5f987b5d0e2
      sha256: 37cd4f62ec023df8a6c6f9f6ffddde3d6620a83cbcab170a8fff31ef944402e5
    manager: conda
    name: tapi
    optional: false
    platform: osx-arm64
    url: https://conda.anaconda.org/conda-forge/osx-arm64/tapi-1300.6.5-h03f4b80_0.conda
    version: 1300.6.5
  - category: main
    dependencies:
      libgcc-ng: '>=12'
      libiconv: '>=1.17,<2.0a0'
    hash:
      md5: 55aeaa9caf9a1cfd1a8cd3ad4e7885ea
      sha256: 469b04c8f5ed59b8765cc501b593903ca831e604a59f40d6578a3326b082a946
    manager: conda
    name: tar
    optional: false
    platform: linux-64
    url: https://conda.anaconda.org/conda-forge/linux-64/tar-1.34-hb2e2bae_1.tar.bz2
    version: '1.34'
  - category: main
    dependencies:
      libiconv: '>=1.17,<2.0a0'
    hash:
      md5: 9c182dc7c798e5b4955effb8269e12c1
      sha256: 07afdd1befe23dd02360487255b497ff79abcfa181cd6a8b0827117d7a490e6f
    manager: conda
    name: tar
    optional: false
    platform: osx-64
    url: https://conda.anaconda.org/conda-forge/osx-64/tar-1.34-hcb2f6ea_1.tar.bz2
    version: '1.34'
  - category: main
    dependencies:
      libiconv: '>=1.17,<2.0a0'
    hash:
      md5: 84292fd3e6c24617027f350f7c1eb97a
      sha256: 5f4e93a2077f6cf85ab31add0ad1e0b4479c26ad821d0d1468e32d4004c26e87
    manager: conda
    name: tar
    optional: false
    platform: osx-arm64
    url: https://conda.anaconda.org/conda-forge/osx-arm64/tar-1.34-h7cb298e_1.tar.bz2
    version: '1.34'
  - category: main
    dependencies:
      python: '>=3.9'
    hash:
      md5: 60ce69f73f3e75b21f1c27b1b471320c
      sha256: 6869cd2e043426d30c84d0ff6619f176b39728f9c75dc95dca89db994548bb8a
    manager: conda
    name: tblib
    optional: false
    platform: linux-64
    url: https://conda.anaconda.org/conda-forge/noarch/tblib-3.0.0-pyhd8ed1ab_1.conda
    version: 3.0.0
  - category: main
    dependencies:
      python: '>=3.9'
    hash:
      md5: 60ce69f73f3e75b21f1c27b1b471320c
      sha256: 6869cd2e043426d30c84d0ff6619f176b39728f9c75dc95dca89db994548bb8a
    manager: conda
    name: tblib
    optional: false
    platform: osx-64
    url: https://conda.anaconda.org/conda-forge/noarch/tblib-3.0.0-pyhd8ed1ab_1.conda
    version: 3.0.0
  - category: main
    dependencies:
      python: '>=3.9'
    hash:
      md5: 60ce69f73f3e75b21f1c27b1b471320c
      sha256: 6869cd2e043426d30c84d0ff6619f176b39728f9c75dc95dca89db994548bb8a
    manager: conda
    name: tblib
    optional: false
    platform: osx-arm64
    url: https://conda.anaconda.org/conda-forge/noarch/tblib-3.0.0-pyhd8ed1ab_1.conda
    version: 3.0.0
  - category: main
    dependencies:
      libgcc-ng: '>=12'
      libzlib: '>=1.2.13,<2.0.0a0'
    hash:
      md5: d453b98d9c83e71da0741bb0ff4d76bc
      sha256: e0569c9caa68bf476bead1bed3d79650bb080b532c64a4af7d8ca286c08dea4e
    manager: conda
    name: tk
    optional: false
    platform: linux-64
    url:
      https://conda.anaconda.org/conda-forge/linux-64/tk-8.6.13-noxft_h4845f30_101.conda
    version: 8.6.13
  - category: main
    dependencies:
      libzlib: '>=1.2.13,<2.0.0a0'
    hash:
      md5: bf830ba5afc507c6232d4ef0fb1a882d
      sha256: 30412b2e9de4ff82d8c2a7e5d06a15f4f4fef1809a72138b6ccb53a33b26faf5
    manager: conda
    name: tk
    optional: false
    platform: osx-64
    url: https://conda.anaconda.org/conda-forge/osx-64/tk-8.6.13-h1abcd95_1.conda
    version: 8.6.13
  - category: main
    dependencies:
      libzlib: '>=1.2.13,<2.0.0a0'
    hash:
      md5: b50a57ba89c32b62428b71a875291c9b
      sha256: 72457ad031b4c048e5891f3f6cb27a53cb479db68a52d965f796910e71a403a8
    manager: conda
    name: tk
    optional: false
    platform: osx-arm64
    url: https://conda.anaconda.org/conda-forge/osx-arm64/tk-8.6.13-h5083fa2_1.conda
    version: 8.6.13
  - category: main
    dependencies:
      python: '>=3.9'
    hash:
      md5: b0dd904de08b7db706167240bf37b164
      sha256: 34f3a83384ac3ac30aefd1309e69498d8a4aa0bf2d1f21c645f79b180e378938
    manager: conda
    name: toml
    optional: false
    platform: linux-64
    url: https://conda.anaconda.org/conda-forge/noarch/toml-0.10.2-pyhd8ed1ab_1.conda
    version: 0.10.2
  - category: main
    dependencies:
      python: '>=3.9'
    hash:
      md5: b0dd904de08b7db706167240bf37b164
      sha256: 34f3a83384ac3ac30aefd1309e69498d8a4aa0bf2d1f21c645f79b180e378938
    manager: conda
    name: toml
    optional: false
    platform: osx-64
    url: https://conda.anaconda.org/conda-forge/noarch/toml-0.10.2-pyhd8ed1ab_1.conda
    version: 0.10.2
  - category: main
    dependencies:
      python: '>=3.9'
    hash:
      md5: b0dd904de08b7db706167240bf37b164
      sha256: 34f3a83384ac3ac30aefd1309e69498d8a4aa0bf2d1f21c645f79b180e378938
    manager: conda
    name: toml
    optional: false
    platform: osx-arm64
    url: https://conda.anaconda.org/conda-forge/noarch/toml-0.10.2-pyhd8ed1ab_1.conda
    version: 0.10.2
  - category: main
    dependencies:
      python: '>=3.9'
    hash:
      md5: ac944244f1fed2eb49bae07193ae8215
      sha256: 18636339a79656962723077df9a56c0ac7b8a864329eb8f847ee3d38495b863e
    manager: conda
    name: tomli
    optional: false
    platform: linux-64
    url: https://conda.anaconda.org/conda-forge/noarch/tomli-2.2.1-pyhd8ed1ab_1.conda
    version: 2.2.1
  - category: main
    dependencies:
      python: '>=3.9'
    hash:
      md5: ac944244f1fed2eb49bae07193ae8215
      sha256: 18636339a79656962723077df9a56c0ac7b8a864329eb8f847ee3d38495b863e
    manager: conda
    name: tomli
    optional: false
    platform: osx-64
    url: https://conda.anaconda.org/conda-forge/noarch/tomli-2.2.1-pyhd8ed1ab_1.conda
    version: 2.2.1
  - category: main
    dependencies:
      python: '>=3.9'
    hash:
      md5: ac944244f1fed2eb49bae07193ae8215
      sha256: 18636339a79656962723077df9a56c0ac7b8a864329eb8f847ee3d38495b863e
    manager: conda
    name: tomli
    optional: false
    platform: osx-arm64
    url: https://conda.anaconda.org/conda-forge/noarch/tomli-2.2.1-pyhd8ed1ab_1.conda
    version: 2.2.1
  - category: main
    dependencies:
      python: '>=3.9'
    hash:
      md5: 663a601868ec1196889bce4f8493a55f
      sha256: ccc437aeade22da74754dba70320b2391314929eeb6ac9ecec254abcb2d7c673
    manager: conda
    name: tomli-w
    optional: false
    platform: linux-64
    url: https://conda.anaconda.org/conda-forge/noarch/tomli-w-1.1.0-pyhd8ed1ab_1.conda
    version: 1.1.0
  - category: main
    dependencies:
      python: '>=3.9'
    hash:
      md5: 663a601868ec1196889bce4f8493a55f
      sha256: ccc437aeade22da74754dba70320b2391314929eeb6ac9ecec254abcb2d7c673
    manager: conda
    name: tomli-w
    optional: false
    platform: osx-64
    url: https://conda.anaconda.org/conda-forge/noarch/tomli-w-1.1.0-pyhd8ed1ab_1.conda
    version: 1.1.0
  - category: main
    dependencies:
      python: '>=3.9'
    hash:
      md5: 663a601868ec1196889bce4f8493a55f
      sha256: ccc437aeade22da74754dba70320b2391314929eeb6ac9ecec254abcb2d7c673
    manager: conda
    name: tomli-w
    optional: false
    platform: osx-arm64
    url: https://conda.anaconda.org/conda-forge/noarch/tomli-w-1.1.0-pyhd8ed1ab_1.conda
    version: 1.1.0
  - category: main
    dependencies:
      python: '>=3.9'
    hash:
      md5: 1d9ab4fc875c52db83f9c9b40af4e2c8
      sha256: 986fae65f5568e95dbf858d08d77a0f9cca031345a98550f1d4b51d36d8811e2
    manager: conda
    name: tomlkit
    optional: false
    platform: linux-64
    url: https://conda.anaconda.org/conda-forge/noarch/tomlkit-0.13.2-pyha770c72_1.conda
    version: 0.13.2
  - category: main
    dependencies:
      python: '>=3.9'
    hash:
      md5: 1d9ab4fc875c52db83f9c9b40af4e2c8
      sha256: 986fae65f5568e95dbf858d08d77a0f9cca031345a98550f1d4b51d36d8811e2
    manager: conda
    name: tomlkit
    optional: false
    platform: osx-64
    url: https://conda.anaconda.org/conda-forge/noarch/tomlkit-0.13.2-pyha770c72_1.conda
    version: 0.13.2
  - category: main
    dependencies:
      python: '>=3.9'
    hash:
      md5: 1d9ab4fc875c52db83f9c9b40af4e2c8
      sha256: 986fae65f5568e95dbf858d08d77a0f9cca031345a98550f1d4b51d36d8811e2
    manager: conda
    name: tomlkit
    optional: false
    platform: osx-arm64
    url: https://conda.anaconda.org/conda-forge/noarch/tomlkit-0.13.2-pyha770c72_1.conda
    version: 0.13.2
  - category: main
    dependencies:
      python: '>=3.7'
    hash:
      md5: 2fcb582444635e2c402e8569bb94e039
      sha256: 22b0a9790317526e08609d5dfdd828210ae89e6d444a9e954855fc29012e90c6
    manager: conda
    name: toolz
    optional: false
    platform: linux-64
    url: https://conda.anaconda.org/conda-forge/noarch/toolz-0.12.1-pyhd8ed1ab_0.conda
    version: 0.12.1
  - category: main
    dependencies:
      python: '>=3.7'
    hash:
      md5: 2fcb582444635e2c402e8569bb94e039
      sha256: 22b0a9790317526e08609d5dfdd828210ae89e6d444a9e954855fc29012e90c6
    manager: conda
    name: toolz
    optional: false
    platform: osx-64
    url: https://conda.anaconda.org/conda-forge/noarch/toolz-0.12.1-pyhd8ed1ab_0.conda
    version: 0.12.1
  - category: main
    dependencies:
      python: '>=3.7'
    hash:
      md5: 2fcb582444635e2c402e8569bb94e039
      sha256: 22b0a9790317526e08609d5dfdd828210ae89e6d444a9e954855fc29012e90c6
    manager: conda
    name: toolz
    optional: false
    platform: osx-arm64
    url: https://conda.anaconda.org/conda-forge/noarch/toolz-0.12.1-pyhd8ed1ab_0.conda
    version: 0.12.1
  - category: main
    dependencies:
      __glibc: '>=2.17,<3.0.a0'
      libgcc: '>=13'
      python: '>=3.11,<3.12.0a0'
      python_abi: 3.11.*
    hash:
      md5: df3aee9c3e44489257a840b8354e77b9
      sha256: afa3489113154b5cb0724b0bf120b62df91f426dabfe5d02f2ba09e90d346b28
    manager: conda
    name: tornado
    optional: false
    platform: linux-64
    url:
      https://conda.anaconda.org/conda-forge/linux-64/tornado-6.4.2-py311h9ecbd09_0.conda
    version: 6.4.2
  - category: main
    dependencies:
      __osx: '>=10.13'
      python: '>=3.11,<3.12.0a0'
      python_abi: 3.11.*
    hash:
      md5: 073c42a2b6b7e4219325b1f5983c7579
      sha256: 5273ba307489570df61d82a6b3365b2a27862765099cf4ef3830569fa4a30f27
    manager: conda
    name: tornado
    optional: false
    platform: osx-64
    url:
      https://conda.anaconda.org/conda-forge/osx-64/tornado-6.4.2-py311h4d7f069_0.conda
    version: 6.4.2
  - category: main
    dependencies:
      __osx: '>=11.0'
      python: '>=3.11,<3.12.0a0'
      python_abi: 3.11.*
    hash:
      md5: 183b74c576dc7f920dae168997dbd1dd
      sha256: 80b79a7d4ed8e16019b8c634cca66935d18fc98be358c76a6ead8c611306ee14
    manager: conda
    name: tornado
    optional: false
    platform: osx-arm64
    url:
      https://conda.anaconda.org/conda-forge/osx-arm64/tornado-6.4.2-py311h917b07b_0.conda
    version: 6.4.2
  - category: main
    dependencies:
      colorama: ''
      python: '>=3.9'
    hash:
      md5: 9efbfdc37242619130ea42b1cc4ed861
      sha256: 11e2c85468ae9902d24a27137b6b39b4a78099806e551d390e394a8c34b48e40
    manager: conda
    name: tqdm
    optional: false
    platform: linux-64
    url: https://conda.anaconda.org/conda-forge/noarch/tqdm-4.67.1-pyhd8ed1ab_1.conda
    version: 4.67.1
  - category: main
    dependencies:
      colorama: ''
      python: '>=3.9'
    hash:
      md5: 9efbfdc37242619130ea42b1cc4ed861
      sha256: 11e2c85468ae9902d24a27137b6b39b4a78099806e551d390e394a8c34b48e40
    manager: conda
    name: tqdm
    optional: false
    platform: osx-64
    url: https://conda.anaconda.org/conda-forge/noarch/tqdm-4.67.1-pyhd8ed1ab_1.conda
    version: 4.67.1
  - category: main
    dependencies:
      colorama: ''
      python: '>=3.9'
    hash:
      md5: 9efbfdc37242619130ea42b1cc4ed861
      sha256: 11e2c85468ae9902d24a27137b6b39b4a78099806e551d390e394a8c34b48e40
    manager: conda
    name: tqdm
    optional: false
    platform: osx-arm64
    url: https://conda.anaconda.org/conda-forge/noarch/tqdm-4.67.1-pyhd8ed1ab_1.conda
    version: 4.67.1
  - category: main
    dependencies:
      python: '>=3.9'
    hash:
      md5: d842fccf691fc9f931f3f968d8ed5c3d
      sha256: 0248a447c7f8b0655ed2376662f694253635ff1dfc25f4662140d8ecb020e41e
    manager: conda
    name: trove-classifiers
    optional: false
    platform: linux-64
    url:
      https://conda.anaconda.org/conda-forge/noarch/trove-classifiers-2025.1.6.15-pyhd8ed1ab_0.conda
    version: 2025.1.6.15
  - category: main
    dependencies:
      python: '>=3.9'
    hash:
      md5: d842fccf691fc9f931f3f968d8ed5c3d
      sha256: 0248a447c7f8b0655ed2376662f694253635ff1dfc25f4662140d8ecb020e41e
    manager: conda
    name: trove-classifiers
    optional: false
    platform: osx-64
    url:
      https://conda.anaconda.org/conda-forge/noarch/trove-classifiers-2025.1.6.15-pyhd8ed1ab_0.conda
    version: 2025.1.6.15
  - category: main
    dependencies:
      python: '>=3.9'
    hash:
      md5: d842fccf691fc9f931f3f968d8ed5c3d
      sha256: 0248a447c7f8b0655ed2376662f694253635ff1dfc25f4662140d8ecb020e41e
    manager: conda
    name: trove-classifiers
    optional: false
    platform: osx-arm64
    url:
      https://conda.anaconda.org/conda-forge/noarch/trove-classifiers-2025.1.6.15-pyhd8ed1ab_0.conda
    version: 2025.1.6.15
  - category: main
    dependencies:
      python: '>=3.10'
    hash:
      md5: ad1c20cd193e3044bcf17798c33b9d67
      sha256: 0d23d3b370fc0393d05468fbff5152826317d4495446f6b2cc4d446e21050808
    manager: conda
    name: truststore
    optional: false
    platform: linux-64
    url:
      https://conda.anaconda.org/conda-forge/noarch/truststore-0.10.0-pyhd8ed1ab_0.conda
    version: 0.10.0
  - category: main
    dependencies:
      python: '>=3.10'
    hash:
      md5: ad1c20cd193e3044bcf17798c33b9d67
      sha256: 0d23d3b370fc0393d05468fbff5152826317d4495446f6b2cc4d446e21050808
    manager: conda
    name: truststore
    optional: false
    platform: osx-64
    url:
      https://conda.anaconda.org/conda-forge/noarch/truststore-0.10.0-pyhd8ed1ab_0.conda
    version: 0.10.0
  - category: main
    dependencies:
      python: '>=3.10'
    hash:
      md5: ad1c20cd193e3044bcf17798c33b9d67
      sha256: 0d23d3b370fc0393d05468fbff5152826317d4495446f6b2cc4d446e21050808
    manager: conda
    name: truststore
    optional: false
    platform: osx-arm64
    url:
      https://conda.anaconda.org/conda-forge/noarch/truststore-0.10.0-pyhd8ed1ab_0.conda
    version: 0.10.0
  - category: main
    dependencies:
      python: '>=3.9'
      typer-slim-standard: 0.15.1
    hash:
      md5: 170a0398946d8f5b454e592672b6fc20
      sha256: ef695490e895c2ad552c77ec497b899b09fd4ad4ab07edcf5649f5994cf92a35
    manager: conda
    name: typer
    optional: false
    platform: linux-64
    url: https://conda.anaconda.org/conda-forge/noarch/typer-0.15.1-pyhd8ed1ab_0.conda
    version: 0.15.1
  - category: main
    dependencies:
      python: '>=3.9'
      typer-slim-standard: 0.15.1
    hash:
      md5: 170a0398946d8f5b454e592672b6fc20
      sha256: ef695490e895c2ad552c77ec497b899b09fd4ad4ab07edcf5649f5994cf92a35
    manager: conda
    name: typer
    optional: false
    platform: osx-64
    url: https://conda.anaconda.org/conda-forge/noarch/typer-0.15.1-pyhd8ed1ab_0.conda
    version: 0.15.1
  - category: main
    dependencies:
      python: '>=3.9'
      typer-slim-standard: 0.15.1
    hash:
      md5: 170a0398946d8f5b454e592672b6fc20
      sha256: ef695490e895c2ad552c77ec497b899b09fd4ad4ab07edcf5649f5994cf92a35
    manager: conda
    name: typer
    optional: false
    platform: osx-arm64
    url: https://conda.anaconda.org/conda-forge/noarch/typer-0.15.1-pyhd8ed1ab_0.conda
    version: 0.15.1
  - category: main
    dependencies:
      click: '>=8.0.0'
      python: '>=3.9'
      typing_extensions: '>=3.7.4.3'
    hash:
      md5: 0218b16f5a1dd569e575a7a6415489db
      sha256: d4965516f35e0805199de6596c4ac76c4ad3d6b012be35e532102f9e53ecb860
    manager: conda
    name: typer-slim
    optional: false
    platform: linux-64
    url:
      https://conda.anaconda.org/conda-forge/noarch/typer-slim-0.15.1-pyhd8ed1ab_0.conda
    version: 0.15.1
  - category: main
    dependencies:
      click: '>=8.0.0'
      python: '>=3.9'
      typing_extensions: '>=3.7.4.3'
    hash:
      md5: 0218b16f5a1dd569e575a7a6415489db
      sha256: d4965516f35e0805199de6596c4ac76c4ad3d6b012be35e532102f9e53ecb860
    manager: conda
    name: typer-slim
    optional: false
    platform: osx-64
    url:
      https://conda.anaconda.org/conda-forge/noarch/typer-slim-0.15.1-pyhd8ed1ab_0.conda
    version: 0.15.1
  - category: main
    dependencies:
      click: '>=8.0.0'
      python: '>=3.9'
      typing_extensions: '>=3.7.4.3'
    hash:
      md5: 0218b16f5a1dd569e575a7a6415489db
      sha256: d4965516f35e0805199de6596c4ac76c4ad3d6b012be35e532102f9e53ecb860
    manager: conda
    name: typer-slim
    optional: false
    platform: osx-arm64
    url:
      https://conda.anaconda.org/conda-forge/noarch/typer-slim-0.15.1-pyhd8ed1ab_0.conda
    version: 0.15.1
  - category: main
    dependencies:
      rich: ''
      shellingham: ''
      typer-slim: 0.15.1
    hash:
      md5: 4e603c43bfdfc7b533be087c3e070cc9
      sha256: f31c56fe98315da8b9ce848256c17e0b9f87896b41a6ccf0c9cc74644dcef20f
    manager: conda
    name: typer-slim-standard
    optional: false
    platform: linux-64
    url:
      https://conda.anaconda.org/conda-forge/noarch/typer-slim-standard-0.15.1-hd8ed1ab_0.conda
    version: 0.15.1
  - category: main
    dependencies:
      rich: ''
      shellingham: ''
      typer-slim: 0.15.1
    hash:
      md5: 4e603c43bfdfc7b533be087c3e070cc9
      sha256: f31c56fe98315da8b9ce848256c17e0b9f87896b41a6ccf0c9cc74644dcef20f
    manager: conda
    name: typer-slim-standard
    optional: false
    platform: osx-64
    url:
      https://conda.anaconda.org/conda-forge/noarch/typer-slim-standard-0.15.1-hd8ed1ab_0.conda
    version: 0.15.1
  - category: main
    dependencies:
      rich: ''
      shellingham: ''
      typer-slim: 0.15.1
    hash:
      md5: 4e603c43bfdfc7b533be087c3e070cc9
      sha256: f31c56fe98315da8b9ce848256c17e0b9f87896b41a6ccf0c9cc74644dcef20f
    manager: conda
    name: typer-slim-standard
    optional: false
    platform: osx-arm64
    url:
      https://conda.anaconda.org/conda-forge/noarch/typer-slim-standard-0.15.1-hd8ed1ab_0.conda
    version: 0.15.1
  - category: main
    dependencies:
      typing_extensions: 4.12.2
    hash:
      md5: b6a408c64b78ec7b779a3e5c7a902433
      sha256: c8e9c1c467b5f960b627d7adc1c65fece8e929a3de89967e91ef0f726422fd32
    manager: conda
    name: typing-extensions
    optional: false
    platform: linux-64
    url:
      https://conda.anaconda.org/conda-forge/noarch/typing-extensions-4.12.2-hd8ed1ab_1.conda
    version: 4.12.2
  - category: main
    dependencies:
      typing_extensions: 4.12.2
    hash:
      md5: b6a408c64b78ec7b779a3e5c7a902433
      sha256: c8e9c1c467b5f960b627d7adc1c65fece8e929a3de89967e91ef0f726422fd32
    manager: conda
    name: typing-extensions
    optional: false
    platform: osx-64
    url:
      https://conda.anaconda.org/conda-forge/noarch/typing-extensions-4.12.2-hd8ed1ab_1.conda
    version: 4.12.2
  - category: main
    dependencies:
      typing_extensions: 4.12.2
    hash:
      md5: b6a408c64b78ec7b779a3e5c7a902433
      sha256: c8e9c1c467b5f960b627d7adc1c65fece8e929a3de89967e91ef0f726422fd32
    manager: conda
    name: typing-extensions
    optional: false
    platform: osx-arm64
    url:
      https://conda.anaconda.org/conda-forge/noarch/typing-extensions-4.12.2-hd8ed1ab_1.conda
    version: 4.12.2
  - category: main
    dependencies:
      python: '>=3.9'
    hash:
      md5: d17f13df8b65464ca316cbc000a3cb64
      sha256: 337be7af5af8b2817f115b3b68870208b30c31d3439bec07bfb2d8f4823e3568
    manager: conda
    name: typing_extensions
    optional: false
    platform: linux-64
    url:
      https://conda.anaconda.org/conda-forge/noarch/typing_extensions-4.12.2-pyha770c72_1.conda
    version: 4.12.2
  - category: main
    dependencies:
      python: '>=3.9'
    hash:
      md5: d17f13df8b65464ca316cbc000a3cb64
      sha256: 337be7af5af8b2817f115b3b68870208b30c31d3439bec07bfb2d8f4823e3568
    manager: conda
    name: typing_extensions
    optional: false
    platform: osx-64
    url:
      https://conda.anaconda.org/conda-forge/noarch/typing_extensions-4.12.2-pyha770c72_1.conda
    version: 4.12.2
  - category: main
    dependencies:
      python: '>=3.9'
    hash:
      md5: d17f13df8b65464ca316cbc000a3cb64
      sha256: 337be7af5af8b2817f115b3b68870208b30c31d3439bec07bfb2d8f4823e3568
    manager: conda
    name: typing_extensions
    optional: false
    platform: osx-arm64
    url:
      https://conda.anaconda.org/conda-forge/noarch/typing_extensions-4.12.2-pyha770c72_1.conda
    version: 4.12.2
  - category: main
    dependencies: {}
    hash:
      md5: 8ac3367aafb1cc0a068483c580af8015
      sha256: 4fde5c3008bf5d2db82f2b50204464314cc3c91c1d953652f7bd01d9e52aefdf
    manager: conda
    name: tzdata
    optional: false
    platform: linux-64
    url: https://conda.anaconda.org/conda-forge/noarch/tzdata-2024b-hc8b5060_0.conda
    version: 2024b
  - category: main
    dependencies: {}
    hash:
      md5: 8ac3367aafb1cc0a068483c580af8015
      sha256: 4fde5c3008bf5d2db82f2b50204464314cc3c91c1d953652f7bd01d9e52aefdf
    manager: conda
    name: tzdata
    optional: false
    platform: osx-64
    url: https://conda.anaconda.org/conda-forge/noarch/tzdata-2024b-hc8b5060_0.conda
    version: 2024b
  - category: main
    dependencies: {}
    hash:
      md5: 8ac3367aafb1cc0a068483c580af8015
      sha256: 4fde5c3008bf5d2db82f2b50204464314cc3c91c1d953652f7bd01d9e52aefdf
    manager: conda
    name: tzdata
    optional: false
    platform: osx-arm64
    url: https://conda.anaconda.org/conda-forge/noarch/tzdata-2024b-hc8b5060_0.conda
    version: 2024b
  - category: main
    dependencies:
      __glibc: '>=2.17,<3.0.a0'
      cffi: ''
      libgcc: '>=13'
      libstdcxx: '>=13'
      python: '>=3.11,<3.12.0a0'
      python_abi: 3.11.*
    hash:
      md5: 4e8447ca8558a203ec0577b4730073f3
      sha256: 4542cc3093f480c7fa3e104bfd9e5b7daeff32622121be6847f9e839341b0790
    manager: conda
    name: ukkonen
    optional: false
    platform: linux-64
    url:
      https://conda.anaconda.org/conda-forge/linux-64/ukkonen-1.0.1-py311hd18a35c_5.conda
    version: 1.0.1
  - category: main
    dependencies:
      __osx: '>=10.13'
      cffi: ''
      libcxx: '>=17'
      python: '>=3.11,<3.12.0a0'
      python_abi: 3.11.*
    hash:
      md5: 1b576e5588d90b82f96e3e21490b085d
      sha256: d1aaec2edf78eeb79407d907679a78ecc0c97f7390046a45d561e22b348de553
    manager: conda
    name: ukkonen
    optional: false
    platform: osx-64
    url:
      https://conda.anaconda.org/conda-forge/osx-64/ukkonen-1.0.1-py311hf2f7c97_5.conda
    version: 1.0.1
  - category: main
    dependencies:
      __osx: '>=11.0'
      cffi: ''
      libcxx: '>=17'
      python: '>=3.11,<3.12.0a0'
      python_abi: 3.11.*
    hash:
      md5: d5fe38d502e3d758c8f0fed8ba9ea652
      sha256: f48499c8f639265c53dc794ff2f2d0aa163845eb31841c226ec172f64861654d
    manager: conda
    name: ukkonen
    optional: false
    platform: osx-arm64
    url:
      https://conda.anaconda.org/conda-forge/osx-arm64/ukkonen-1.0.1-py311h2c37856_5.conda
    version: 1.0.1
  - category: main
    dependencies:
      python: '>=3.9'
    hash:
      md5: 4313d1446ed45de876952850a7b37da6
      sha256: 2891c1c8312a82bc2a183597b3f15ba53f08d5a33cfed06692b41ffa38686ffd
    manager: conda
    name: uritemplate
    optional: false
    platform: linux-64
    url:
      https://conda.anaconda.org/conda-forge/noarch/uritemplate-4.1.1-pyhd8ed1ab_1.conda
    version: 4.1.1
  - category: main
    dependencies:
      python: '>=3.9'
    hash:
      md5: 4313d1446ed45de876952850a7b37da6
      sha256: 2891c1c8312a82bc2a183597b3f15ba53f08d5a33cfed06692b41ffa38686ffd
    manager: conda
    name: uritemplate
    optional: false
    platform: osx-64
    url:
      https://conda.anaconda.org/conda-forge/noarch/uritemplate-4.1.1-pyhd8ed1ab_1.conda
    version: 4.1.1
  - category: main
    dependencies:
      python: '>=3.9'
    hash:
      md5: 4313d1446ed45de876952850a7b37da6
      sha256: 2891c1c8312a82bc2a183597b3f15ba53f08d5a33cfed06692b41ffa38686ffd
    manager: conda
    name: uritemplate
    optional: false
    platform: osx-arm64
    url:
      https://conda.anaconda.org/conda-forge/noarch/uritemplate-4.1.1-pyhd8ed1ab_1.conda
    version: 4.1.1
  - category: main
    dependencies:
      brotli-python: '>=1.0.9'
      pysocks: '>=1.5.6,<2.0,!=1.5.7'
      python: '>=3.7'
    hash:
      md5: 6bb37c314b3cc1515dcf086ffe01c46e
      sha256: 543ebab5241418a4e0d4d9e356ef13e4361504810a067a01481660bb35eb5643
    manager: conda
    name: urllib3
    optional: false
    platform: linux-64
    url: https://conda.anaconda.org/conda-forge/noarch/urllib3-1.26.19-pyhd8ed1ab_0.conda
    version: 1.26.19
  - category: main
    dependencies:
      brotli-python: '>=1.0.9'
      pysocks: '>=1.5.6,<2.0,!=1.5.7'
      python: '>=3.7'
    hash:
      md5: 6bb37c314b3cc1515dcf086ffe01c46e
      sha256: 543ebab5241418a4e0d4d9e356ef13e4361504810a067a01481660bb35eb5643
    manager: conda
    name: urllib3
    optional: false
    platform: osx-64
    url: https://conda.anaconda.org/conda-forge/noarch/urllib3-1.26.19-pyhd8ed1ab_0.conda
    version: 1.26.19
  - category: main
    dependencies:
      brotli-python: '>=1.0.9'
      pysocks: '>=1.5.6,<2.0,!=1.5.7'
      python: '>=3.7'
    hash:
      md5: 6bb37c314b3cc1515dcf086ffe01c46e
      sha256: 543ebab5241418a4e0d4d9e356ef13e4361504810a067a01481660bb35eb5643
    manager: conda
    name: urllib3
    optional: false
    platform: osx-arm64
    url: https://conda.anaconda.org/conda-forge/noarch/urllib3-1.26.19-pyhd8ed1ab_0.conda
    version: 1.26.19
  - category: main
    dependencies:
      click: ''
      python: '>=3.9'
    hash:
      md5: 946e3571aaa55e0870fec0dea13de3bf
      sha256: 26e53b42f7fa1127e6115a35b91c20e15f75984648b88f115136f27715d4a440
    manager: conda
    name: userpath
    optional: false
    platform: linux-64
    url: https://conda.anaconda.org/conda-forge/noarch/userpath-1.9.2-pyhd8ed1ab_0.conda
    version: 1.9.2
  - category: main
    dependencies:
      click: ''
      python: '>=3.9'
    hash:
      md5: 946e3571aaa55e0870fec0dea13de3bf
      sha256: 26e53b42f7fa1127e6115a35b91c20e15f75984648b88f115136f27715d4a440
    manager: conda
    name: userpath
    optional: false
    platform: osx-64
    url: https://conda.anaconda.org/conda-forge/noarch/userpath-1.9.2-pyhd8ed1ab_0.conda
    version: 1.9.2
  - category: main
    dependencies:
      click: ''
      python: '>=3.9'
    hash:
      md5: 946e3571aaa55e0870fec0dea13de3bf
      sha256: 26e53b42f7fa1127e6115a35b91c20e15f75984648b88f115136f27715d4a440
    manager: conda
    name: userpath
    optional: false
    platform: osx-arm64
    url: https://conda.anaconda.org/conda-forge/noarch/userpath-1.9.2-pyhd8ed1ab_0.conda
    version: 1.9.2
  - category: main
    dependencies:
      __glibc: '>=2.17,<3.0.a0'
      libgcc: '>=13'
      libstdcxx: '>=13'
    hash:
      md5: 33eaa791be7db51cd4dbb8555b18489d
      sha256: 909bec3eb6d2fb3fbdf3bf5fe565ab43bb5db5302464e9a2cce90d8960a08f74
    manager: conda
    name: uv
    optional: false
    platform: linux-64
    url: https://conda.anaconda.org/conda-forge/linux-64/uv-0.5.15-h0f3a69f_0.conda
    version: 0.5.15
  - category: main
    dependencies:
      __osx: '>=10.13'
      libcxx: '>=18'
    hash:
      md5: b471b2fb386d4fd012c96f76f6294e84
      sha256: cb6f63f4cef00d33fafc438d3c50870816468432646f326d10b4fe9cdae0df8f
    manager: conda
    name: uv
    optional: false
    platform: osx-64
    url: https://conda.anaconda.org/conda-forge/osx-64/uv-0.5.15-h8de1528_0.conda
    version: 0.5.15
  - category: main
    dependencies:
      __osx: '>=11.0'
      libcxx: '>=18'
    hash:
      md5: 43a82d68c7462f31065f6a2748577e2a
      sha256: 8d791145d39adf0fbb7824b3cc27e0d769fa22acbdbacc535a65ecac4f24c6c1
    manager: conda
    name: uv
    optional: false
    platform: osx-arm64
    url: https://conda.anaconda.org/conda-forge/osx-arm64/uv-0.5.15-h668ec48_0.conda
    version: 0.5.15
  - category: main
    dependencies:
      __unix: ''
      click: '>=7.0'
      h11: '>=0.8'
      python: '>=3.9'
      typing_extensions: '>=4.0'
    hash:
      md5: 7832640e5e302059e844d56f410487a6
      sha256: ad1d8470c629679ea3db52351a522ae44eee0111d8d8b254e8c863c4a292e5c4
    manager: conda
    name: uvicorn
    optional: false
    platform: linux-64
    url: https://conda.anaconda.org/conda-forge/noarch/uvicorn-0.32.1-pyh31011fe_1.conda
    version: 0.32.1
  - category: main
    dependencies:
      __unix: ''
      click: '>=7.0'
      h11: '>=0.8'
      python: '>=3.9'
      typing_extensions: '>=4.0'
    hash:
      md5: 7832640e5e302059e844d56f410487a6
      sha256: ad1d8470c629679ea3db52351a522ae44eee0111d8d8b254e8c863c4a292e5c4
    manager: conda
    name: uvicorn
    optional: false
    platform: osx-64
    url: https://conda.anaconda.org/conda-forge/noarch/uvicorn-0.32.1-pyh31011fe_1.conda
    version: 0.32.1
  - category: main
    dependencies:
      __unix: ''
      click: '>=7.0'
      h11: '>=0.8'
      python: '>=3.9'
      typing_extensions: '>=4.0'
    hash:
      md5: 7832640e5e302059e844d56f410487a6
      sha256: ad1d8470c629679ea3db52351a522ae44eee0111d8d8b254e8c863c4a292e5c4
    manager: conda
    name: uvicorn
    optional: false
    platform: osx-arm64
    url: https://conda.anaconda.org/conda-forge/noarch/uvicorn-0.32.1-pyh31011fe_1.conda
    version: 0.32.1
  - category: main
    dependencies:
      __unix: ''
      httptools: '>=0.5.0'
      python-dotenv: '>=0.13'
      pyyaml: '>=5.1'
      uvicorn: 0.32.1
      uvloop: '>=0.14.0,!=0.15.0,!=0.15.1'
      watchfiles: '>=0.13'
      websockets: '>=10.4'
    hash:
      md5: 0c233d5c71d398cf01d0281e72194005
      sha256: 378903c51b2b1136fa48b01c0a2a8dd4634136d038a4a56561c0856fdcbfcabe
    manager: conda
    name: uvicorn-standard
    optional: false
    platform: linux-64
    url:
      https://conda.anaconda.org/conda-forge/noarch/uvicorn-standard-0.32.1-h31011fe_1.conda
    version: 0.32.1
  - category: main
    dependencies:
      __unix: ''
      httptools: '>=0.5.0'
      python-dotenv: '>=0.13'
      pyyaml: '>=5.1'
      uvicorn: 0.32.1
      uvloop: '>=0.14.0,!=0.15.0,!=0.15.1'
      watchfiles: '>=0.13'
      websockets: '>=10.4'
    hash:
      md5: 0c233d5c71d398cf01d0281e72194005
      sha256: 378903c51b2b1136fa48b01c0a2a8dd4634136d038a4a56561c0856fdcbfcabe
    manager: conda
    name: uvicorn-standard
    optional: false
    platform: osx-64
    url:
      https://conda.anaconda.org/conda-forge/noarch/uvicorn-standard-0.32.1-h31011fe_1.conda
    version: 0.32.1
  - category: main
    dependencies:
      __unix: ''
      httptools: '>=0.5.0'
      python-dotenv: '>=0.13'
      pyyaml: '>=5.1'
      uvicorn: 0.32.1
      uvloop: '>=0.14.0,!=0.15.0,!=0.15.1'
      watchfiles: '>=0.13'
      websockets: '>=10.4'
    hash:
      md5: 0c233d5c71d398cf01d0281e72194005
      sha256: 378903c51b2b1136fa48b01c0a2a8dd4634136d038a4a56561c0856fdcbfcabe
    manager: conda
    name: uvicorn-standard
    optional: false
    platform: osx-arm64
    url:
      https://conda.anaconda.org/conda-forge/noarch/uvicorn-standard-0.32.1-h31011fe_1.conda
    version: 0.32.1
  - category: main
    dependencies:
      __glibc: '>=2.17,<3.0.a0'
      libgcc: '>=13'
      libuv: '>=1.49.2,<2.0a0'
      python: '>=3.11,<3.12.0a0'
      python_abi: 3.11.*
    hash:
      md5: 66890e34ed6a9bd84f1c189043a928f8
      sha256: 9421eeb1e15b99985bb15dec9cf0f337d332106cea584a147449c91c389a4418
    manager: conda
    name: uvloop
    optional: false
    platform: linux-64
    url:
      https://conda.anaconda.org/conda-forge/linux-64/uvloop-0.21.0-py311h9ecbd09_1.conda
    version: 0.21.0
  - category: main
    dependencies:
      __osx: '>=10.13'
      libuv: '>=1.49.2,<2.0a0'
      python: '>=3.11,<3.12.0a0'
      python_abi: 3.11.*
    hash:
      md5: fdf82f7e7a4561819bcbfca2c2e7031c
      sha256: cc0fe2730e413fc449cb3d0b6b48576dd53283b099f182b844f34f97b459ac59
    manager: conda
    name: uvloop
    optional: false
    platform: osx-64
    url:
      https://conda.anaconda.org/conda-forge/osx-64/uvloop-0.21.0-py311h1314207_1.conda
    version: 0.21.0
  - category: main
    dependencies:
      __osx: '>=11.0'
      libuv: '>=1.49.2,<2.0a0'
      python: '>=3.11,<3.12.0a0'
      python_abi: 3.11.*
    hash:
      md5: bc9ca85e86e305b58432c4791b732ae6
      sha256: f42e2ca33beedef252d234d3aac7642432bf8545a6d37c11e58a69f6aee36898
    manager: conda
    name: uvloop
    optional: false
    platform: osx-arm64
    url:
      https://conda.anaconda.org/conda-forge/osx-arm64/uvloop-0.21.0-py311hae2e1ce_1.conda
    version: 0.21.0
  - category: main
    dependencies:
      distlib: '>=0.3.7,<1'
      filelock: '>=3.12.2,<4'
      platformdirs: '>=3.9.1,<5'
      python: '>=3.9'
    hash:
      md5: 680b1c287b10cefc8bda0530b217229f
      sha256: c8bde4547ddbd21ea89e483a7c65d8a5e442c0db494b0b977e389b75b9d03d62
    manager: conda
    name: virtualenv
    optional: false
    platform: linux-64
    url:
      https://conda.anaconda.org/conda-forge/noarch/virtualenv-20.28.1-pyhd8ed1ab_0.conda
    version: 20.28.1
  - category: main
    dependencies:
      distlib: '>=0.3.7,<1'
      filelock: '>=3.12.2,<4'
      platformdirs: '>=3.9.1,<5'
      python: '>=3.9'
    hash:
      md5: 680b1c287b10cefc8bda0530b217229f
      sha256: c8bde4547ddbd21ea89e483a7c65d8a5e442c0db494b0b977e389b75b9d03d62
    manager: conda
    name: virtualenv
    optional: false
    platform: osx-64
    url:
      https://conda.anaconda.org/conda-forge/noarch/virtualenv-20.28.1-pyhd8ed1ab_0.conda
    version: 20.28.1
  - category: main
    dependencies:
      distlib: '>=0.3.7,<1'
      filelock: '>=3.12.2,<4'
      platformdirs: '>=3.9.1,<5'
      python: '>=3.9'
    hash:
      md5: 680b1c287b10cefc8bda0530b217229f
      sha256: c8bde4547ddbd21ea89e483a7c65d8a5e442c0db494b0b977e389b75b9d03d62
    manager: conda
    name: virtualenv
    optional: false
    platform: osx-arm64
    url:
      https://conda.anaconda.org/conda-forge/noarch/virtualenv-20.28.1-pyhd8ed1ab_0.conda
    version: 20.28.1
  - category: main
    dependencies:
      msrest: '>=0.6.0,<0.7.0'
      python: '>=3.9'
      setuptools: ''
    hash:
      md5: a7c7e216c4cdf58e847fe4caa8364d82
      sha256: e601523d328e7f0b2be9e5537079c2b61fb6d31650ab928e5f49036b7d4e121c
    manager: conda
    name: vsts-python-api
    optional: false
    platform: linux-64
    url:
      https://conda.anaconda.org/conda-forge/noarch/vsts-python-api-0.1.25-pyhd8ed1ab_2.conda
    version: 0.1.25
  - category: main
    dependencies:
      msrest: '>=0.6.0,<0.7.0'
      python: '>=3.9'
      setuptools: ''
    hash:
      md5: a7c7e216c4cdf58e847fe4caa8364d82
      sha256: e601523d328e7f0b2be9e5537079c2b61fb6d31650ab928e5f49036b7d4e121c
    manager: conda
    name: vsts-python-api
    optional: false
    platform: osx-64
    url:
      https://conda.anaconda.org/conda-forge/noarch/vsts-python-api-0.1.25-pyhd8ed1ab_2.conda
    version: 0.1.25
  - category: main
    dependencies:
      msrest: '>=0.6.0,<0.7.0'
      python: '>=3.9'
      setuptools: ''
    hash:
      md5: a7c7e216c4cdf58e847fe4caa8364d82
      sha256: e601523d328e7f0b2be9e5537079c2b61fb6d31650ab928e5f49036b7d4e121c
    manager: conda
    name: vsts-python-api
    optional: false
    platform: osx-arm64
    url:
      https://conda.anaconda.org/conda-forge/noarch/vsts-python-api-0.1.25-pyhd8ed1ab_2.conda
    version: 0.1.25
  - category: main
    dependencies:
      __glibc: '>=2.17,<3.0.a0'
      anyio: '>=3.0.0'
      libgcc: '>=13'
      python: '>=3.11,<3.12.0a0'
      python_abi: 3.11.*
    hash:
      md5: 02aaa195aada560b5402a45e5bbece96
      sha256: a34479c60b23b7b9465aa547891d9e18bffec5b6e56e9f24634491bc71d3c5a5
    manager: conda
    name: watchfiles
    optional: false
    platform: linux-64
    url:
      https://conda.anaconda.org/conda-forge/linux-64/watchfiles-1.0.0-py311h9e33e62_0.conda
    version: 1.0.0
  - category: main
    dependencies:
      __osx: '>=10.13'
      anyio: '>=3.0.0'
      python: '>=3.11,<3.12.0a0'
      python_abi: 3.11.*
    hash:
      md5: 59036be095bd4bf50f82114b98d27ca5
      sha256: 8f20298aafcdabc2a7071c8ae29546d25239ea8c52eac2c26d9fa32184bb24d6
    manager: conda
    name: watchfiles
    optional: false
    platform: osx-64
    url:
      https://conda.anaconda.org/conda-forge/osx-64/watchfiles-1.0.0-py311h3b9c2be_0.conda
    version: 1.0.0
  - category: main
    dependencies:
      __osx: '>=11.0'
      anyio: '>=3.0.0'
      python: '>=3.11,<3.12.0a0'
      python_abi: 3.11.*
    hash:
      md5: 2a2e657bc8ef45ccd757e432d81e209d
      sha256: cf1514bb697ac6db69a1b9a3e43a8789054cf02df3baefa1a5ea946296552ca5
    manager: conda
    name: watchfiles
    optional: false
    platform: osx-arm64
    url:
      https://conda.anaconda.org/conda-forge/osx-arm64/watchfiles-1.0.0-py311h3ff9189_0.conda
    version: 1.0.0
  - category: main
    dependencies:
      python: '>=3.9'
    hash:
      md5: 2841eb5bfc75ce15e9a0054b98dcd64d
      sha256: 19ff205e138bb056a46f9e3839935a2e60bd1cf01c8241a5e172a422fed4f9c6
    manager: conda
    name: webencodings
    optional: false
    platform: linux-64
    url:
      https://conda.anaconda.org/conda-forge/noarch/webencodings-0.5.1-pyhd8ed1ab_3.conda
    version: 0.5.1
  - category: main
    dependencies:
      python: '>=3.9'
    hash:
      md5: 2841eb5bfc75ce15e9a0054b98dcd64d
      sha256: 19ff205e138bb056a46f9e3839935a2e60bd1cf01c8241a5e172a422fed4f9c6
    manager: conda
    name: webencodings
    optional: false
    platform: osx-64
    url:
      https://conda.anaconda.org/conda-forge/noarch/webencodings-0.5.1-pyhd8ed1ab_3.conda
    version: 0.5.1
  - category: main
    dependencies:
      python: '>=3.9'
    hash:
      md5: 2841eb5bfc75ce15e9a0054b98dcd64d
      sha256: 19ff205e138bb056a46f9e3839935a2e60bd1cf01c8241a5e172a422fed4f9c6
    manager: conda
    name: webencodings
    optional: false
    platform: osx-arm64
    url:
      https://conda.anaconda.org/conda-forge/noarch/webencodings-0.5.1-pyhd8ed1ab_3.conda
    version: 0.5.1
  - category: main
    dependencies:
      __glibc: '>=2.17,<3.0.a0'
      libgcc: '>=13'
      python: '>=3.11,<3.12.0a0'
      python_abi: 3.11.*
    hash:
      md5: 99cff696db893d6f22a379a90cbe90df
      sha256: 38f67b5f2cd27da85198a973cc6113cffe1069190c69f5555fcaa9ed8f8c30bd
    manager: conda
    name: websockets
    optional: false
    platform: linux-64
    url:
      https://conda.anaconda.org/conda-forge/linux-64/websockets-14.1-py311h9ecbd09_0.conda
    version: '14.1'
  - category: main
    dependencies:
      __osx: '>=10.13'
      python: '>=3.11,<3.12.0a0'
      python_abi: 3.11.*
    hash:
      md5: 50794ef2d3823e24405abc473ade664f
      sha256: 63af6b81bf88501461b7afd67ede0f99f1f6856717473ceced10160b75850b58
    manager: conda
    name: websockets
    optional: false
    platform: osx-64
    url:
      https://conda.anaconda.org/conda-forge/osx-64/websockets-14.1-py311h4d7f069_0.conda
    version: '14.1'
  - category: main
    dependencies:
      __osx: '>=11.0'
      python: '>=3.11,<3.12.0a0'
      python_abi: 3.11.*
    hash:
      md5: c0f90c40248823402e4bdf335fab7cde
      sha256: dd645f8c0b89df0c56a15a21504057d5e03ec9e782127722172ade4e1d93d8a5
    manager: conda
    name: websockets
    optional: false
    platform: osx-arm64
    url:
      https://conda.anaconda.org/conda-forge/osx-arm64/websockets-14.1-py311h917b07b_0.conda
    version: '14.1'
  - category: main
    dependencies:
      markupsafe: '>=2.1.1'
      python: '>=3.9'
    hash:
      md5: 0a9b57c159d56b508613cc39022c1b9e
      sha256: cd9a603beae0b237be7d9dfae8ae0b36ad62666ac4bb073969bce7da6f55157c
    manager: conda
    name: werkzeug
    optional: false
    platform: linux-64
    url: https://conda.anaconda.org/conda-forge/noarch/werkzeug-3.1.3-pyhd8ed1ab_1.conda
    version: 3.1.3
  - category: main
    dependencies:
      markupsafe: '>=2.1.1'
      python: '>=3.9'
    hash:
      md5: 0a9b57c159d56b508613cc39022c1b9e
      sha256: cd9a603beae0b237be7d9dfae8ae0b36ad62666ac4bb073969bce7da6f55157c
    manager: conda
    name: werkzeug
    optional: false
    platform: osx-64
    url: https://conda.anaconda.org/conda-forge/noarch/werkzeug-3.1.3-pyhd8ed1ab_1.conda
    version: 3.1.3
  - category: main
    dependencies:
      markupsafe: '>=2.1.1'
      python: '>=3.9'
    hash:
      md5: 0a9b57c159d56b508613cc39022c1b9e
      sha256: cd9a603beae0b237be7d9dfae8ae0b36ad62666ac4bb073969bce7da6f55157c
    manager: conda
    name: werkzeug
    optional: false
    platform: osx-arm64
    url: https://conda.anaconda.org/conda-forge/noarch/werkzeug-3.1.3-pyhd8ed1ab_1.conda
    version: 3.1.3
  - category: main
    dependencies:
      libgcc-ng: '>=12'
      libidn2: '>=2,<3.0a0'
      libunistring: '>=0,<1.0a0'
      libzlib: '>=1.2.13,<2.0.0a0'
      openssl: '>=3.2.1,<4.0a0'
      zlib: ''
    hash:
      md5: 361e96b664eac64a33c20dfd11affbff
      sha256: 70df4ac8cca488618458af4705706551cef7e402bac9c2c41dd17148f60cbd1f
    manager: conda
    name: wget
    optional: false
    platform: linux-64
    url: https://conda.anaconda.org/conda-forge/linux-64/wget-1.21.4-hda4d442_0.conda
    version: 1.21.4
  - category: main
    dependencies:
      libidn2: '>=2,<3.0a0'
      libunistring: '>=0,<1.0a0'
      libzlib: '>=1.2.13,<2.0.0a0'
      openssl: '>=3.2.1,<4.0a0'
      zlib: ''
    hash:
      md5: 479910a14056bea9c36bbb867c3f1471
      sha256: 92e8e769dd3eb517b68d2e1ed81ac3a76c025ca54e55a0ad4523ef606c99c44a
    manager: conda
    name: wget
    optional: false
    platform: osx-64
    url: https://conda.anaconda.org/conda-forge/osx-64/wget-1.21.4-hca547e6_0.conda
    version: 1.21.4
  - category: main
    dependencies:
      libidn2: '>=2,<3.0a0'
      libunistring: '>=0,<1.0a0'
      libzlib: '>=1.2.13,<2.0.0a0'
      openssl: '>=3.2.1,<4.0a0'
      zlib: ''
    hash:
      md5: c56417aa2d4f73708bf453cfc295a25d
      sha256: df0ef5aed0791ebcb27692bfdee0785ebcf02eb770479c53a3e4cdd775d18f1a
    manager: conda
    name: wget
    optional: false
    platform: osx-arm64
    url: https://conda.anaconda.org/conda-forge/osx-arm64/wget-1.21.4-he2df1f1_0.conda
    version: 1.21.4
  - category: main
    dependencies:
      python: '>=3.9'
    hash:
      md5: 75cb7132eb58d97896e173ef12ac9986
      sha256: 1b34021e815ff89a4d902d879c3bd2040bc1bd6169b32e9427497fa05c55f1ce
    manager: conda
    name: wheel
    optional: false
    platform: linux-64
    url: https://conda.anaconda.org/conda-forge/noarch/wheel-0.45.1-pyhd8ed1ab_1.conda
    version: 0.45.1
  - category: main
    dependencies:
      python: '>=3.9'
    hash:
      md5: 75cb7132eb58d97896e173ef12ac9986
      sha256: 1b34021e815ff89a4d902d879c3bd2040bc1bd6169b32e9427497fa05c55f1ce
    manager: conda
    name: wheel
    optional: false
    platform: osx-64
    url: https://conda.anaconda.org/conda-forge/noarch/wheel-0.45.1-pyhd8ed1ab_1.conda
    version: 0.45.1
  - category: main
    dependencies:
      python: '>=3.9'
    hash:
      md5: 75cb7132eb58d97896e173ef12ac9986
      sha256: 1b34021e815ff89a4d902d879c3bd2040bc1bd6169b32e9427497fa05c55f1ce
    manager: conda
    name: wheel
    optional: false
    platform: osx-arm64
    url: https://conda.anaconda.org/conda-forge/noarch/wheel-0.45.1-pyhd8ed1ab_1.conda
    version: 0.45.1
  - category: main
    dependencies:
      __glibc: '>=2.17,<3.0.a0'
      libgcc: '>=13'
      python: '>=3.11,<3.12.0a0'
      python_abi: 3.11.*
    hash:
      md5: 452e39fb544b1ec9cc6c5b2ac9c47efa
      sha256: 8e9a7a1a69d0d59b3cb0066fbdbf16dc7a0d9554ffc2a365e67eca72230ca3e8
    manager: conda
    name: wrapt
    optional: false
    platform: linux-64
    url:
      https://conda.anaconda.org/conda-forge/linux-64/wrapt-1.17.0-py311h9ecbd09_0.conda
    version: 1.17.0
  - category: main
    dependencies:
      __osx: '>=10.13'
      python: '>=3.11,<3.12.0a0'
      python_abi: 3.11.*
    hash:
      md5: d6968f9048802d4a3c608cae0fc08b6d
      sha256: 11b52a28ad0ea90a6e890bfc1e59f57e7119465a4fe1327f8b007aa1e20f6fc0
    manager: conda
    name: wrapt
    optional: false
    platform: osx-64
    url: https://conda.anaconda.org/conda-forge/osx-64/wrapt-1.17.0-py311h4d7f069_0.conda
    version: 1.17.0
  - category: main
    dependencies:
      __osx: '>=11.0'
      python: '>=3.11,<3.12.0a0'
      python_abi: 3.11.*
    hash:
      md5: a56950191b7efa9406bbaff925173d20
      sha256: fff7f86570f0a3fd90878b75b552bafddb854e8f4d68a171cd427a13e9eb160c
    manager: conda
    name: wrapt
    optional: false
    platform: osx-arm64
    url:
      https://conda.anaconda.org/conda-forge/osx-arm64/wrapt-1.17.0-py311h917b07b_0.conda
    version: 1.17.0
  - category: main
    dependencies:
<<<<<<< HEAD
      h11: '>=0.9.0,<1.0'
      python: '>=3.9'
    hash:
      md5: 2c7536a04d9c21e1dd05bd4a3b1e3a39
      sha256: 37b89ef8dc05b6e06c73b60d0bc130f81d1be3a8c8eed5807c27984484ec175e
    manager: conda
    name: wsproto
    optional: false
    platform: linux-64
    url: https://conda.anaconda.org/conda-forge/noarch/wsproto-1.2.0-pyhd8ed1ab_1.conda
    version: 1.2.0
  - category: main
    dependencies:
      h11: '>=0.9.0,<1.0'
      python: '>=3.9'
    hash:
      md5: 2c7536a04d9c21e1dd05bd4a3b1e3a39
      sha256: 37b89ef8dc05b6e06c73b60d0bc130f81d1be3a8c8eed5807c27984484ec175e
    manager: conda
    name: wsproto
    optional: false
    platform: osx-64
    url: https://conda.anaconda.org/conda-forge/noarch/wsproto-1.2.0-pyhd8ed1ab_1.conda
    version: 1.2.0
  - category: main
    dependencies:
      h11: '>=0.9.0,<1.0'
      python: '>=3.9'
    hash:
      md5: 2c7536a04d9c21e1dd05bd4a3b1e3a39
      sha256: 37b89ef8dc05b6e06c73b60d0bc130f81d1be3a8c8eed5807c27984484ec175e
    manager: conda
    name: wsproto
    optional: false
    platform: osx-arm64
    url: https://conda.anaconda.org/conda-forge/noarch/wsproto-1.2.0-pyhd8ed1ab_1.conda
    version: 1.2.0
  - category: main
    dependencies:
      python: '>=3.5'
=======
      python: '>=3.9'
>>>>>>> 439f365c
    hash:
      md5: 374d238825beaf61bb707e5f93dafbe2
      sha256: 7061059b63e81dfe55b9760277f3f925b610ca5012f358df16d43bf351e67ac5
    manager: conda
    name: wurlitzer
    optional: false
    platform: linux-64
    url: https://conda.anaconda.org/conda-forge/noarch/wurlitzer-3.1.1-pyhd8ed1ab_1.conda
    version: 3.1.1
  - category: main
    dependencies:
      python: '>=3.9'
    hash:
      md5: 374d238825beaf61bb707e5f93dafbe2
      sha256: 7061059b63e81dfe55b9760277f3f925b610ca5012f358df16d43bf351e67ac5
    manager: conda
    name: wurlitzer
    optional: false
    platform: osx-64
    url: https://conda.anaconda.org/conda-forge/noarch/wurlitzer-3.1.1-pyhd8ed1ab_1.conda
    version: 3.1.1
  - category: main
    dependencies:
      python: '>=3.9'
    hash:
      md5: 374d238825beaf61bb707e5f93dafbe2
      sha256: 7061059b63e81dfe55b9760277f3f925b610ca5012f358df16d43bf351e67ac5
    manager: conda
    name: wurlitzer
    optional: false
    platform: osx-arm64
    url: https://conda.anaconda.org/conda-forge/noarch/wurlitzer-3.1.1-pyhd8ed1ab_1.conda
    version: 3.1.1
  - category: main
    dependencies:
      __glibc: '>=2.17,<3.0.a0'
      libgcc: '>=13'
      xorg-libx11: '>=1.8.10,<2.0a0'
      xorg-libxmu: '>=1.2.1,<2.0a0'
    hash:
      md5: 60617f7654d84993ff0ccdfc55209b69
      sha256: 7795c9b28a643a7279e6008dfe625cda3c8ee8fa6e178d390d7e213fe4291a5d
    manager: conda
    name: xclip
    optional: false
    platform: linux-64
    url: https://conda.anaconda.org/conda-forge/linux-64/xclip-0.13-hb9d3cd8_4.conda
    version: '0.13'
  - category: main
    dependencies:
      __glibc: '>=2.17,<3.0.a0'
      libgcc: '>=13'
    hash:
      md5: fb901ff28063514abb6046c9ec2c4a45
      sha256: c12396aabb21244c212e488bbdc4abcdef0b7404b15761d9329f5a4a39113c4b
    manager: conda
    name: xorg-libice
    optional: false
    platform: linux-64
    url:
      https://conda.anaconda.org/conda-forge/linux-64/xorg-libice-1.1.2-hb9d3cd8_0.conda
    version: 1.1.2
  - category: main
    dependencies:
      __glibc: '>=2.17,<3.0.a0'
      libgcc: '>=13'
      libuuid: '>=2.38.1,<3.0a0'
      xorg-libice: '>=1.1.2,<2.0a0'
    hash:
      md5: 4c3e9fab69804ec6077697922d70c6e2
      sha256: 760f43df6c2ce8cbbbcb8f2f3b7fc0f306716c011e28d1d340f3dfa8ccf29185
    manager: conda
    name: xorg-libsm
    optional: false
    platform: linux-64
    url:
      https://conda.anaconda.org/conda-forge/linux-64/xorg-libsm-1.2.5-he73a12e_0.conda
    version: 1.2.5
  - category: main
    dependencies:
      __glibc: '>=2.17,<3.0.a0'
      libgcc: '>=13'
      libxcb: '>=1.17.0,<2.0a0'
    hash:
      md5: 125f34a17d7b4bea418a83904ea82ea6
      sha256: f53994d54f0604df881c4e984279b3cf6a1648a22d4b2113e2c89829968784c9
    manager: conda
    name: xorg-libx11
    optional: false
    platform: linux-64
    url:
      https://conda.anaconda.org/conda-forge/linux-64/xorg-libx11-1.8.10-h4f16b4b_1.conda
    version: 1.8.10
  - category: main
    dependencies:
      __glibc: '>=2.17,<3.0.a0'
      libgcc: '>=13'
    hash:
      md5: f6ebe2cb3f82ba6c057dde5d9debe4f7
      sha256: ed10c9283974d311855ae08a16dfd7e56241fac632aec3b92e3cfe73cff31038
    manager: conda
    name: xorg-libxau
    optional: false
    platform: linux-64
    url:
      https://conda.anaconda.org/conda-forge/linux-64/xorg-libxau-1.0.12-hb9d3cd8_0.conda
    version: 1.0.12
  - category: main
    dependencies:
      __glibc: '>=2.17,<3.0.a0'
      libgcc: '>=13'
    hash:
      md5: 8035c64cb77ed555e3f150b7b3972480
      sha256: 6b250f3e59db07c2514057944a3ea2044d6a8cdde8a47b6497c254520fade1ee
    manager: conda
    name: xorg-libxdmcp
    optional: false
    platform: linux-64
    url:
      https://conda.anaconda.org/conda-forge/linux-64/xorg-libxdmcp-1.1.5-hb9d3cd8_0.conda
    version: 1.1.5
  - category: main
    dependencies:
      __glibc: '>=2.17,<3.0.a0'
      libgcc: '>=13'
      xorg-libx11: '>=1.8.10,<2.0a0'
    hash:
      md5: febbab7d15033c913d53c7a2c102309d
      sha256: da5dc921c017c05f38a38bd75245017463104457b63a1ce633ed41f214159c14
    manager: conda
    name: xorg-libxext
    optional: false
    platform: linux-64
    url:
      https://conda.anaconda.org/conda-forge/linux-64/xorg-libxext-1.3.6-hb9d3cd8_0.conda
    version: 1.3.6
  - category: main
    dependencies:
      __glibc: '>=2.17,<3.0.a0'
      libgcc: '>=13'
      xorg-libx11: '>=1.8.10,<2.0a0'
<<<<<<< HEAD
      xorg-libxext: '>=1.3.6,<2.0a0'
      xorg-libxt: '>=1.3.0,<2.0a0'
    hash:
      md5: f35a9a2da717ade815ffa70c0e8bdfbd
      sha256: 467cba5106e628068487dcbc2ba2dbd6a434e75d752eaf0895086e9fe65e6a8d
    manager: conda
    name: xorg-libxmu
    optional: false
    platform: linux-64
    url:
      https://conda.anaconda.org/conda-forge/linux-64/xorg-libxmu-1.2.1-hb9d3cd8_1.conda
    version: 1.2.1
  - category: main
    dependencies:
      __glibc: '>=2.17,<3.0.a0'
      libgcc: '>=13'
      xorg-libx11: '>=1.8.10,<2.0a0'
      xorg-xorgproto: ''
=======
>>>>>>> 439f365c
    hash:
      md5: 96d57aba173e878a2089d5638016dc5e
      sha256: 044c7b3153c224c6cedd4484dd91b389d2d7fd9c776ad0f4a34f099b3389f4a1
    manager: conda
    name: xorg-libxrender
    optional: false
    platform: linux-64
    url:
<<<<<<< HEAD
      https://conda.anaconda.org/conda-forge/linux-64/xorg-libxrender-0.9.11-hb9d3cd8_1.conda
    version: 0.9.11
  - category: main
    dependencies:
      __glibc: '>=2.17,<3.0.a0'
      libgcc: '>=13'
      xorg-libice: '>=1.1.1,<2.0a0'
      xorg-libsm: '>=1.2.4,<2.0a0'
      xorg-libx11: '>=1.8.10,<2.0a0'
    hash:
      md5: 279b0de5f6ba95457190a1c459a64e31
      sha256: a8afba4a55b7b530eb5c8ad89737d60d60bc151a03fbef7a2182461256953f0e
    manager: conda
    name: xorg-libxt
    optional: false
    platform: linux-64
    url:
      https://conda.anaconda.org/conda-forge/linux-64/xorg-libxt-1.3.1-hb9d3cd8_0.conda
    version: 1.3.1
  - category: main
    dependencies:
      __glibc: '>=2.17,<3.0.a0'
      libgcc: '>=13'
    hash:
      md5: 7c21106b851ec72c037b162c216d8f05
      sha256: 1316680be6edddee0156b86ec1102fc8286f51c1a5440366ed1db596a2dc3731
    manager: conda
    name: xorg-xorgproto
    optional: false
    platform: linux-64
    url:
      https://conda.anaconda.org/conda-forge/linux-64/xorg-xorgproto-2024.1-hb9d3cd8_1.conda
    version: '2024.1'
=======
      https://conda.anaconda.org/conda-forge/linux-64/xorg-libxrender-0.9.12-hb9d3cd8_0.conda
    version: 0.9.12
>>>>>>> 439f365c
  - category: main
    dependencies:
      __glibc: '>=2.17,<3.0.a0'
      libgcc: '>=13'
      xorg-libx11: '>=1.8.10,<2.0a0'
    hash:
      md5: 16566b426488305d7fc8b084d5db94e9
      sha256: e13cab6260ccf8619547fea51b403301ea9ed0f667fa7e9e4f39c7d016d8caa4
    manager: conda
    name: xsel
    optional: false
    platform: linux-64
    url: https://conda.anaconda.org/conda-forge/linux-64/xsel-1.2.1-hb9d3cd8_6.conda
    version: 1.2.1
  - category: main
    dependencies:
      libgcc-ng: '>=9.4.0'
    hash:
      md5: 4cb3ad778ec2d5a7acbdf254eb1c42ae
      sha256: a4e34c710eeb26945bdbdaba82d3d74f60a78f54a874ec10d373811a5d217535
    manager: conda
    name: yaml
    optional: false
    platform: linux-64
    url: https://conda.anaconda.org/conda-forge/linux-64/yaml-0.2.5-h7f98852_2.tar.bz2
    version: 0.2.5
  - category: main
    dependencies: {}
    hash:
      md5: d7e08fcf8259d742156188e8762b4d20
      sha256: 5301417e2c8dea45b401ffee8df3957d2447d4ce80c83c5ff151fc6bfe1c4148
    manager: conda
    name: yaml
    optional: false
    platform: osx-64
    url: https://conda.anaconda.org/conda-forge/osx-64/yaml-0.2.5-h0d85af4_2.tar.bz2
    version: 0.2.5
  - category: main
    dependencies: {}
    hash:
      md5: 4bb3f014845110883a3c5ee811fd84b4
      sha256: 93181a04ba8cfecfdfb162fc958436d868cc37db504c58078eab4c1a3e57fbb7
    manager: conda
    name: yaml
    optional: false
    platform: osx-arm64
    url: https://conda.anaconda.org/conda-forge/osx-arm64/yaml-0.2.5-h3422bc3_2.tar.bz2
    version: 0.2.5
  - category: main
    dependencies:
      libgcc-ng: '>=12'
      libstdcxx-ng: '>=12'
    hash:
      md5: 965eaacd7c18eb8361fd12bb9e7a57d7
      sha256: a65bb5284369e548a15a44b14baf1f7ac34fa4718d7d987dd29032caba2ecf20
    manager: conda
    name: yaml-cpp
    optional: false
    platform: linux-64
    url: https://conda.anaconda.org/conda-forge/linux-64/yaml-cpp-0.8.0-h59595ed_0.conda
    version: 0.8.0
  - category: main
    dependencies:
      libcxx: '>=15.0.7'
    hash:
      md5: 1bb3addc859ed1338370da6e2996ef47
      sha256: 6e5e4afa1011a1ad5a734e895b8d2b2ad0fbc9ef6538aac8f852b33b2ebe44a8
    manager: conda
    name: yaml-cpp
    optional: false
    platform: osx-64
    url: https://conda.anaconda.org/conda-forge/osx-64/yaml-cpp-0.8.0-he965462_0.conda
    version: 0.8.0
  - category: main
    dependencies:
      libcxx: '>=15.0.7'
    hash:
      md5: e783a232972a5c7dca549111e63a78b2
      sha256: e65a52fb1c9821ba3a7a670d650314f8ff983865e77ba9f69f74e0906844943d
    manager: conda
    name: yaml-cpp
    optional: false
    platform: osx-arm64
    url: https://conda.anaconda.org/conda-forge/osx-arm64/yaml-cpp-0.8.0-h13dd4ca_0.conda
    version: 0.8.0
  - category: main
    dependencies:
      python: '>=3.9'
    hash:
      md5: e52c2ef711ccf31bb7f70ca87d144b9e
      sha256: 5488542dceeb9f2874e726646548ecc5608060934d6f9ceaa7c6a48c61f9cc8d
    manager: conda
    name: zict
    optional: false
    platform: linux-64
    url: https://conda.anaconda.org/conda-forge/noarch/zict-3.0.0-pyhd8ed1ab_1.conda
    version: 3.0.0
  - category: main
    dependencies:
      python: '>=3.9'
    hash:
      md5: e52c2ef711ccf31bb7f70ca87d144b9e
      sha256: 5488542dceeb9f2874e726646548ecc5608060934d6f9ceaa7c6a48c61f9cc8d
    manager: conda
    name: zict
    optional: false
    platform: osx-64
    url: https://conda.anaconda.org/conda-forge/noarch/zict-3.0.0-pyhd8ed1ab_1.conda
    version: 3.0.0
  - category: main
    dependencies:
      python: '>=3.9'
    hash:
      md5: e52c2ef711ccf31bb7f70ca87d144b9e
      sha256: 5488542dceeb9f2874e726646548ecc5608060934d6f9ceaa7c6a48c61f9cc8d
    manager: conda
    name: zict
    optional: false
    platform: osx-arm64
    url: https://conda.anaconda.org/conda-forge/noarch/zict-3.0.0-pyhd8ed1ab_1.conda
    version: 3.0.0
  - category: main
    dependencies:
      python: '>=3.9'
    hash:
      md5: 0c3cc595284c5e8f0f9900a9b228a332
      sha256: 567c04f124525c97a096b65769834b7acb047db24b15a56888a322bf3966c3e1
    manager: conda
    name: zipp
    optional: false
    platform: linux-64
    url: https://conda.anaconda.org/conda-forge/noarch/zipp-3.21.0-pyhd8ed1ab_1.conda
    version: 3.21.0
  - category: main
    dependencies:
      python: '>=3.9'
    hash:
      md5: 0c3cc595284c5e8f0f9900a9b228a332
      sha256: 567c04f124525c97a096b65769834b7acb047db24b15a56888a322bf3966c3e1
    manager: conda
    name: zipp
    optional: false
    platform: osx-64
    url: https://conda.anaconda.org/conda-forge/noarch/zipp-3.21.0-pyhd8ed1ab_1.conda
    version: 3.21.0
  - category: main
    dependencies:
      python: '>=3.9'
    hash:
      md5: 0c3cc595284c5e8f0f9900a9b228a332
      sha256: 567c04f124525c97a096b65769834b7acb047db24b15a56888a322bf3966c3e1
    manager: conda
    name: zipp
    optional: false
    platform: osx-arm64
    url: https://conda.anaconda.org/conda-forge/noarch/zipp-3.21.0-pyhd8ed1ab_1.conda
    version: 3.21.0
  - category: main
    dependencies:
      __glibc: '>=2.17,<3.0.a0'
      libgcc: '>=13'
      libzlib: 1.3.1
    hash:
      md5: c9f075ab2f33b3bbee9e62d4ad0a6cd8
      sha256: 5d7c0e5f0005f74112a34a7425179f4eb6e73c92f5d109e6af4ddeca407c92ab
    manager: conda
    name: zlib
    optional: false
    platform: linux-64
    url: https://conda.anaconda.org/conda-forge/linux-64/zlib-1.3.1-hb9d3cd8_2.conda
    version: 1.3.1
  - category: main
    dependencies:
      __osx: '>=10.13'
      libzlib: 1.3.1
    hash:
      md5: c989e0295dcbdc08106fe5d9e935f0b9
      sha256: 219edbdfe7f073564375819732cbf7cc0d7c7c18d3f546a09c2dfaf26e4d69f3
    manager: conda
    name: zlib
    optional: false
    platform: osx-64
    url: https://conda.anaconda.org/conda-forge/osx-64/zlib-1.3.1-hd23fc13_2.conda
    version: 1.3.1
  - category: main
    dependencies:
      __osx: '>=11.0'
      libzlib: 1.3.1
    hash:
      md5: e3170d898ca6cb48f1bb567afb92f775
      sha256: 58f8860756680a4831c1bf4f294e2354d187f2e999791d53b1941834c4b37430
    manager: conda
    name: zlib
    optional: false
    platform: osx-arm64
    url: https://conda.anaconda.org/conda-forge/osx-arm64/zlib-1.3.1-h8359307_2.conda
    version: 1.3.1
  - category: main
    dependencies:
      cffi: '>=1.8'
      libgcc-ng: '>=12'
      python: '>=3.11,<3.12.0a0'
      python_abi: 3.11.*
    hash:
      md5: 056b3271f46abaa4673c8c6783283a07
      sha256: 8aac43cc4fbdcc420fe8a22c764b67f6ac9168b103bfd10d79a82b748304ddf6
    manager: conda
    name: zstandard
    optional: false
    platform: linux-64
    url:
      https://conda.anaconda.org/conda-forge/linux-64/zstandard-0.19.0-py311hd4cff14_0.tar.bz2
    version: 0.19.0
  - category: main
    dependencies:
      cffi: '>=1.8'
      python: '>=3.11,<3.12.0a0'
      python_abi: 3.11.*
    hash:
      md5: 96e4e2aa960398abbe5c4a6cf22269b8
      sha256: b470229c05df4d96d27904def00660b5dfa7ad57bf2b9dfd826325233f9e8510
    manager: conda
    name: zstandard
    optional: false
    platform: osx-64
    url:
      https://conda.anaconda.org/conda-forge/osx-64/zstandard-0.19.0-py311h5547dcb_0.tar.bz2
    version: 0.19.0
  - category: main
    dependencies:
      cffi: '>=1.8'
      python: '>=3.11,<3.12.0a0'
      python_abi: 3.11.*
    hash:
      md5: ece21cb47a93c985aa4b44219c4c8c8b
      sha256: 43eaee70cd406468d96d1643b75d16e0da3955a9c1d37056767134b91b61d515
    manager: conda
    name: zstandard
    optional: false
    platform: osx-arm64
    url:
      https://conda.anaconda.org/conda-forge/osx-arm64/zstandard-0.19.0-py311he2be06e_0.tar.bz2
    version: 0.19.0
  - category: main
    dependencies:
      libgcc-ng: '>=12'
      libstdcxx-ng: '>=12'
      libzlib: '>=1.2.13,<2.0.0a0'
    hash:
      md5: 4d056880988120e29d75bfff282e0f45
      sha256: c558b9cc01d9c1444031bd1ce4b9cff86f9085765f17627a6cd85fc623c8a02b
    manager: conda
    name: zstd
    optional: false
    platform: linux-64
    url: https://conda.anaconda.org/conda-forge/linux-64/zstd-1.5.6-ha6fb4c9_0.conda
    version: 1.5.6
  - category: main
    dependencies:
      __osx: '>=10.9'
      libzlib: '>=1.2.13,<2.0.0a0'
    hash:
      md5: 4cb2cd56f039b129bb0e491c1164167e
      sha256: efa04a98cb149643fa54c4dad5a0179e36a5fbc88427ea0eec88ceed87fd0f96
    manager: conda
    name: zstd
    optional: false
    platform: osx-64
    url: https://conda.anaconda.org/conda-forge/osx-64/zstd-1.5.6-h915ae27_0.conda
    version: 1.5.6
  - category: main
    dependencies:
      __osx: '>=11.0'
      libzlib: '>=1.2.13,<2.0.0a0'
    hash:
      md5: d96942c06c3e84bfcc5efb038724a7fd
      sha256: 2d4fd1ff7ee79cd954ca8e81abf11d9d49954dd1fef80f27289e2402ae9c2e09
    manager: conda
    name: zstd
    optional: false
    platform: osx-arm64
    url: https://conda.anaconda.org/conda-forge/osx-arm64/zstd-1.5.6-hb46c0d2_0.conda
    version: 1.5.6
version: 1<|MERGE_RESOLUTION|>--- conflicted
+++ resolved
@@ -3,9 +3,9 @@
     - url: conda-forge
       used_env_vars: []
   content_hash:
-    linux-64: 29299477319cc43e9afb4333f2046fbcf308a63f0d2b684049fd3e592b7ecc77
-    osx-64: 07de66f42519fbf97e6ddd036e4ce9ba0be06ba7c871fd874556cc80fe42bcb0
-    osx-arm64: c0589856b55edd111effda3ab02987866295ac1b5a96dc6dc3b520f791ea1fbe
+    linux-64: edc493578310dc74fcd551d5647c4dd82fccb14c36ea1174f0f1df543ba2131a
+    osx-64: 3c78f8ba137712dabf12aca8d5402b7881e7c94157dfbe0ee5c5d72e908631cf
+    osx-arm64: b7238ce176b67715c2ba4974d42237d44b3b6955b2b361b32d7a3f2f0339228f
   platforms:
     - osx-arm64
     - linux-64
@@ -202,139 +202,6 @@
     version: 0.2.3
   - category: main
     dependencies:
-      argon2-cffi-bindings: ''
-      python: '>=3.9'
-      typing-extensions: ''
-    hash:
-      md5: a7ee488b71c30ada51c48468337b85ba
-      sha256: 7af62339394986bc470a7a231c7f37ad0173ffb41f6bc0e8e31b0be9e3b9d20f
-    manager: conda
-    name: argon2-cffi
-    optional: false
-    platform: linux-64
-    url:
-      https://conda.anaconda.org/conda-forge/noarch/argon2-cffi-23.1.0-pyhd8ed1ab_1.conda
-    version: 23.1.0
-  - category: main
-    dependencies:
-      argon2-cffi-bindings: ''
-      python: '>=3.9'
-      typing-extensions: ''
-    hash:
-      md5: a7ee488b71c30ada51c48468337b85ba
-      sha256: 7af62339394986bc470a7a231c7f37ad0173ffb41f6bc0e8e31b0be9e3b9d20f
-    manager: conda
-    name: argon2-cffi
-    optional: false
-    platform: osx-64
-    url:
-      https://conda.anaconda.org/conda-forge/noarch/argon2-cffi-23.1.0-pyhd8ed1ab_1.conda
-    version: 23.1.0
-  - category: main
-    dependencies:
-      argon2-cffi-bindings: ''
-      python: '>=3.9'
-      typing-extensions: ''
-    hash:
-      md5: a7ee488b71c30ada51c48468337b85ba
-      sha256: 7af62339394986bc470a7a231c7f37ad0173ffb41f6bc0e8e31b0be9e3b9d20f
-    manager: conda
-    name: argon2-cffi
-    optional: false
-    platform: osx-arm64
-    url:
-      https://conda.anaconda.org/conda-forge/noarch/argon2-cffi-23.1.0-pyhd8ed1ab_1.conda
-    version: 23.1.0
-  - category: main
-    dependencies:
-      __glibc: '>=2.17,<3.0.a0'
-      cffi: '>=1.0.1'
-      libgcc: '>=13'
-      python: '>=3.11,<3.12.0a0'
-      python_abi: 3.11.*
-    hash:
-      md5: 18143eab7fcd6662c604b85850f0db1e
-      sha256: d1af1fbcb698c2e07b0d1d2b98384dd6021fa55c8bcb920e3652e0b0c393881b
-    manager: conda
-    name: argon2-cffi-bindings
-    optional: false
-    platform: linux-64
-    url:
-      https://conda.anaconda.org/conda-forge/linux-64/argon2-cffi-bindings-21.2.0-py311h9ecbd09_5.conda
-    version: 21.2.0
-  - category: main
-    dependencies:
-      __osx: '>=10.13'
-      cffi: '>=1.0.1'
-      python: '>=3.11,<3.12.0a0'
-      python_abi: 3.11.*
-    hash:
-      md5: 29b46bd410067f668c4cef7fdc78fe25
-      sha256: fa5eb633b320e10fc2138f3d842d8a8ca72815f106acbab49a68ec9783e4d70d
-    manager: conda
-    name: argon2-cffi-bindings
-    optional: false
-    platform: osx-64
-    url:
-      https://conda.anaconda.org/conda-forge/osx-64/argon2-cffi-bindings-21.2.0-py311h3336109_5.conda
-    version: 21.2.0
-  - category: main
-    dependencies:
-      __osx: '>=11.0'
-      cffi: '>=1.0.1'
-      python: '>=3.11,<3.12.0a0'
-      python_abi: 3.11.*
-    hash:
-      md5: 1e8260965552c6ec86453b7d15a598de
-      sha256: 6eabd1bcefc235b7943688d865519577d7668a2f4dc3a24ee34d81eb4bfe77d1
-    manager: conda
-    name: argon2-cffi-bindings
-    optional: false
-    platform: osx-arm64
-    url:
-      https://conda.anaconda.org/conda-forge/osx-arm64/argon2-cffi-bindings-21.2.0-py311h460d6c5_5.conda
-    version: 21.2.0
-  - category: main
-    dependencies:
-      python: '>=3.7'
-      typing_extensions: '>=4'
-    hash:
-      md5: 596932155bf88bb6837141550cb721b0
-      sha256: 63f85717fd38912a69be5a03d35a648c404cb86843cd4a1302c380c0e7744e30
-    manager: conda
-    name: asgiref
-    optional: false
-    platform: linux-64
-    url: https://conda.anaconda.org/conda-forge/noarch/asgiref-3.7.2-pyhd8ed1ab_0.conda
-    version: 3.7.2
-  - category: main
-    dependencies:
-      python: '>=3.7'
-      typing_extensions: '>=4'
-    hash:
-      md5: 596932155bf88bb6837141550cb721b0
-      sha256: 63f85717fd38912a69be5a03d35a648c404cb86843cd4a1302c380c0e7744e30
-    manager: conda
-    name: asgiref
-    optional: false
-    platform: osx-64
-    url: https://conda.anaconda.org/conda-forge/noarch/asgiref-3.7.2-pyhd8ed1ab_0.conda
-    version: 3.7.2
-  - category: main
-    dependencies:
-      python: '>=3.7'
-      typing_extensions: '>=4'
-    hash:
-      md5: 596932155bf88bb6837141550cb721b0
-      sha256: 63f85717fd38912a69be5a03d35a648c404cb86843cd4a1302c380c0e7744e30
-    manager: conda
-    name: asgiref
-    optional: false
-    platform: osx-arm64
-    url: https://conda.anaconda.org/conda-forge/noarch/asgiref-3.7.2-pyhd8ed1ab_0.conda
-    version: 3.7.2
-  - category: main
-    dependencies:
       libgcc-ng: '>=12'
       libglib: '>=2.80.0,<3.0a0'
       libstdcxx-ng: '>=12'
@@ -568,51 +435,6 @@
     version: 1.2.0
   - category: main
     dependencies:
-      __glibc: '>=2.17,<3.0.a0'
-      libgcc: '>=13'
-      python: '>=3.11,<3.12.0a0'
-      python_abi: 3.11.*
-    hash:
-      md5: a07cbb705866f7cd5b7cc9b242cee097
-      sha256: ea8b316a9f33a891f8269de5dd43cf03b7d6d3bac459bb27b97f1f98d54b53f8
-    manager: conda
-    name: bcrypt
-    optional: false
-    platform: linux-64
-    url:
-      https://conda.anaconda.org/conda-forge/linux-64/bcrypt-4.2.1-py311h9e33e62_0.conda
-    version: 4.2.1
-  - category: main
-    dependencies:
-      __osx: '>=10.13'
-      python: '>=3.11,<3.12.0a0'
-      python_abi: 3.11.*
-    hash:
-      md5: cc3923b019316ad644e2446396b55325
-      sha256: 14d9e3abd3c26e4dadf80cb608e27d47d459979d5c33368b8bd50482f65bed15
-    manager: conda
-    name: bcrypt
-    optional: false
-    platform: osx-64
-    url: https://conda.anaconda.org/conda-forge/osx-64/bcrypt-4.2.1-py311h3b9c2be_0.conda
-    version: 4.2.1
-  - category: main
-    dependencies:
-      __osx: '>=11.0'
-      python: '>=3.11,<3.12.0a0'
-      python_abi: 3.11.*
-    hash:
-      md5: a5b56a949a6f503fd8cb7f66cfca579c
-      sha256: f38e5c63566bd7cae3bc75cda8d95a8df4d005027abaa729ea9026584261ab6a
-    manager: conda
-    name: bcrypt
-    optional: false
-    platform: osx-arm64
-    url:
-      https://conda.anaconda.org/conda-forge/osx-arm64/bcrypt-4.2.1-py311h3ff9189_0.conda
-    version: 4.2.1
-  - category: main
-    dependencies:
       python: '>=3.9'
       soupsieve: '>=1.2'
     hash:
@@ -811,50 +633,53 @@
     version: 1.35.92
   - category: main
     dependencies:
-      libgcc-ng: '>=12'
-      libstdcxx-ng: '>=12'
+      __glibc: '>=2.17,<3.0.a0'
+      libgcc: '>=13'
+      libstdcxx: '>=13'
       python: '>=3.11,<3.12.0a0'
       python_abi: 3.11.*
     hash:
-      md5: ced5340f5dc6cff43a80deac8d0e398f
-      sha256: e2c0a391839914a1b3611b661ebd1736dd747f43a4611254d9333d9db3163ec7
+      md5: d21daab070d76490cb39a8f1d1729d79
+      sha256: 949913bbd1f74d1af202d3e4bff2e0a4e792ec00271dc4dd08641d4221aa2e12
     manager: conda
     name: brotli-python
     optional: false
     platform: linux-64
     url:
-      https://conda.anaconda.org/conda-forge/linux-64/brotli-python-1.0.9-py311ha362b79_9.conda
-    version: 1.0.9
-  - category: main
-    dependencies:
-      libcxx: '>=14.0.6'
+      https://conda.anaconda.org/conda-forge/linux-64/brotli-python-1.1.0-py311hfdbb021_2.conda
+    version: 1.1.0
+  - category: main
+    dependencies:
+      __osx: '>=10.13'
+      libcxx: '>=17'
       python: '>=3.11,<3.12.0a0'
       python_abi: 3.11.*
     hash:
-      md5: 034ddcc806d421524fbc46778447e87c
-      sha256: 0d49fcc6eddfc5d87844419b9de4267a83e870331102bf01ca41e404e4374293
+      md5: d75f06ee06001794aa83a05e885f1520
+      sha256: 004cefbd18f581636a8dcb1964fb73478f15d496769226ec896c1d4a0161b7d8
     manager: conda
     name: brotli-python
     optional: false
     platform: osx-64
     url:
-      https://conda.anaconda.org/conda-forge/osx-64/brotli-python-1.0.9-py311h814d153_9.conda
-    version: 1.0.9
-  - category: main
-    dependencies:
-      libcxx: '>=14.0.6'
+      https://conda.anaconda.org/conda-forge/osx-64/brotli-python-1.1.0-py311hd89902b_2.conda
+    version: 1.1.0
+  - category: main
+    dependencies:
+      __osx: '>=11.0'
+      libcxx: '>=17'
       python: '>=3.11,<3.12.0a0'
       python_abi: 3.11.*
     hash:
-      md5: 34c36b315dc70cde887ea8c3991b994d
-      sha256: a0f54181606c26b754567feac9d0595b7d5de5d199aa15129dcfa3eed10ef3b7
+      md5: c8793a23206344faa25f4e0b5d0e7908
+      sha256: f507d65e740777a629ceacb062c768829ab76fde01446b191699a734521ecaad
     manager: conda
     name: brotli-python
     optional: false
     platform: osx-arm64
     url:
-      https://conda.anaconda.org/conda-forge/osx-arm64/brotli-python-1.0.9-py311ha397e9f_9.conda
-    version: 1.0.9
+      https://conda.anaconda.org/conda-forge/osx-arm64/brotli-python-1.1.0-py311h3f08180_2.conda
+    version: 1.1.0
   - category: main
     dependencies:
       __glibc: '>=2.17,<3.0.a0'
@@ -2175,27 +2000,13 @@
   - category: main
     dependencies: {}
     hash:
-<<<<<<< HEAD
-      md5: aa4b14ad4a6774556ef38e5980aabf52
-      sha256: fad6d11966fe98e670ba1eab2e37e9cf595ea856957a0109adc7d59a5cbaa459
-=======
       md5: 61f7bce7fb2a6fbb5a889205428d5c1c
       sha256: cd262f9004e2bd4a0b2227cabcda282706019c7e7e93a82e93d044aacf595820
->>>>>>> 439f365c
     manager: conda
     name: conda-forge-pinning
     optional: false
     platform: linux-64
     url:
-<<<<<<< HEAD
-      https://conda.anaconda.org/conda-forge/noarch/conda-forge-pinning-2024.12.06.19.20.35-hd8ed1ab_0.conda
-    version: 2024.12.06.19.20.35
-  - category: main
-    dependencies: {}
-    hash:
-      md5: aa4b14ad4a6774556ef38e5980aabf52
-      sha256: fad6d11966fe98e670ba1eab2e37e9cf595ea856957a0109adc7d59a5cbaa459
-=======
       https://conda.anaconda.org/conda-forge/noarch/conda-forge-pinning-2025.01.07.09.05.09-hd8ed1ab_0.conda
     version: 2025.01.07.09.05.09
   - category: main
@@ -2203,21 +2014,11 @@
     hash:
       md5: 61f7bce7fb2a6fbb5a889205428d5c1c
       sha256: cd262f9004e2bd4a0b2227cabcda282706019c7e7e93a82e93d044aacf595820
->>>>>>> 439f365c
     manager: conda
     name: conda-forge-pinning
     optional: false
     platform: osx-64
     url:
-<<<<<<< HEAD
-      https://conda.anaconda.org/conda-forge/noarch/conda-forge-pinning-2024.12.06.19.20.35-hd8ed1ab_0.conda
-    version: 2024.12.06.19.20.35
-  - category: main
-    dependencies: {}
-    hash:
-      md5: aa4b14ad4a6774556ef38e5980aabf52
-      sha256: fad6d11966fe98e670ba1eab2e37e9cf595ea856957a0109adc7d59a5cbaa459
-=======
       https://conda.anaconda.org/conda-forge/noarch/conda-forge-pinning-2025.01.07.09.05.09-hd8ed1ab_0.conda
     version: 2025.01.07.09.05.09
   - category: main
@@ -2225,19 +2026,13 @@
     hash:
       md5: 61f7bce7fb2a6fbb5a889205428d5c1c
       sha256: cd262f9004e2bd4a0b2227cabcda282706019c7e7e93a82e93d044aacf595820
->>>>>>> 439f365c
     manager: conda
     name: conda-forge-pinning
     optional: false
     platform: osx-arm64
     url:
-<<<<<<< HEAD
-      https://conda.anaconda.org/conda-forge/noarch/conda-forge-pinning-2024.12.06.19.20.35-hd8ed1ab_0.conda
-    version: 2024.12.06.19.20.35
-=======
       https://conda.anaconda.org/conda-forge/noarch/conda-forge-pinning-2025.01.07.09.05.09-hd8ed1ab_0.conda
     version: 2025.01.07.09.05.09
->>>>>>> 439f365c
   - category: main
     dependencies:
       click: '>=8'
@@ -2887,53 +2682,56 @@
     version: 0.4.1
   - category: main
     dependencies:
+      __glibc: '>=2.17,<3.0.a0'
       cffi: '>=1.12'
-      libgcc-ng: '>=12'
-      openssl: '>=3.1.0,<4.0a0'
+      libgcc: '>=13'
+      openssl: '>=3.4.0,<4.0a0'
       python: '>=3.11,<3.12.0a0'
       python_abi: 3.11.*
     hash:
-      md5: 4df4df92db0b9168c11b72460baec870
-      sha256: e0f62e90e664ce33054c7839ee10a975e0a80010c2691e99679319f60decca9f
+      md5: ad3ad28ff320b79d182f3cab3e1d9bd2
+      sha256: 6f0e961f6b54021c8b34cdd9014fcdb437aaf8752b14835ae9e7fdf50b594767
     manager: conda
     name: cryptography
     optional: false
     platform: linux-64
     url:
-      https://conda.anaconda.org/conda-forge/linux-64/cryptography-40.0.2-py311h9b4c7bb_0.conda
-    version: 40.0.2
-  - category: main
-    dependencies:
+      https://conda.anaconda.org/conda-forge/linux-64/cryptography-44.0.0-py311hafd3f86_0.conda
+    version: 44.0.0
+  - category: main
+    dependencies:
+      __osx: '>=10.13'
       cffi: '>=1.12'
-      openssl: '>=3.1.0,<4.0a0'
+      openssl: '>=3.4.0,<4.0a0'
       python: '>=3.11,<3.12.0a0'
       python_abi: 3.11.*
     hash:
-      md5: 724b75f84bb1b5d932627d090a527168
-      sha256: 2700217dfc3a48e8715d7f4e94870448a37d8e9bb25c4130e83c4807c2f1f3c3
+      md5: 9a18050903be2534a6b18f26731741ae
+      sha256: 82304a300432808b50f3278e0b0cfd67f993298aaf3b85c2697e7f9ab124c783
     manager: conda
     name: cryptography
     optional: false
     platform: osx-64
     url:
-      https://conda.anaconda.org/conda-forge/osx-64/cryptography-40.0.2-py311h61927ef_0.conda
-    version: 40.0.2
-  - category: main
-    dependencies:
+      https://conda.anaconda.org/conda-forge/osx-64/cryptography-44.0.0-py311h336e25c_0.conda
+    version: 44.0.0
+  - category: main
+    dependencies:
+      __osx: '>=11.0'
       cffi: '>=1.12'
-      openssl: '>=3.1.0,<4.0a0'
+      openssl: '>=3.4.0,<4.0a0'
       python: '>=3.11,<3.12.0a0'
       python_abi: 3.11.*
     hash:
-      md5: 09ebc937e6441f174bf76ea8f3b789ce
-      sha256: 2c10a11166f3199795efb6ceceb4dd4557c38f40d568df8af2b829e4597dc360
+      md5: 1620fae4d53a344baefbe03d5f1b681f
+      sha256: 8e263e5ebf1800e82bb4aa34bf51701eb4c69a789bd64ad3790b2d28ec430577
     manager: conda
     name: cryptography
     optional: false
     platform: osx-arm64
     url:
-      https://conda.anaconda.org/conda-forge/osx-arm64/cryptography-40.0.2-py311h507f6e9_0.conda
-    version: 40.0.2
+      https://conda.anaconda.org/conda-forge/osx-arm64/cryptography-44.0.0-py311h8be0713_0.conda
+    version: 44.0.0
   - category: main
     dependencies:
       __glibc: '>=2.17,<3.0.a0'
@@ -3366,52 +3164,43 @@
     version: 1.9.0
   - category: main
     dependencies:
-      cryptography: '>=2.6,<42.0'
-      httpcore: '>=0.17.3'
-      idna: '>=2.1,<4.0'
-      python: '>=3.8.0,<4.0.0'
+      python: '>=3.9,<4.0.0'
       sniffio: ''
     hash:
-      md5: a0059139087e108074f4b48b5e94730e
-      sha256: 11feaf50685db60b7b0b2c3253930fe8c38c6ff1b7a40aafbf37e5a3f4dc97fc
+      md5: 5fbd60d61d21b4bd2f9d7a48fe100418
+      sha256: 3ec40ccf63f2450c5e6c7dd579e42fc2e97caf0d8cd4ba24aa434e6fc264eda0
     manager: conda
     name: dnspython
     optional: false
     platform: linux-64
-    url: https://conda.anaconda.org/conda-forge/noarch/dnspython-2.6.1-pyhd8ed1ab_0.conda
-    version: 2.6.1
-  - category: main
-    dependencies:
-      cryptography: '>=2.6,<42.0'
-      httpcore: '>=0.17.3'
-      idna: '>=2.1,<4.0'
-      python: '>=3.8.0,<4.0.0'
+    url: https://conda.anaconda.org/conda-forge/noarch/dnspython-2.7.0-pyhff2d567_1.conda
+    version: 2.7.0
+  - category: main
+    dependencies:
+      python: '>=3.9,<4.0.0'
       sniffio: ''
     hash:
-      md5: a0059139087e108074f4b48b5e94730e
-      sha256: 11feaf50685db60b7b0b2c3253930fe8c38c6ff1b7a40aafbf37e5a3f4dc97fc
+      md5: 5fbd60d61d21b4bd2f9d7a48fe100418
+      sha256: 3ec40ccf63f2450c5e6c7dd579e42fc2e97caf0d8cd4ba24aa434e6fc264eda0
     manager: conda
     name: dnspython
     optional: false
     platform: osx-64
-    url: https://conda.anaconda.org/conda-forge/noarch/dnspython-2.6.1-pyhd8ed1ab_0.conda
-    version: 2.6.1
-  - category: main
-    dependencies:
-      cryptography: '>=2.6,<42.0'
-      httpcore: '>=0.17.3'
-      idna: '>=2.1,<4.0'
-      python: '>=3.8.0,<4.0.0'
+    url: https://conda.anaconda.org/conda-forge/noarch/dnspython-2.7.0-pyhff2d567_1.conda
+    version: 2.7.0
+  - category: main
+    dependencies:
+      python: '>=3.9,<4.0.0'
       sniffio: ''
     hash:
-      md5: a0059139087e108074f4b48b5e94730e
-      sha256: 11feaf50685db60b7b0b2c3253930fe8c38c6ff1b7a40aafbf37e5a3f4dc97fc
+      md5: 5fbd60d61d21b4bd2f9d7a48fe100418
+      sha256: 3ec40ccf63f2450c5e6c7dd579e42fc2e97caf0d8cd4ba24aa434e6fc264eda0
     manager: conda
     name: dnspython
     optional: false
     platform: osx-arm64
-    url: https://conda.anaconda.org/conda-forge/noarch/dnspython-2.6.1-pyhd8ed1ab_0.conda
-    version: 2.6.1
+    url: https://conda.anaconda.org/conda-forge/noarch/dnspython-2.7.0-pyhff2d567_1.conda
+    version: 2.7.0
   - category: main
     dependencies:
       python: '>=3.9'
@@ -3448,90 +3237,6 @@
     platform: osx-arm64
     url: https://conda.anaconda.org/conda-forge/noarch/editables-0.5-pyhd8ed1ab_1.conda
     version: '0.5'
-  - category: main
-    dependencies:
-      dnspython: '>=2.0.0'
-      idna: '>=2.0.0'
-      python: '>=3.9'
-    hash:
-      md5: da16dd3b0b71339060cd44cb7110ddf9
-      sha256: b91a19eb78edfc2dbb36de9a67f74ee2416f1b5273dd7327abe53f2dbf864736
-    manager: conda
-    name: email-validator
-    optional: false
-    platform: linux-64
-    url:
-      https://conda.anaconda.org/conda-forge/noarch/email-validator-2.2.0-pyhd8ed1ab_1.conda
-    version: 2.2.0
-  - category: main
-    dependencies:
-      dnspython: '>=2.0.0'
-      idna: '>=2.0.0'
-      python: '>=3.9'
-    hash:
-      md5: da16dd3b0b71339060cd44cb7110ddf9
-      sha256: b91a19eb78edfc2dbb36de9a67f74ee2416f1b5273dd7327abe53f2dbf864736
-    manager: conda
-    name: email-validator
-    optional: false
-    platform: osx-64
-    url:
-      https://conda.anaconda.org/conda-forge/noarch/email-validator-2.2.0-pyhd8ed1ab_1.conda
-    version: 2.2.0
-  - category: main
-    dependencies:
-      dnspython: '>=2.0.0'
-      idna: '>=2.0.0'
-      python: '>=3.9'
-    hash:
-      md5: da16dd3b0b71339060cd44cb7110ddf9
-      sha256: b91a19eb78edfc2dbb36de9a67f74ee2416f1b5273dd7327abe53f2dbf864736
-    manager: conda
-    name: email-validator
-    optional: false
-    platform: osx-arm64
-    url:
-      https://conda.anaconda.org/conda-forge/noarch/email-validator-2.2.0-pyhd8ed1ab_1.conda
-    version: 2.2.0
-  - category: main
-    dependencies:
-      email-validator: '>=2.2.0,<2.2.1.0a0'
-    hash:
-      md5: 0794f8807ff2c6f020422cacb1bd7bfa
-      sha256: e0d0fdf587aa0ed0ff08b2bce3ab355f46687b87b0775bfba01cc80a859ee6a2
-    manager: conda
-    name: email_validator
-    optional: false
-    platform: linux-64
-    url:
-      https://conda.anaconda.org/conda-forge/noarch/email_validator-2.2.0-hd8ed1ab_1.conda
-    version: 2.2.0
-  - category: main
-    dependencies:
-      email-validator: '>=2.2.0,<2.2.1.0a0'
-    hash:
-      md5: 0794f8807ff2c6f020422cacb1bd7bfa
-      sha256: e0d0fdf587aa0ed0ff08b2bce3ab355f46687b87b0775bfba01cc80a859ee6a2
-    manager: conda
-    name: email_validator
-    optional: false
-    platform: osx-64
-    url:
-      https://conda.anaconda.org/conda-forge/noarch/email_validator-2.2.0-hd8ed1ab_1.conda
-    version: 2.2.0
-  - category: main
-    dependencies:
-      email-validator: '>=2.2.0,<2.2.1.0a0'
-    hash:
-      md5: 0794f8807ff2c6f020422cacb1bd7bfa
-      sha256: e0d0fdf587aa0ed0ff08b2bce3ab355f46687b87b0775bfba01cc80a859ee6a2
-    manager: conda
-    name: email_validator
-    optional: false
-    platform: osx-arm64
-    url:
-      https://conda.anaconda.org/conda-forge/noarch/email_validator-2.2.0-hd8ed1ab_1.conda
-    version: 2.2.0
   - category: main
     dependencies:
       appdirs: ''
@@ -3677,119 +3382,7 @@
     version: 2.6.4
   - category: main
     dependencies:
-<<<<<<< HEAD
-      email_validator: '>=2.0.0'
-      fastapi-cli: '>=0.0.5'
-      httpx: '>=0.23.0'
-      jinja2: '>=2.11.2'
-      pydantic: '>=1.7.4,!=1.8,!=1.8.1,!=2.0.0,!=2.0.1,!=2.1.0,<3.0.0'
-      python: '>=3.9'
-      python-multipart: '>=0.0.7'
-      starlette: '>=0.40.0,<0.42.0'
-      typing_extensions: '>=4.8.0'
-      uvicorn-standard: '>=0.12.0'
-    hash:
-      md5: 1b1e0c97830cdf75f1f371bd467ab657
-      sha256: d7826d537c667093c9de96411a09585a8d620c84a830a0195e58e9a0df45f018
-    manager: conda
-    name: fastapi
-    optional: false
-    platform: linux-64
-    url: https://conda.anaconda.org/conda-forge/noarch/fastapi-0.115.6-pyhd8ed1ab_0.conda
-    version: 0.115.6
-  - category: main
-    dependencies:
-      email_validator: '>=2.0.0'
-      fastapi-cli: '>=0.0.5'
-      httpx: '>=0.23.0'
-      jinja2: '>=2.11.2'
-      pydantic: '>=1.7.4,!=1.8,!=1.8.1,!=2.0.0,!=2.0.1,!=2.1.0,<3.0.0'
-      python: '>=3.9'
-      python-multipart: '>=0.0.7'
-      starlette: '>=0.40.0,<0.42.0'
-      typing_extensions: '>=4.8.0'
-      uvicorn-standard: '>=0.12.0'
-    hash:
-      md5: 1b1e0c97830cdf75f1f371bd467ab657
-      sha256: d7826d537c667093c9de96411a09585a8d620c84a830a0195e58e9a0df45f018
-    manager: conda
-    name: fastapi
-    optional: false
-    platform: osx-64
-    url: https://conda.anaconda.org/conda-forge/noarch/fastapi-0.115.6-pyhd8ed1ab_0.conda
-    version: 0.115.6
-  - category: main
-    dependencies:
-      email_validator: '>=2.0.0'
-      fastapi-cli: '>=0.0.5'
-      httpx: '>=0.23.0'
-      jinja2: '>=2.11.2'
-      pydantic: '>=1.7.4,!=1.8,!=1.8.1,!=2.0.0,!=2.0.1,!=2.1.0,<3.0.0'
-      python: '>=3.9'
-      python-multipart: '>=0.0.7'
-      starlette: '>=0.40.0,<0.42.0'
-      typing_extensions: '>=4.8.0'
-      uvicorn-standard: '>=0.12.0'
-    hash:
-      md5: 1b1e0c97830cdf75f1f371bd467ab657
-      sha256: d7826d537c667093c9de96411a09585a8d620c84a830a0195e58e9a0df45f018
-    manager: conda
-    name: fastapi
-    optional: false
-    platform: osx-arm64
-    url: https://conda.anaconda.org/conda-forge/noarch/fastapi-0.115.6-pyhd8ed1ab_0.conda
-    version: 0.115.6
-  - category: main
-    dependencies:
-      python: '>=3.8'
-      typer: '>=0.12.3'
-      uvicorn-standard: '>=0.15.0'
-    hash:
-      md5: d141225aba450ec07c771c73ac57bb43
-      sha256: 2294f02beff318614a737454f1a432a6f4ae22216a85b296b7041fedab293516
-    manager: conda
-    name: fastapi-cli
-    optional: false
-    platform: linux-64
-    url:
-      https://conda.anaconda.org/conda-forge/noarch/fastapi-cli-0.0.5-pyhd8ed1ab_1.conda
-    version: 0.0.5
-  - category: main
-    dependencies:
-      python: '>=3.8'
-      typer: '>=0.12.3'
-      uvicorn-standard: '>=0.15.0'
-    hash:
-      md5: d141225aba450ec07c771c73ac57bb43
-      sha256: 2294f02beff318614a737454f1a432a6f4ae22216a85b296b7041fedab293516
-    manager: conda
-    name: fastapi-cli
-    optional: false
-    platform: osx-64
-    url:
-      https://conda.anaconda.org/conda-forge/noarch/fastapi-cli-0.0.5-pyhd8ed1ab_1.conda
-    version: 0.0.5
-  - category: main
-    dependencies:
-      python: '>=3.8'
-      typer: '>=0.12.3'
-      uvicorn-standard: '>=0.15.0'
-    hash:
-      md5: d141225aba450ec07c771c73ac57bb43
-      sha256: 2294f02beff318614a737454f1a432a6f4ae22216a85b296b7041fedab293516
-    manager: conda
-    name: fastapi-cli
-    optional: false
-    platform: osx-arm64
-    url:
-      https://conda.anaconda.org/conda-forge/noarch/fastapi-cli-0.0.5-pyhd8ed1ab_1.conda
-    version: 0.0.5
-  - category: main
-    dependencies:
-      python: '>=3.6'
-=======
-      python: '>=3.9'
->>>>>>> 439f365c
+      python: '>=3.9'
       sgmllib3k: ''
     hash:
       md5: 5ee4b7eebc1f6b020903d01604e279c6
@@ -3901,60 +3494,6 @@
     platform: osx-arm64
     url: https://conda.anaconda.org/conda-forge/noarch/flaky-3.8.1-pyhd8ed1ab_1.conda
     version: 3.8.1
-  - category: main
-    dependencies:
-      blinker: '>=1.6.2'
-      click: '>=8.1.3'
-      importlib-metadata: '>=3.6.0'
-      itsdangerous: '>=2.1.2'
-      jinja2: '>=3.1.2'
-      python: '>=3.8'
-      werkzeug: '>=2.3.7'
-    hash:
-      md5: 9b0d29067484a8dfacfae85b8fba81bc
-      sha256: 4f84ffdc5471236e8225db86c7508426b46aa2c3802d58ca40b3c3e174533b39
-    manager: conda
-    name: flask
-    optional: false
-    platform: linux-64
-    url: https://conda.anaconda.org/conda-forge/noarch/flask-2.3.3-pyhd8ed1ab_0.conda
-    version: 2.3.3
-  - category: main
-    dependencies:
-      blinker: '>=1.6.2'
-      click: '>=8.1.3'
-      importlib-metadata: '>=3.6.0'
-      itsdangerous: '>=2.1.2'
-      jinja2: '>=3.1.2'
-      python: '>=3.8'
-      werkzeug: '>=2.3.7'
-    hash:
-      md5: 9b0d29067484a8dfacfae85b8fba81bc
-      sha256: 4f84ffdc5471236e8225db86c7508426b46aa2c3802d58ca40b3c3e174533b39
-    manager: conda
-    name: flask
-    optional: false
-    platform: osx-64
-    url: https://conda.anaconda.org/conda-forge/noarch/flask-2.3.3-pyhd8ed1ab_0.conda
-    version: 2.3.3
-  - category: main
-    dependencies:
-      blinker: '>=1.6.2'
-      click: '>=8.1.3'
-      importlib-metadata: '>=3.6.0'
-      itsdangerous: '>=2.1.2'
-      jinja2: '>=3.1.2'
-      python: '>=3.8'
-      werkzeug: '>=2.3.7'
-    hash:
-      md5: 9b0d29067484a8dfacfae85b8fba81bc
-      sha256: 4f84ffdc5471236e8225db86c7508426b46aa2c3802d58ca40b3c3e174533b39
-    manager: conda
-    name: flask
-    optional: false
-    platform: osx-arm64
-    url: https://conda.anaconda.org/conda-forge/noarch/flask-2.3.3-pyhd8ed1ab_0.conda
-    version: 2.3.3
   - category: main
     dependencies:
       __glibc: '>=2.17,<3.0.a0'
@@ -5539,68 +5078,14 @@
     version: 1.0.7
   - category: main
     dependencies:
-<<<<<<< HEAD
-      __glibc: '>=2.17,<3.0.a0'
-      libgcc: '>=13'
-      python: '>=3.11,<3.12.0a0'
-      python_abi: 3.11.*
-    hash:
-      md5: c16a94f3d0c6a2a495b3071cff3f598d
-      sha256: 1775083ed07111778559e9a0b47033c13cbe6f1c489eaceff204f6cf7a9e02da
-    manager: conda
-    name: httptools
-    optional: false
-    platform: linux-64
-    url:
-      https://conda.anaconda.org/conda-forge/linux-64/httptools-0.6.4-py311h9ecbd09_0.conda
-    version: 0.6.4
-  - category: main
-    dependencies:
-      __osx: '>=10.13'
-      python: '>=3.11,<3.12.0a0'
-      python_abi: 3.11.*
-    hash:
-      md5: eee2f4ab03514d6ca5cd33ac2c3a1846
-      sha256: bb796dfdbf36aedf07471a3b0911803cac5b9cb2e1bdf8301a633ba3f8dd9d4e
-    manager: conda
-    name: httptools
-    optional: false
-    platform: osx-64
-    url:
-      https://conda.anaconda.org/conda-forge/osx-64/httptools-0.6.4-py311h4d7f069_0.conda
-    version: 0.6.4
-  - category: main
-    dependencies:
-      __osx: '>=11.0'
-      python: '>=3.11,<3.12.0a0'
-      python_abi: 3.11.*
-    hash:
-      md5: 4aca39fe9eb4224026c907e1aa8156fb
-      sha256: 47af7c9e41ea0327f12757527cea28c430ef84aade923d81cc397ebb2bf9eb28
-    manager: conda
-    name: httptools
-    optional: false
-    platform: osx-arm64
-    url:
-      https://conda.anaconda.org/conda-forge/osx-arm64/httptools-0.6.4-py311h917b07b_0.conda
-    version: 0.6.4
-  - category: main
-    dependencies:
-=======
->>>>>>> 439f365c
       anyio: ''
       certifi: ''
       httpcore: 1.*
       idna: ''
       python: '>=3.9'
     hash:
-<<<<<<< HEAD
-      md5: 8a4a83ba566c6b5c718dd0531a362d01
-      sha256: 0b864abaa9f1443fc42368b4d2a4f4efb9971a53f961d1fe30fabd7fbdd76b27
-=======
       md5: d6989ead454181f4f9bc987d3dc4e285
       sha256: cd0f1de3697b252df95f98383e9edb1d00386bfdd03fdf607fa42fe5fcb09950
->>>>>>> 439f365c
     manager: conda
     name: httpx
     optional: false
@@ -5991,45 +5476,6 @@
     version: 0.7.2
   - category: main
     dependencies:
-      python: '>=3.9'
-    hash:
-      md5: 7ac5f795c15f288984e32add616cdc59
-      sha256: 1684b7b16eec08efef5302ce298c606b163c18272b69a62b666fbaa61516f170
-    manager: conda
-    name: itsdangerous
-    optional: false
-    platform: linux-64
-    url:
-      https://conda.anaconda.org/conda-forge/noarch/itsdangerous-2.2.0-pyhd8ed1ab_1.conda
-    version: 2.2.0
-  - category: main
-    dependencies:
-      python: '>=3.9'
-    hash:
-      md5: 7ac5f795c15f288984e32add616cdc59
-      sha256: 1684b7b16eec08efef5302ce298c606b163c18272b69a62b666fbaa61516f170
-    manager: conda
-    name: itsdangerous
-    optional: false
-    platform: osx-64
-    url:
-      https://conda.anaconda.org/conda-forge/noarch/itsdangerous-2.2.0-pyhd8ed1ab_1.conda
-    version: 2.2.0
-  - category: main
-    dependencies:
-      python: '>=3.9'
-    hash:
-      md5: 7ac5f795c15f288984e32add616cdc59
-      sha256: 1684b7b16eec08efef5302ce298c606b163c18272b69a62b666fbaa61516f170
-    manager: conda
-    name: itsdangerous
-    optional: false
-    platform: osx-arm64
-    url:
-      https://conda.anaconda.org/conda-forge/noarch/itsdangerous-2.2.0-pyhd8ed1ab_1.conda
-    version: 2.2.0
-  - category: main
-    dependencies:
       more-itertools: ''
       python: '>=3.9'
     hash:
@@ -6421,45 +5867,6 @@
     url:
       https://conda.anaconda.org/conda-forge/noarch/jsonschema-specifications-2024.10.1-pyhd8ed1ab_1.conda
     version: 2024.10.1
-  - category: main
-    dependencies:
-      python: '>=3.6'
-    hash:
-      md5: 22fb24e365c532a486655aea3980d05b
-      sha256: 11ece1c36c9299c502f779893d7b0f28ccb6234a6f98d3d71e93455827b1091a
-    manager: conda
-    name: kaitaistruct
-    optional: false
-    platform: linux-64
-    url:
-      https://conda.anaconda.org/conda-forge/noarch/kaitaistruct-0.10-pyhd8ed1ab_0.tar.bz2
-    version: '0.10'
-  - category: main
-    dependencies:
-      python: '>=3.6'
-    hash:
-      md5: 22fb24e365c532a486655aea3980d05b
-      sha256: 11ece1c36c9299c502f779893d7b0f28ccb6234a6f98d3d71e93455827b1091a
-    manager: conda
-    name: kaitaistruct
-    optional: false
-    platform: osx-64
-    url:
-      https://conda.anaconda.org/conda-forge/noarch/kaitaistruct-0.10-pyhd8ed1ab_0.tar.bz2
-    version: '0.10'
-  - category: main
-    dependencies:
-      python: '>=3.6'
-    hash:
-      md5: 22fb24e365c532a486655aea3980d05b
-      sha256: 11ece1c36c9299c502f779893d7b0f28ccb6234a6f98d3d71e93455827b1091a
-    manager: conda
-    name: kaitaistruct
-    optional: false
-    platform: osx-arm64
-    url:
-      https://conda.anaconda.org/conda-forge/noarch/kaitaistruct-0.10-pyhd8ed1ab_0.tar.bz2
-    version: '0.10'
   - category: main
     dependencies:
       __linux: ''
@@ -6649,45 +6056,6 @@
     version: '2.43'
   - category: main
     dependencies:
-      pyasn1: '>=0.4.6'
-      python: '>=3.9'
-    hash:
-      md5: 7319a76eaab1e21f84ad7949ff2f66e7
-      sha256: 0816b267189241330b85bbe9524423255cd4daf8dd4d97765213b49991d1c33d
-    manager: conda
-    name: ldap3
-    optional: false
-    platform: linux-64
-    url: https://conda.anaconda.org/conda-forge/noarch/ldap3-2.9.1-pyhd8ed1ab_1.conda
-    version: 2.9.1
-  - category: main
-    dependencies:
-      pyasn1: '>=0.4.6'
-      python: '>=3.9'
-    hash:
-      md5: 7319a76eaab1e21f84ad7949ff2f66e7
-      sha256: 0816b267189241330b85bbe9524423255cd4daf8dd4d97765213b49991d1c33d
-    manager: conda
-    name: ldap3
-    optional: false
-    platform: osx-64
-    url: https://conda.anaconda.org/conda-forge/noarch/ldap3-2.9.1-pyhd8ed1ab_1.conda
-    version: 2.9.1
-  - category: main
-    dependencies:
-      pyasn1: '>=0.4.6'
-      python: '>=3.9'
-    hash:
-      md5: 7319a76eaab1e21f84ad7949ff2f66e7
-      sha256: 0816b267189241330b85bbe9524423255cd4daf8dd4d97765213b49991d1c33d
-    manager: conda
-    name: ldap3
-    optional: false
-    platform: osx-arm64
-    url: https://conda.anaconda.org/conda-forge/noarch/ldap3-2.9.1-pyhd8ed1ab_1.conda
-    version: 2.9.1
-  - category: main
-    dependencies:
       libgcc-ng: '>=12'
       libstdcxx-ng: '>=12'
     hash:
@@ -6723,49 +6091,6 @@
     platform: osx-arm64
     url: https://conda.anaconda.org/conda-forge/osx-arm64/lerc-4.0.0-h9a09cb3_0.tar.bz2
     version: 4.0.0
-  - category: main
-    dependencies:
-      __glibc: '>=2.17,<3.0.a0'
-      libgcc-ng: '>=12'
-      libstdcxx-ng: '>=12'
-    hash:
-      md5: c48fc56ec03229f294176923c3265c05
-      sha256: 945396726cadae174a661ce006e3f74d71dbd719219faf7cc74696b267f7b0b5
-    manager: conda
-    name: libabseil
-    optional: false
-    platform: linux-64
-    url:
-      https://conda.anaconda.org/conda-forge/linux-64/libabseil-20240116.2-cxx17_he02047a_1.conda
-    version: '20240116.2'
-  - category: main
-    dependencies:
-      __osx: '>=10.13'
-      libcxx: '>=16'
-    hash:
-      md5: d6c78ca84abed3fea5f308ac83b8f54e
-      sha256: 396d18f39d5207ecae06fddcbc6e5f20865718939bc4e0ea9729e13952833aac
-    manager: conda
-    name: libabseil
-    optional: false
-    platform: osx-64
-    url:
-      https://conda.anaconda.org/conda-forge/osx-64/libabseil-20240116.2-cxx17_hf036a51_1.conda
-    version: '20240116.2'
-  - category: main
-    dependencies:
-      __osx: '>=11.0'
-      libcxx: '>=16'
-    hash:
-      md5: f16963d88aed907af8b90878b8d8a05c
-      sha256: a9517c8683924f4b3b9380cdaa50fdd2009cd8d5f3918c92f64394238189d3cb
-    manager: conda
-    name: libabseil
-    optional: false
-    platform: osx-arm64
-    url:
-      https://conda.anaconda.org/conda-forge/osx-arm64/libabseil-20240116.2-cxx17_h00cdb27_1.conda
-    version: '20240116.2'
   - category: main
     dependencies:
       __glibc: '>=2.17,<3.0.a0'
@@ -8256,60 +7581,7 @@
   - category: main
     dependencies:
       __glibc: '>=2.17,<3.0.a0'
-<<<<<<< HEAD
-      libabseil: '>=20240116.2,<20240117.0a0'
-      libgcc: '>=13'
-      libstdcxx: '>=13'
-      libzlib: '>=1.3.1,<2.0a0'
-    hash:
-      md5: 06def97690ef90781a91b786cb48a0a9
-      sha256: 8b5e4e31ed93bf36fd14e9cf10cd3af78bb9184d0f1f87878b8d28c0374aa4dc
-    manager: conda
-    name: libprotobuf
-    optional: false
-    platform: linux-64
-    url:
-      https://conda.anaconda.org/conda-forge/linux-64/libprotobuf-4.25.3-hd5b35b9_1.conda
-    version: 4.25.3
-  - category: main
-    dependencies:
-      __osx: '>=10.13'
-      libabseil: '>=20240116.2,<20240117.0a0'
-      libcxx: '>=17'
-      libzlib: '>=1.3.1,<2.0a0'
-    hash:
-      md5: 64ad501f0fd74955056169ec9c42c5c0
-      sha256: f509cb24a164b84553b28837ec1e8311ceb0212a1dbb8c7fd99ca383d461ea6c
-    manager: conda
-    name: libprotobuf
-    optional: false
-    platform: osx-64
-    url:
-      https://conda.anaconda.org/conda-forge/osx-64/libprotobuf-4.25.3-hd4aba4c_1.conda
-    version: 4.25.3
-  - category: main
-    dependencies:
-      __osx: '>=11.0'
-      libabseil: '>=20240116.2,<20240117.0a0'
-      libcxx: '>=17'
-      libzlib: '>=1.3.1,<2.0a0'
-    hash:
-      md5: fa77986d9170450c014586ab87e144f8
-      sha256: f51bde2dfe73968ab3090c1098f520b65a8d8f11e945cb13bf74d19e30966b61
-    manager: conda
-    name: libprotobuf
-    optional: false
-    platform: osx-arm64
-    url:
-      https://conda.anaconda.org/conda-forge/osx-arm64/libprotobuf-4.25.3-hc39d83c_1.conda
-    version: 4.25.3
-  - category: main
-    dependencies:
-      __glibc: '>=2.17,<3.0.a0'
-      cairo: '>=1.18.0,<2.0a0'
-=======
       cairo: '>=1.18.2,<2.0a0'
->>>>>>> 439f365c
       freetype: '>=2.12.1,<3.0a0'
       gdk-pixbuf: '>=2.42.12,<3.0a0'
       harfbuzz: '>=10.1.0,<11.0a0'
@@ -8666,45 +7938,6 @@
     dependencies:
       __glibc: '>=2.17,<3.0.a0'
       libgcc: '>=13'
-<<<<<<< HEAD
-    hash:
-      md5: 070e3c9ddab77e38799d5c30b109c633
-      sha256: a35cd81cd1a9add11024097da83cc06b0aae83186fe4124b77710876f37d8f31
-    manager: conda
-    name: libuv
-    optional: false
-    platform: linux-64
-    url: https://conda.anaconda.org/conda-forge/linux-64/libuv-1.49.2-hb9d3cd8_0.conda
-    version: 1.49.2
-  - category: main
-    dependencies:
-      __osx: '>=11.0'
-    hash:
-      md5: ec36c2438046ca8d2b4368d62dd5c38c
-      sha256: a2083200357513f932b44e88858a50a638d1a751a050bc62b2cbee2ac54f102c
-    manager: conda
-    name: libuv
-    optional: false
-    platform: osx-64
-    url: https://conda.anaconda.org/conda-forge/osx-64/libuv-1.49.2-hd79239c_0.conda
-    version: 1.49.2
-  - category: main
-    dependencies:
-      __osx: '>=11.0'
-    hash:
-      md5: 4bc348e3a1a74d20a3f9beb866d75e0a
-      sha256: 0e5176af1e788ad5006cf261c4ea5a288a935fda48993b0240ddd2e562dc3d02
-    manager: conda
-    name: libuv
-    optional: false
-    platform: osx-arm64
-    url: https://conda.anaconda.org/conda-forge/osx-arm64/libuv-1.49.2-h7ab814d_0.conda
-    version: 1.49.2
-  - category: main
-    dependencies:
-      libgcc-ng: '>=12'
-=======
->>>>>>> 439f365c
     hash:
       md5: 63f790534398730f59e1b899c3644d4a
       sha256: c45283fd3e90df5f0bd3dbcd31f59cdd2b001d424cf30a07223655413b158eaf
@@ -9332,123 +8565,7 @@
     version: 2.2.0
   - category: main
     dependencies:
-<<<<<<< HEAD
-      asgiref: '>=3.2.10,<3.8'
-      brotli-python: '>=1.0,<1.1'
-      certifi: '>=2019.9.11'
-      cryptography: '>=38,<41.1'
-      flask: '>=1.1.1,<2.4'
-      h11: '>=0.11,<0.15'
-      h2: '>=4.1,<5'
-      hyperframe: '>=6.0,<7'
-      kaitaistruct: '>=0.10,<0.11'
-      ldap3: '>=2.8,<2.10'
-      libgcc-ng: '>=12'
-      msgpack-python: '>=1.0.0,<1.1.0'
-      passlib: '>=1.6.5,<1.8'
-      protobuf: '>=3.14,<5'
-      publicsuffix2: '>=2.20190812,<3'
-      pylsqpack: '>=0.3.3,<0.4.0'
-      pyopenssl: '>=22.1,<23.2'
-      pyparsing: '>=2.4.2,<3.2'
-      pyperclip: '>=1.6.0,<1.9'
-      python: '>=3.11,<3.12.0a0'
-      python_abi: 3.11.*
-      ruamel.yaml: '>=0.16,<0.18'
-      sortedcontainers: '>=2.3,<2.5'
-      tornado: '>=6.2,<7'
-      wsproto: '>=1.0,<1.3'
-      zstandard: '>=0.11,<0.22'
-    hash:
-      md5: 286dfce5e12ff1d688b43bb7e11fb6bb
-      sha256: f199c24c7e77788191d66a8ff09eb3f31896f6c6dc1185dfe2fac6f43d94b859
-    manager: conda
-    name: mitmproxy
-    optional: false
-    platform: linux-64
-    url:
-      https://conda.anaconda.org/conda-forge/linux-64/mitmproxy-10.1.0-py311h46250e7_1.conda
-    version: 10.1.0
-  - category: main
-    dependencies:
-      asgiref: '>=3.2.10,<3.8'
-      brotli-python: '>=1.0,<1.1'
-      certifi: '>=2019.9.11'
-      cryptography: '>=38,<41.1'
-      flask: '>=1.1.1,<2.4'
-      h11: '>=0.11,<0.15'
-      h2: '>=4.1,<5'
-      hyperframe: '>=6.0,<7'
-      kaitaistruct: '>=0.10,<0.11'
-      ldap3: '>=2.8,<2.10'
-      msgpack-python: '>=1.0.0,<1.1.0'
-      passlib: '>=1.6.5,<1.8'
-      protobuf: '>=3.14,<5'
-      publicsuffix2: '>=2.20190812,<3'
-      pylsqpack: '>=0.3.3,<0.4.0'
-      pyopenssl: '>=22.1,<23.2'
-      pyparsing: '>=2.4.2,<3.2'
-      pyperclip: '>=1.6.0,<1.9'
-      python: '>=3.11,<3.12.0a0'
-      python_abi: 3.11.*
-      ruamel.yaml: '>=0.16,<0.18'
-      sortedcontainers: '>=2.3,<2.5'
-      tornado: '>=6.2,<7'
-      wsproto: '>=1.0,<1.3'
-      zstandard: '>=0.11,<0.22'
-    hash:
-      md5: a7d334de4fad6050bfe8898c69d98111
-      sha256: cdf2b6bd3543f3b3ef466eb1b0b5b1488c482cddbd34c112b0d1b6a46b263e99
-    manager: conda
-    name: mitmproxy
-    optional: false
-    platform: osx-64
-    url:
-      https://conda.anaconda.org/conda-forge/osx-64/mitmproxy-10.1.0-py311h5e0f0e4_0.conda
-    version: 10.1.0
-  - category: main
-    dependencies:
-      asgiref: '>=3.2.10,<3.8'
-      brotli-python: '>=1.0,<1.1'
-      certifi: '>=2019.9.11'
-      cryptography: '>=38,<41.1'
-      flask: '>=1.1.1,<2.4'
-      h11: '>=0.11,<0.15'
-      h2: '>=4.1,<5'
-      hyperframe: '>=6.0,<7'
-      kaitaistruct: '>=0.10,<0.11'
-      ldap3: '>=2.8,<2.10'
-      msgpack-python: '>=1.0.0,<1.1.0'
-      passlib: '>=1.6.5,<1.8'
-      protobuf: '>=3.14,<5'
-      publicsuffix2: '>=2.20190812,<3'
-      pylsqpack: '>=0.3.3,<0.4.0'
-      pyopenssl: '>=22.1,<23.2'
-      pyparsing: '>=2.4.2,<3.2'
-      pyperclip: '>=1.6.0,<1.9'
-      python: '>=3.11,<3.12.0a0'
-      python_abi: 3.11.*
-      ruamel.yaml: '>=0.16,<0.18'
-      sortedcontainers: '>=2.3,<2.5'
-      tornado: '>=6.2,<7'
-      wsproto: '>=1.0,<1.3'
-      zstandard: '>=0.11,<0.22'
-    hash:
-      md5: 0059bf2757092ddcd33e9da3343f8816
-      sha256: 0c54d7ca50d4b46c937ceb67fa8702d7cd249b4789d30af590a134f9094336bf
-    manager: conda
-    name: mitmproxy
-    optional: false
-    platform: osx-arm64
-    url:
-      https://conda.anaconda.org/conda-forge/osx-arm64/mitmproxy-10.1.0-py311h94f323b_0.conda
-    version: 10.1.0
-  - category: main
-    dependencies:
-      python: '>=3.8'
-=======
-      python: '>=3.9'
->>>>>>> 439f365c
+      python: '>=3.9'
     hash:
       md5: 206f67a1eccc290e5679bb793c3eb17e
       sha256: ccb385f3a25efb47e9ea9870b0fa67b05c3b40c4c695e5f3946ab12e79e3096d
@@ -9493,15 +8610,15 @@
       python: '>=3.11,<3.12.0a0'
       python_abi: 3.11.*
     hash:
-      md5: b7f5e94f0a10f39bea5ded40b9adb73c
-      sha256: f74a33bd12a538e0aa1f0289e4263e0a3d18b125985dc08dac28250e3b197f5d
+      md5: 682f76920687f7d9283039eb542fdacf
+      sha256: 9033fa7084cbfd10e1b7ed3b74cee17169a0731ec98244d05c372fc4a935d5c9
     manager: conda
     name: msgpack-python
     optional: false
     platform: linux-64
     url:
-      https://conda.anaconda.org/conda-forge/linux-64/msgpack-python-1.0.8-py311hd18a35c_1.conda
-    version: 1.0.8
+      https://conda.anaconda.org/conda-forge/linux-64/msgpack-python-1.1.0-py311hd18a35c_0.conda
+    version: 1.1.0
   - category: main
     dependencies:
       __osx: '>=10.13'
@@ -9509,15 +8626,15 @@
       python: '>=3.11,<3.12.0a0'
       python_abi: 3.11.*
     hash:
-      md5: d354e6628d55888eb84a036eed8f369d
-      sha256: 4358505cef3440617baf48ac379a3b31a327793fb1dd9a4086872b3553fa9cbd
+      md5: 6804cd42195bf94efd1b892688c96412
+      sha256: b56b1e7d156b88cc0c62734acf56d4ee809723614f659e4203028e7eeac16a78
     manager: conda
     name: msgpack-python
     optional: false
     platform: osx-64
     url:
-      https://conda.anaconda.org/conda-forge/osx-64/msgpack-python-1.0.8-py311hf2f7c97_1.conda
-    version: 1.0.8
+      https://conda.anaconda.org/conda-forge/osx-64/msgpack-python-1.1.0-py311hf2f7c97_0.conda
+    version: 1.1.0
   - category: main
     dependencies:
       __osx: '>=11.0'
@@ -9525,15 +8642,15 @@
       python: '>=3.11,<3.12.0a0'
       python_abi: 3.11.*
     hash:
-      md5: ce5a4c818a8ac6bc6ebff30f3d2814eb
-      sha256: 17b3cff3dff93eb16b889698ffd2edb28f3a0fbf94e1d6629531bd3a01b575ae
+      md5: 6c826762702474fb0def6cedd2db5316
+      sha256: aafa8572c72283801148845772fd9d494765bdcf1b8ae6f435e1caff4f1c97f3
     manager: conda
     name: msgpack-python
     optional: false
     platform: osx-arm64
     url:
-      https://conda.anaconda.org/conda-forge/osx-arm64/msgpack-python-1.0.8-py311h2c37856_1.conda
-    version: 1.0.8
+      https://conda.anaconda.org/conda-forge/osx-arm64/msgpack-python-1.1.0-py311h2c37856_0.conda
+    version: 1.1.0
   - category: main
     dependencies:
       certifi: '>=2017.4.17'
@@ -10068,51 +9185,6 @@
     version: 1.4.2
   - category: main
     dependencies:
-      argon2-cffi: '>=19.2.0'
-      bcrypt: '>=3.1.0'
-      cryptography: ''
-      python: '>=3.8'
-    hash:
-      md5: b227694201828eba9a4c6b6d289a72dd
-      sha256: 22b0c524eb3f5d63ef7fbc7bff5a636b14d21abeaf9541c1781087c4099bfec7
-    manager: conda
-    name: passlib
-    optional: false
-    platform: linux-64
-    url: https://conda.anaconda.org/conda-forge/noarch/passlib-1.7.4-pyhd8ed1ab_1.conda
-    version: 1.7.4
-  - category: main
-    dependencies:
-      argon2-cffi: '>=19.2.0'
-      bcrypt: '>=3.1.0'
-      cryptography: ''
-      python: '>=3.8'
-    hash:
-      md5: b227694201828eba9a4c6b6d289a72dd
-      sha256: 22b0c524eb3f5d63ef7fbc7bff5a636b14d21abeaf9541c1781087c4099bfec7
-    manager: conda
-    name: passlib
-    optional: false
-    platform: osx-64
-    url: https://conda.anaconda.org/conda-forge/noarch/passlib-1.7.4-pyhd8ed1ab_1.conda
-    version: 1.7.4
-  - category: main
-    dependencies:
-      argon2-cffi: '>=19.2.0'
-      bcrypt: '>=3.1.0'
-      cryptography: ''
-      python: '>=3.8'
-    hash:
-      md5: b227694201828eba9a4c6b6d289a72dd
-      sha256: 22b0c524eb3f5d63ef7fbc7bff5a636b14d21abeaf9541c1781087c4099bfec7
-    manager: conda
-    name: passlib
-    optional: false
-    platform: osx-arm64
-    url: https://conda.anaconda.org/conda-forge/noarch/passlib-1.7.4-pyhd8ed1ab_1.conda
-    version: 1.7.4
-  - category: main
-    dependencies:
       python: '>=2.7'
     hash:
       md5: a4eea5bff523f26442405bc5d1f52adb
@@ -10682,64 +9754,6 @@
   - category: main
     dependencies:
       __glibc: '>=2.17,<3.0.a0'
-      libabseil: '>=20240116.2,<20240117.0a0'
-      libgcc: '>=13'
-      libprotobuf: '>=4.25.3,<4.25.4.0a0'
-      libstdcxx: '>=13'
-      python: '>=3.11,<3.12.0a0'
-      python_abi: 3.11.*
-      setuptools: ''
-    hash:
-      md5: 27089f71e28d01bcc070460d822d5acb
-      sha256: 3e06dcdd3ec2e73fb456d5c2fdf9c8829d7f70c15d724f9920a24276a0a1d6b5
-    manager: conda
-    name: protobuf
-    optional: false
-    platform: linux-64
-    url:
-      https://conda.anaconda.org/conda-forge/linux-64/protobuf-4.25.3-py311hbffca5d_1.conda
-    version: 4.25.3
-  - category: main
-    dependencies:
-      __osx: '>=10.13'
-      libabseil: '>=20240116.2,<20240117.0a0'
-      libcxx: '>=17'
-      libprotobuf: '>=4.25.3,<4.25.4.0a0'
-      python: '>=3.11,<3.12.0a0'
-      python_abi: 3.11.*
-      setuptools: ''
-    hash:
-      md5: 56584ed8b577c2e07f5c57a2bd3f5912
-      sha256: d33640b917b5f2b0184142ece692a764de840b7f2fa44d211fd56c1170c57e7b
-    manager: conda
-    name: protobuf
-    optional: false
-    platform: osx-64
-    url:
-      https://conda.anaconda.org/conda-forge/osx-64/protobuf-4.25.3-py311h6b31176_1.conda
-    version: 4.25.3
-  - category: main
-    dependencies:
-      __osx: '>=11.0'
-      libabseil: '>=20240116.2,<20240117.0a0'
-      libcxx: '>=17'
-      libprotobuf: '>=4.25.3,<4.25.4.0a0'
-      python: '>=3.11,<3.12.0a0'
-      python_abi: 3.11.*
-      setuptools: ''
-    hash:
-      md5: dacdcae7ce1a0d2f10351fb7b406bf7e
-      sha256: 4c7221018c88b9979fd25f97369d4635dee16fc42dd6a9079362edf97eaa5a48
-    manager: conda
-    name: protobuf
-    optional: false
-    platform: osx-arm64
-    url:
-      https://conda.anaconda.org/conda-forge/osx-arm64/protobuf-4.25.3-py311hd7a3543_1.conda
-    version: 4.25.3
-  - category: main
-    dependencies:
-      __glibc: '>=2.17,<3.0.a0'
       libgcc: '>=13'
       python: '>=3.11,<3.12.0a0'
       python_abi: 3.11.*
@@ -10835,45 +9849,6 @@
     url:
       https://conda.anaconda.org/conda-forge/noarch/ptyprocess-0.7.0-pyhd8ed1ab_1.conda
     version: 0.7.0
-  - category: main
-    dependencies:
-      python: '>=3.6'
-    hash:
-      md5: efb961f1a6ccbb670fd48d692580dce9
-      sha256: 7c7685c6890b893fdcc1a05205d21e17d09835815b146b642bf847447d92bd29
-    manager: conda
-    name: publicsuffix2
-    optional: false
-    platform: linux-64
-    url:
-      https://conda.anaconda.org/conda-forge/noarch/publicsuffix2-2.20191221-pyhd8ed1ab_0.tar.bz2
-    version: '2.20191221'
-  - category: main
-    dependencies:
-      python: '>=3.6'
-    hash:
-      md5: efb961f1a6ccbb670fd48d692580dce9
-      sha256: 7c7685c6890b893fdcc1a05205d21e17d09835815b146b642bf847447d92bd29
-    manager: conda
-    name: publicsuffix2
-    optional: false
-    platform: osx-64
-    url:
-      https://conda.anaconda.org/conda-forge/noarch/publicsuffix2-2.20191221-pyhd8ed1ab_0.tar.bz2
-    version: '2.20191221'
-  - category: main
-    dependencies:
-      python: '>=3.6'
-    hash:
-      md5: efb961f1a6ccbb670fd48d692580dce9
-      sha256: 7c7685c6890b893fdcc1a05205d21e17d09835815b146b642bf847447d92bd29
-    manager: conda
-    name: publicsuffix2
-    optional: false
-    platform: osx-arm64
-    url:
-      https://conda.anaconda.org/conda-forge/noarch/publicsuffix2-2.20191221-pyhd8ed1ab_0.tar.bz2
-    version: '2.20191221'
   - category: main
     dependencies:
       __glibc: '>=2.17,<3.0.a0'
@@ -10975,42 +9950,6 @@
     url:
       https://conda.anaconda.org/conda-forge/osx-arm64/py-rattler-0.9.0-py311h8be0713_0.conda
     version: 0.9.0
-  - category: main
-    dependencies:
-      python: '>=3.9'
-    hash:
-      md5: 09bb17ed307ad6ab2fd78d32372fdd4e
-      sha256: d06051df66e9ab753683d7423fcef873d78bb0c33bd112c3d5be66d529eddf06
-    manager: conda
-    name: pyasn1
-    optional: false
-    platform: linux-64
-    url: https://conda.anaconda.org/conda-forge/noarch/pyasn1-0.6.1-pyhd8ed1ab_2.conda
-    version: 0.6.1
-  - category: main
-    dependencies:
-      python: '>=3.9'
-    hash:
-      md5: 09bb17ed307ad6ab2fd78d32372fdd4e
-      sha256: d06051df66e9ab753683d7423fcef873d78bb0c33bd112c3d5be66d529eddf06
-    manager: conda
-    name: pyasn1
-    optional: false
-    platform: osx-64
-    url: https://conda.anaconda.org/conda-forge/noarch/pyasn1-0.6.1-pyhd8ed1ab_2.conda
-    version: 0.6.1
-  - category: main
-    dependencies:
-      python: '>=3.9'
-    hash:
-      md5: 09bb17ed307ad6ab2fd78d32372fdd4e
-      sha256: d06051df66e9ab753683d7423fcef873d78bb0c33bd112c3d5be66d529eddf06
-    manager: conda
-    name: pyasn1
-    optional: false
-    platform: osx-arm64
-    url: https://conda.anaconda.org/conda-forge/noarch/pyasn1-0.6.1-pyhd8ed1ab_2.conda
-    version: 0.6.1
   - category: main
     dependencies: {}
     hash:
@@ -11536,49 +10475,6 @@
     version: 1.4.0
   - category: main
     dependencies:
-      libgcc-ng: '>=12'
-      python: '>=3.11,<3.12.0a0'
-      python_abi: 3.11.*
-    hash:
-      md5: 43123e3973f57ff8ab79d4f0c8da107e
-      sha256: ead2ad1c715834343751fd2ca3a12c396f2517d3024d2909a408b9eacdc9f1a6
-    manager: conda
-    name: pylsqpack
-    optional: false
-    platform: linux-64
-    url:
-      https://conda.anaconda.org/conda-forge/linux-64/pylsqpack-0.3.18-py311h459d7ec_0.conda
-    version: 0.3.18
-  - category: main
-    dependencies:
-      python: '>=3.11,<3.12.0a0'
-      python_abi: 3.11.*
-    hash:
-      md5: 46afc59d2fdd80da674221560250ad74
-      sha256: be013621b9bd07e18478a4b234d2b0785f42938ab2955361cc42cbf0c7d94df1
-    manager: conda
-    name: pylsqpack
-    optional: false
-    platform: osx-64
-    url:
-      https://conda.anaconda.org/conda-forge/osx-64/pylsqpack-0.3.18-py311he705e18_0.conda
-    version: 0.3.18
-  - category: main
-    dependencies:
-      python: '>=3.11,<3.12.0a0'
-      python_abi: 3.11.*
-    hash:
-      md5: 7c4076675a548692890f37d2d05d9727
-      sha256: 1b932153db9ae0a89dc618ca50b4de8a923d6ad43be56061bc402c8a78c69db4
-    manager: conda
-    name: pylsqpack
-    optional: false
-    platform: osx-arm64
-    url:
-      https://conda.anaconda.org/conda-forge/osx-arm64/pylsqpack-0.3.18-py311h05b510d_0.conda
-    version: 0.3.18
-  - category: main
-    dependencies:
       __glibc: '>=2.17,<3.0.a0'
       dnspython: <3.0.0,>=1.16.0
       libgcc: '>=13'
@@ -11727,200 +10623,7 @@
     version: 6.0.1
   - category: main
     dependencies:
-<<<<<<< HEAD
-      __osx: '>=10.13'
-      libffi: '>=3.4,<4.0a0'
-      python: '>=3.11,<3.12.0a0'
-      python_abi: 3.11.*
-      setuptools: ''
-    hash:
-      md5: b7ae34cfc2cbd83ec8fb9783bc00df1c
-      sha256: 4b6729088cc2b5461b5f1cf080a400921538b52854b3ef3ef55dc3382d3dd365
-    manager: conda
-    name: pyobjc-core
-    optional: false
-    platform: osx-64
-    url:
-      https://conda.anaconda.org/conda-forge/osx-64/pyobjc-core-10.3.2-py311hfbc4093_0.conda
-    version: 10.3.2
-  - category: main
-    dependencies:
-      __osx: '>=11.0'
-      libffi: '>=3.4,<4.0a0'
-      python: '>=3.11,<3.12.0a0'
-      python_abi: 3.11.*
-      setuptools: ''
-    hash:
-      md5: 6968e48654cd85960526f4e6ed24996c
-      sha256: b3990d45325f4d2716d933b1fff821b69b530889d138d6caa246a3ef3d5aaf51
-    manager: conda
-    name: pyobjc-core
-    optional: false
-    platform: osx-arm64
-    url:
-      https://conda.anaconda.org/conda-forge/osx-arm64/pyobjc-core-10.3.2-py311hab620ed_0.conda
-    version: 10.3.2
-  - category: main
-    dependencies:
-      __osx: '>=10.13'
-      libffi: '>=3.4,<4.0a0'
-      pyobjc-core: 10.3.2.*
-      python: '>=3.11,<3.12.0a0'
-      python_abi: 3.11.*
-    hash:
-      md5: 6f2fc8232ec4b6da3b7f4aac21eaaa3b
-      sha256: c3ceda073b0164655f16b080d9c9b9d027021e4e0142c04a029663adc8eda0ee
-    manager: conda
-    name: pyobjc-framework-cocoa
-    optional: false
-    platform: osx-64
-    url:
-      https://conda.anaconda.org/conda-forge/osx-64/pyobjc-framework-cocoa-10.3.2-py311hfbc4093_0.conda
-    version: 10.3.2
-  - category: main
-    dependencies:
-      __osx: '>=11.0'
-      libffi: '>=3.4,<4.0a0'
-      pyobjc-core: 10.3.2.*
-      python: '>=3.11,<3.12.0a0'
-      python_abi: 3.11.*
-    hash:
-      md5: b8302e3047685d0c0721fb65e50039da
-      sha256: eaa25ed388d010b298baa11dc62aebf37bb2d8e655b2f8ad0d5df0d1dde25dfd
-    manager: conda
-    name: pyobjc-framework-cocoa
-    optional: false
-    platform: osx-arm64
-    url:
-      https://conda.anaconda.org/conda-forge/osx-arm64/pyobjc-framework-cocoa-10.3.2-py311hab620ed_0.conda
-    version: 10.3.2
-  - category: main
-    dependencies:
-      cryptography: '>=38.0.0,<41'
-      python: '>=3.6'
-    hash:
-      md5: 0b34aa3ab7e7ccb1765a03dd9ed29938
-      sha256: 458428cb867f70f2af2a4ed59d382291ea3eb3f10490196070a15d1d71d5432a
-    manager: conda
-    name: pyopenssl
-    optional: false
-    platform: linux-64
-    url:
-      https://conda.anaconda.org/conda-forge/noarch/pyopenssl-23.1.1-pyhd8ed1ab_0.conda
-    version: 23.1.1
-  - category: main
-    dependencies:
-      cryptography: '>=38.0.0,<41'
-      python: '>=3.6'
-    hash:
-      md5: 0b34aa3ab7e7ccb1765a03dd9ed29938
-      sha256: 458428cb867f70f2af2a4ed59d382291ea3eb3f10490196070a15d1d71d5432a
-    manager: conda
-    name: pyopenssl
-    optional: false
-    platform: osx-64
-    url:
-      https://conda.anaconda.org/conda-forge/noarch/pyopenssl-23.1.1-pyhd8ed1ab_0.conda
-    version: 23.1.1
-  - category: main
-    dependencies:
-      cryptography: '>=38.0.0,<41'
-      python: '>=3.6'
-    hash:
-      md5: 0b34aa3ab7e7ccb1765a03dd9ed29938
-      sha256: 458428cb867f70f2af2a4ed59d382291ea3eb3f10490196070a15d1d71d5432a
-    manager: conda
-    name: pyopenssl
-    optional: false
-    platform: osx-arm64
-    url:
-      https://conda.anaconda.org/conda-forge/noarch/pyopenssl-23.1.1-pyhd8ed1ab_0.conda
-    version: 23.1.1
-  - category: main
-    dependencies:
-      python: '>=3.6'
-    hash:
-      md5: 4d91352a50949d049cf9714c8563d433
-      sha256: 8714a83f1aeac278b3eb33c7cb880c95c9a5924e7a5feeb9e87e7d0837afa085
-    manager: conda
-    name: pyparsing
-    optional: false
-    platform: linux-64
-    url: https://conda.anaconda.org/conda-forge/noarch/pyparsing-3.1.4-pyhd8ed1ab_0.conda
-    version: 3.1.4
-  - category: main
-    dependencies:
-      python: '>=3.6'
-    hash:
-      md5: 4d91352a50949d049cf9714c8563d433
-      sha256: 8714a83f1aeac278b3eb33c7cb880c95c9a5924e7a5feeb9e87e7d0837afa085
-    manager: conda
-    name: pyparsing
-    optional: false
-    platform: osx-64
-    url: https://conda.anaconda.org/conda-forge/noarch/pyparsing-3.1.4-pyhd8ed1ab_0.conda
-    version: 3.1.4
-  - category: main
-    dependencies:
-      python: '>=3.6'
-    hash:
-      md5: 4d91352a50949d049cf9714c8563d433
-      sha256: 8714a83f1aeac278b3eb33c7cb880c95c9a5924e7a5feeb9e87e7d0837afa085
-    manager: conda
-    name: pyparsing
-    optional: false
-    platform: osx-arm64
-    url: https://conda.anaconda.org/conda-forge/noarch/pyparsing-3.1.4-pyhd8ed1ab_0.conda
-    version: 3.1.4
-  - category: main
-    dependencies:
-      __linux: ''
-      python: '>=3.6'
-      xclip: ''
-      xsel: ''
-    hash:
-      md5: 2acdfb68ee42274329494c93fcf92ce6
-      sha256: c4404821044f2fd2c33a1159d525368672d04e369d8c16b8cc8488a4a8bd5be5
-    manager: conda
-    name: pyperclip
-    optional: false
-    platform: linux-64
-    url: https://conda.anaconda.org/conda-forge/noarch/pyperclip-1.8.2-pyha804496_3.conda
-    version: 1.8.2
-  - category: main
-    dependencies:
-      __osx: ''
-      pyobjc-framework-cocoa: ''
-      python: '>=3.6'
-    hash:
-      md5: aca7616a492c45b55b97d1b4e882ebea
-      sha256: 026d26b5e624de4b1f1c359224f57421b7ceaaecba4ffe265b65ef6d1253f4cb
-    manager: conda
-    name: pyperclip
-    optional: false
-    platform: osx-64
-    url: https://conda.anaconda.org/conda-forge/noarch/pyperclip-1.8.2-pyh534df25_3.conda
-    version: 1.8.2
-  - category: main
-    dependencies:
-      __osx: ''
-      pyobjc-framework-cocoa: ''
-      python: '>=3.6'
-    hash:
-      md5: aca7616a492c45b55b97d1b4e882ebea
-      sha256: 026d26b5e624de4b1f1c359224f57421b7ceaaecba4ffe265b65ef6d1253f4cb
-    manager: conda
-    name: pyperclip
-    optional: false
-    platform: osx-arm64
-    url: https://conda.anaconda.org/conda-forge/noarch/pyperclip-1.8.2-pyh534df25_3.conda
-    version: 1.8.2
-  - category: main
-    dependencies:
-      python: '>=3.7'
-=======
-      python: '>=3.9'
->>>>>>> 439f365c
+      python: '>=3.9'
       tomli: '>=1.1.0'
     hash:
       md5: d4582021af437c931d7d77ec39007845
@@ -12408,45 +11111,6 @@
     version: 2.9.0.post0
   - category: main
     dependencies:
-      python: '>=3.9'
-    hash:
-      md5: e5c6ed218664802d305e79cc2d4491de
-      sha256: 99713f6b534fef94995c6c16fd21d59f3548784e9111775d692bdc7c44678f02
-    manager: conda
-    name: python-dotenv
-    optional: false
-    platform: linux-64
-    url:
-      https://conda.anaconda.org/conda-forge/noarch/python-dotenv-1.0.1-pyhd8ed1ab_1.conda
-    version: 1.0.1
-  - category: main
-    dependencies:
-      python: '>=3.9'
-    hash:
-      md5: e5c6ed218664802d305e79cc2d4491de
-      sha256: 99713f6b534fef94995c6c16fd21d59f3548784e9111775d692bdc7c44678f02
-    manager: conda
-    name: python-dotenv
-    optional: false
-    platform: osx-64
-    url:
-      https://conda.anaconda.org/conda-forge/noarch/python-dotenv-1.0.1-pyhd8ed1ab_1.conda
-    version: 1.0.1
-  - category: main
-    dependencies:
-      python: '>=3.9'
-    hash:
-      md5: e5c6ed218664802d305e79cc2d4491de
-      sha256: 99713f6b534fef94995c6c16fd21d59f3548784e9111775d692bdc7c44678f02
-    manager: conda
-    name: python-dotenv
-    optional: false
-    platform: osx-arm64
-    url:
-      https://conda.anaconda.org/conda-forge/noarch/python-dotenv-1.0.1-pyhd8ed1ab_1.conda
-    version: 1.0.1
-  - category: main
-    dependencies:
       graphviz: '>=2.46.1'
       python: '>=3.9'
     hash:
@@ -12532,45 +11196,6 @@
     url:
       https://conda.anaconda.org/conda-forge/osx-arm64/python-libarchive-c-5.1-py311h267d04e_1.conda
     version: '5.1'
-  - category: main
-    dependencies:
-      python: '>=3.9'
-    hash:
-      md5: c74333aa447ed2b94d49e5db23da5de6
-      sha256: e6f6bc3d2a51f45ca26d556c5a416efdacf49a918fefcd0b7c340121e608aa5f
-    manager: conda
-    name: python-multipart
-    optional: false
-    platform: linux-64
-    url:
-      https://conda.anaconda.org/conda-forge/noarch/python-multipart-0.0.19-pyhff2d567_1.conda
-    version: 0.0.19
-  - category: main
-    dependencies:
-      python: '>=3.9'
-    hash:
-      md5: c74333aa447ed2b94d49e5db23da5de6
-      sha256: e6f6bc3d2a51f45ca26d556c5a416efdacf49a918fefcd0b7c340121e608aa5f
-    manager: conda
-    name: python-multipart
-    optional: false
-    platform: osx-64
-    url:
-      https://conda.anaconda.org/conda-forge/noarch/python-multipart-0.0.19-pyhff2d567_1.conda
-    version: 0.0.19
-  - category: main
-    dependencies:
-      python: '>=3.9'
-    hash:
-      md5: c74333aa447ed2b94d49e5db23da5de6
-      sha256: e6f6bc3d2a51f45ca26d556c5a416efdacf49a918fefcd0b7c340121e608aa5f
-    manager: conda
-    name: python-multipart
-    optional: false
-    platform: osx-arm64
-    url:
-      https://conda.anaconda.org/conda-forge/noarch/python-multipart-0.0.19-pyhff2d567_1.conda
-    version: 0.0.19
   - category: main
     dependencies:
       __glibc: '>=2.17,<3.0.a0'
@@ -13362,83 +11987,53 @@
     version: 0.22.3
   - category: main
     dependencies:
-      libgcc-ng: '>=12'
+      __glibc: '>=2.17,<3.0.a0'
+      libgcc: '>=13'
       python: '>=3.11,<3.12.0a0'
       python_abi: 3.11.*
       ruamel.yaml.clib: '>=0.1.2'
-      setuptools: ''
-    hash:
-<<<<<<< HEAD
-      md5: 59518a18bdf00ee4379797459d2c76ee
-      sha256: b33e0e83f834b948ce5c77c0df727b6cd027a388c3b4e4498b34b83751ba7c05
-=======
+    hash:
       md5: a3188715e28c25f1404b84c702e6fdf4
       sha256: 11922e4b99d1d16a0ec18daccee4a1b83243000022d4e67ab957e15f3b4aa644
->>>>>>> 439f365c
     manager: conda
     name: ruamel.yaml
     optional: false
     platform: linux-64
     url:
-<<<<<<< HEAD
-      https://conda.anaconda.org/conda-forge/linux-64/ruamel.yaml-0.17.40-py311h459d7ec_0.conda
-    version: 0.17.40
-=======
       https://conda.anaconda.org/conda-forge/linux-64/ruamel.yaml-0.18.10-py311h9ecbd09_0.conda
     version: 0.18.10
->>>>>>> 439f365c
-  - category: main
-    dependencies:
+  - category: main
+    dependencies:
+      __osx: '>=10.13'
       python: '>=3.11,<3.12.0a0'
       python_abi: 3.11.*
       ruamel.yaml.clib: '>=0.1.2'
-      setuptools: ''
-    hash:
-<<<<<<< HEAD
-      md5: 4796cc1d45c88ace8f5bb7950167a568
-      sha256: 0260c295cdfae417f107fe2fae66bae4eb260195885d81d8b1cd4fc6d81c849b
-=======
+    hash:
       md5: 7f11b35a61a8c90eea12a917b52895b9
       sha256: a623d6fdcaf22a6173b79dd167ee67b7dadf31f2f80081e70f3b2b8a84948299
->>>>>>> 439f365c
     manager: conda
     name: ruamel.yaml
     optional: false
     platform: osx-64
     url:
-<<<<<<< HEAD
-      https://conda.anaconda.org/conda-forge/osx-64/ruamel.yaml-0.17.40-py311he705e18_0.conda
-    version: 0.17.40
-=======
       https://conda.anaconda.org/conda-forge/osx-64/ruamel.yaml-0.18.10-py311h4d7f069_0.conda
     version: 0.18.10
->>>>>>> 439f365c
-  - category: main
-    dependencies:
+  - category: main
+    dependencies:
+      __osx: '>=11.0'
       python: '>=3.11,<3.12.0a0'
       python_abi: 3.11.*
       ruamel.yaml.clib: '>=0.1.2'
-      setuptools: ''
-    hash:
-<<<<<<< HEAD
-      md5: 640b6933c680860877b32a4c11076ab9
-      sha256: bf44774cbd03eb8d396a078b4af1b194f8600f8ca7ea7ca0e3d61dc16b400cb4
-=======
+    hash:
       md5: 99b00011b5162250638eae2ea0b033e8
       sha256: 88ec95e9631b1eeec551455320f87e87cc3b8370379bc48aabc7eb550288c4c8
->>>>>>> 439f365c
     manager: conda
     name: ruamel.yaml
     optional: false
     platform: osx-arm64
     url:
-<<<<<<< HEAD
-      https://conda.anaconda.org/conda-forge/osx-arm64/ruamel.yaml-0.17.40-py311h05b510d_0.conda
-    version: 0.17.40
-=======
       https://conda.anaconda.org/conda-forge/osx-arm64/ruamel.yaml-0.18.10-py311h917b07b_0.conda
     version: 0.18.10
->>>>>>> 439f365c
   - category: main
     dependencies:
       __glibc: '>=2.17,<3.0.a0'
@@ -14117,51 +12712,6 @@
     version: '2.5'
   - category: main
     dependencies:
-      anyio: '>=3.4.0,<5'
-      python: '>=3.9'
-      typing_extensions: '>=3.10.0'
-    hash:
-      md5: 0207dac04ae2200701fab697f0aaaac4
-      sha256: b74fc76107487eb26624c01fc55bfab7eed03ae82e003333c86d8a1eeac53672
-    manager: conda
-    name: starlette
-    optional: false
-    platform: linux-64
-    url:
-      https://conda.anaconda.org/conda-forge/noarch/starlette-0.41.3-pyha770c72_1.conda
-    version: 0.41.3
-  - category: main
-    dependencies:
-      anyio: '>=3.4.0,<5'
-      python: '>=3.9'
-      typing_extensions: '>=3.10.0'
-    hash:
-      md5: 0207dac04ae2200701fab697f0aaaac4
-      sha256: b74fc76107487eb26624c01fc55bfab7eed03ae82e003333c86d8a1eeac53672
-    manager: conda
-    name: starlette
-    optional: false
-    platform: osx-64
-    url:
-      https://conda.anaconda.org/conda-forge/noarch/starlette-0.41.3-pyha770c72_1.conda
-    version: 0.41.3
-  - category: main
-    dependencies:
-      anyio: '>=3.4.0,<5'
-      python: '>=3.9'
-      typing_extensions: '>=3.10.0'
-    hash:
-      md5: 0207dac04ae2200701fab697f0aaaac4
-      sha256: b74fc76107487eb26624c01fc55bfab7eed03ae82e003333c86d8a1eeac53672
-    manager: conda
-    name: starlette
-    optional: false
-    platform: osx-arm64
-    url:
-      https://conda.anaconda.org/conda-forge/noarch/starlette-0.41.3-pyha770c72_1.conda
-    version: 0.41.3
-  - category: main
-    dependencies:
       __glibc: '>=2.17,<3.0.a0'
       fmt: '>=11.0.2,<12.0a0'
       libgcc: '>=13'
@@ -15268,163 +13818,6 @@
     version: 0.5.15
   - category: main
     dependencies:
-      __unix: ''
-      click: '>=7.0'
-      h11: '>=0.8'
-      python: '>=3.9'
-      typing_extensions: '>=4.0'
-    hash:
-      md5: 7832640e5e302059e844d56f410487a6
-      sha256: ad1d8470c629679ea3db52351a522ae44eee0111d8d8b254e8c863c4a292e5c4
-    manager: conda
-    name: uvicorn
-    optional: false
-    platform: linux-64
-    url: https://conda.anaconda.org/conda-forge/noarch/uvicorn-0.32.1-pyh31011fe_1.conda
-    version: 0.32.1
-  - category: main
-    dependencies:
-      __unix: ''
-      click: '>=7.0'
-      h11: '>=0.8'
-      python: '>=3.9'
-      typing_extensions: '>=4.0'
-    hash:
-      md5: 7832640e5e302059e844d56f410487a6
-      sha256: ad1d8470c629679ea3db52351a522ae44eee0111d8d8b254e8c863c4a292e5c4
-    manager: conda
-    name: uvicorn
-    optional: false
-    platform: osx-64
-    url: https://conda.anaconda.org/conda-forge/noarch/uvicorn-0.32.1-pyh31011fe_1.conda
-    version: 0.32.1
-  - category: main
-    dependencies:
-      __unix: ''
-      click: '>=7.0'
-      h11: '>=0.8'
-      python: '>=3.9'
-      typing_extensions: '>=4.0'
-    hash:
-      md5: 7832640e5e302059e844d56f410487a6
-      sha256: ad1d8470c629679ea3db52351a522ae44eee0111d8d8b254e8c863c4a292e5c4
-    manager: conda
-    name: uvicorn
-    optional: false
-    platform: osx-arm64
-    url: https://conda.anaconda.org/conda-forge/noarch/uvicorn-0.32.1-pyh31011fe_1.conda
-    version: 0.32.1
-  - category: main
-    dependencies:
-      __unix: ''
-      httptools: '>=0.5.0'
-      python-dotenv: '>=0.13'
-      pyyaml: '>=5.1'
-      uvicorn: 0.32.1
-      uvloop: '>=0.14.0,!=0.15.0,!=0.15.1'
-      watchfiles: '>=0.13'
-      websockets: '>=10.4'
-    hash:
-      md5: 0c233d5c71d398cf01d0281e72194005
-      sha256: 378903c51b2b1136fa48b01c0a2a8dd4634136d038a4a56561c0856fdcbfcabe
-    manager: conda
-    name: uvicorn-standard
-    optional: false
-    platform: linux-64
-    url:
-      https://conda.anaconda.org/conda-forge/noarch/uvicorn-standard-0.32.1-h31011fe_1.conda
-    version: 0.32.1
-  - category: main
-    dependencies:
-      __unix: ''
-      httptools: '>=0.5.0'
-      python-dotenv: '>=0.13'
-      pyyaml: '>=5.1'
-      uvicorn: 0.32.1
-      uvloop: '>=0.14.0,!=0.15.0,!=0.15.1'
-      watchfiles: '>=0.13'
-      websockets: '>=10.4'
-    hash:
-      md5: 0c233d5c71d398cf01d0281e72194005
-      sha256: 378903c51b2b1136fa48b01c0a2a8dd4634136d038a4a56561c0856fdcbfcabe
-    manager: conda
-    name: uvicorn-standard
-    optional: false
-    platform: osx-64
-    url:
-      https://conda.anaconda.org/conda-forge/noarch/uvicorn-standard-0.32.1-h31011fe_1.conda
-    version: 0.32.1
-  - category: main
-    dependencies:
-      __unix: ''
-      httptools: '>=0.5.0'
-      python-dotenv: '>=0.13'
-      pyyaml: '>=5.1'
-      uvicorn: 0.32.1
-      uvloop: '>=0.14.0,!=0.15.0,!=0.15.1'
-      watchfiles: '>=0.13'
-      websockets: '>=10.4'
-    hash:
-      md5: 0c233d5c71d398cf01d0281e72194005
-      sha256: 378903c51b2b1136fa48b01c0a2a8dd4634136d038a4a56561c0856fdcbfcabe
-    manager: conda
-    name: uvicorn-standard
-    optional: false
-    platform: osx-arm64
-    url:
-      https://conda.anaconda.org/conda-forge/noarch/uvicorn-standard-0.32.1-h31011fe_1.conda
-    version: 0.32.1
-  - category: main
-    dependencies:
-      __glibc: '>=2.17,<3.0.a0'
-      libgcc: '>=13'
-      libuv: '>=1.49.2,<2.0a0'
-      python: '>=3.11,<3.12.0a0'
-      python_abi: 3.11.*
-    hash:
-      md5: 66890e34ed6a9bd84f1c189043a928f8
-      sha256: 9421eeb1e15b99985bb15dec9cf0f337d332106cea584a147449c91c389a4418
-    manager: conda
-    name: uvloop
-    optional: false
-    platform: linux-64
-    url:
-      https://conda.anaconda.org/conda-forge/linux-64/uvloop-0.21.0-py311h9ecbd09_1.conda
-    version: 0.21.0
-  - category: main
-    dependencies:
-      __osx: '>=10.13'
-      libuv: '>=1.49.2,<2.0a0'
-      python: '>=3.11,<3.12.0a0'
-      python_abi: 3.11.*
-    hash:
-      md5: fdf82f7e7a4561819bcbfca2c2e7031c
-      sha256: cc0fe2730e413fc449cb3d0b6b48576dd53283b099f182b844f34f97b459ac59
-    manager: conda
-    name: uvloop
-    optional: false
-    platform: osx-64
-    url:
-      https://conda.anaconda.org/conda-forge/osx-64/uvloop-0.21.0-py311h1314207_1.conda
-    version: 0.21.0
-  - category: main
-    dependencies:
-      __osx: '>=11.0'
-      libuv: '>=1.49.2,<2.0a0'
-      python: '>=3.11,<3.12.0a0'
-      python_abi: 3.11.*
-    hash:
-      md5: bc9ca85e86e305b58432c4791b732ae6
-      sha256: f42e2ca33beedef252d234d3aac7642432bf8545a6d37c11e58a69f6aee36898
-    manager: conda
-    name: uvloop
-    optional: false
-    platform: osx-arm64
-    url:
-      https://conda.anaconda.org/conda-forge/osx-arm64/uvloop-0.21.0-py311hae2e1ce_1.conda
-    version: 0.21.0
-  - category: main
-    dependencies:
       distlib: '>=0.3.7,<1'
       filelock: '>=3.12.2,<4'
       platformdirs: '>=3.9.1,<5'
@@ -15518,55 +13911,6 @@
     version: 0.1.25
   - category: main
     dependencies:
-      __glibc: '>=2.17,<3.0.a0'
-      anyio: '>=3.0.0'
-      libgcc: '>=13'
-      python: '>=3.11,<3.12.0a0'
-      python_abi: 3.11.*
-    hash:
-      md5: 02aaa195aada560b5402a45e5bbece96
-      sha256: a34479c60b23b7b9465aa547891d9e18bffec5b6e56e9f24634491bc71d3c5a5
-    manager: conda
-    name: watchfiles
-    optional: false
-    platform: linux-64
-    url:
-      https://conda.anaconda.org/conda-forge/linux-64/watchfiles-1.0.0-py311h9e33e62_0.conda
-    version: 1.0.0
-  - category: main
-    dependencies:
-      __osx: '>=10.13'
-      anyio: '>=3.0.0'
-      python: '>=3.11,<3.12.0a0'
-      python_abi: 3.11.*
-    hash:
-      md5: 59036be095bd4bf50f82114b98d27ca5
-      sha256: 8f20298aafcdabc2a7071c8ae29546d25239ea8c52eac2c26d9fa32184bb24d6
-    manager: conda
-    name: watchfiles
-    optional: false
-    platform: osx-64
-    url:
-      https://conda.anaconda.org/conda-forge/osx-64/watchfiles-1.0.0-py311h3b9c2be_0.conda
-    version: 1.0.0
-  - category: main
-    dependencies:
-      __osx: '>=11.0'
-      anyio: '>=3.0.0'
-      python: '>=3.11,<3.12.0a0'
-      python_abi: 3.11.*
-    hash:
-      md5: 2a2e657bc8ef45ccd757e432d81e209d
-      sha256: cf1514bb697ac6db69a1b9a3e43a8789054cf02df3baefa1a5ea946296552ca5
-    manager: conda
-    name: watchfiles
-    optional: false
-    platform: osx-arm64
-    url:
-      https://conda.anaconda.org/conda-forge/osx-arm64/watchfiles-1.0.0-py311h3ff9189_0.conda
-    version: 1.0.0
-  - category: main
-    dependencies:
       python: '>=3.9'
     hash:
       md5: 2841eb5bfc75ce15e9a0054b98dcd64d
@@ -15604,91 +13948,6 @@
     url:
       https://conda.anaconda.org/conda-forge/noarch/webencodings-0.5.1-pyhd8ed1ab_3.conda
     version: 0.5.1
-  - category: main
-    dependencies:
-      __glibc: '>=2.17,<3.0.a0'
-      libgcc: '>=13'
-      python: '>=3.11,<3.12.0a0'
-      python_abi: 3.11.*
-    hash:
-      md5: 99cff696db893d6f22a379a90cbe90df
-      sha256: 38f67b5f2cd27da85198a973cc6113cffe1069190c69f5555fcaa9ed8f8c30bd
-    manager: conda
-    name: websockets
-    optional: false
-    platform: linux-64
-    url:
-      https://conda.anaconda.org/conda-forge/linux-64/websockets-14.1-py311h9ecbd09_0.conda
-    version: '14.1'
-  - category: main
-    dependencies:
-      __osx: '>=10.13'
-      python: '>=3.11,<3.12.0a0'
-      python_abi: 3.11.*
-    hash:
-      md5: 50794ef2d3823e24405abc473ade664f
-      sha256: 63af6b81bf88501461b7afd67ede0f99f1f6856717473ceced10160b75850b58
-    manager: conda
-    name: websockets
-    optional: false
-    platform: osx-64
-    url:
-      https://conda.anaconda.org/conda-forge/osx-64/websockets-14.1-py311h4d7f069_0.conda
-    version: '14.1'
-  - category: main
-    dependencies:
-      __osx: '>=11.0'
-      python: '>=3.11,<3.12.0a0'
-      python_abi: 3.11.*
-    hash:
-      md5: c0f90c40248823402e4bdf335fab7cde
-      sha256: dd645f8c0b89df0c56a15a21504057d5e03ec9e782127722172ade4e1d93d8a5
-    manager: conda
-    name: websockets
-    optional: false
-    platform: osx-arm64
-    url:
-      https://conda.anaconda.org/conda-forge/osx-arm64/websockets-14.1-py311h917b07b_0.conda
-    version: '14.1'
-  - category: main
-    dependencies:
-      markupsafe: '>=2.1.1'
-      python: '>=3.9'
-    hash:
-      md5: 0a9b57c159d56b508613cc39022c1b9e
-      sha256: cd9a603beae0b237be7d9dfae8ae0b36ad62666ac4bb073969bce7da6f55157c
-    manager: conda
-    name: werkzeug
-    optional: false
-    platform: linux-64
-    url: https://conda.anaconda.org/conda-forge/noarch/werkzeug-3.1.3-pyhd8ed1ab_1.conda
-    version: 3.1.3
-  - category: main
-    dependencies:
-      markupsafe: '>=2.1.1'
-      python: '>=3.9'
-    hash:
-      md5: 0a9b57c159d56b508613cc39022c1b9e
-      sha256: cd9a603beae0b237be7d9dfae8ae0b36ad62666ac4bb073969bce7da6f55157c
-    manager: conda
-    name: werkzeug
-    optional: false
-    platform: osx-64
-    url: https://conda.anaconda.org/conda-forge/noarch/werkzeug-3.1.3-pyhd8ed1ab_1.conda
-    version: 3.1.3
-  - category: main
-    dependencies:
-      markupsafe: '>=2.1.1'
-      python: '>=3.9'
-    hash:
-      md5: 0a9b57c159d56b508613cc39022c1b9e
-      sha256: cd9a603beae0b237be7d9dfae8ae0b36ad62666ac4bb073969bce7da6f55157c
-    manager: conda
-    name: werkzeug
-    optional: false
-    platform: osx-arm64
-    url: https://conda.anaconda.org/conda-forge/noarch/werkzeug-3.1.3-pyhd8ed1ab_1.conda
-    version: 3.1.3
   - category: main
     dependencies:
       libgcc-ng: '>=12'
@@ -15821,50 +14080,7 @@
     version: 1.17.0
   - category: main
     dependencies:
-<<<<<<< HEAD
-      h11: '>=0.9.0,<1.0'
-      python: '>=3.9'
-    hash:
-      md5: 2c7536a04d9c21e1dd05bd4a3b1e3a39
-      sha256: 37b89ef8dc05b6e06c73b60d0bc130f81d1be3a8c8eed5807c27984484ec175e
-    manager: conda
-    name: wsproto
-    optional: false
-    platform: linux-64
-    url: https://conda.anaconda.org/conda-forge/noarch/wsproto-1.2.0-pyhd8ed1ab_1.conda
-    version: 1.2.0
-  - category: main
-    dependencies:
-      h11: '>=0.9.0,<1.0'
-      python: '>=3.9'
-    hash:
-      md5: 2c7536a04d9c21e1dd05bd4a3b1e3a39
-      sha256: 37b89ef8dc05b6e06c73b60d0bc130f81d1be3a8c8eed5807c27984484ec175e
-    manager: conda
-    name: wsproto
-    optional: false
-    platform: osx-64
-    url: https://conda.anaconda.org/conda-forge/noarch/wsproto-1.2.0-pyhd8ed1ab_1.conda
-    version: 1.2.0
-  - category: main
-    dependencies:
-      h11: '>=0.9.0,<1.0'
-      python: '>=3.9'
-    hash:
-      md5: 2c7536a04d9c21e1dd05bd4a3b1e3a39
-      sha256: 37b89ef8dc05b6e06c73b60d0bc130f81d1be3a8c8eed5807c27984484ec175e
-    manager: conda
-    name: wsproto
-    optional: false
-    platform: osx-arm64
-    url: https://conda.anaconda.org/conda-forge/noarch/wsproto-1.2.0-pyhd8ed1ab_1.conda
-    version: 1.2.0
-  - category: main
-    dependencies:
-      python: '>=3.5'
-=======
-      python: '>=3.9'
->>>>>>> 439f365c
+      python: '>=3.9'
     hash:
       md5: 374d238825beaf61bb707e5f93dafbe2
       sha256: 7061059b63e81dfe55b9760277f3f925b610ca5012f358df16d43bf351e67ac5
@@ -15898,21 +14114,6 @@
     platform: osx-arm64
     url: https://conda.anaconda.org/conda-forge/noarch/wurlitzer-3.1.1-pyhd8ed1ab_1.conda
     version: 3.1.1
-  - category: main
-    dependencies:
-      __glibc: '>=2.17,<3.0.a0'
-      libgcc: '>=13'
-      xorg-libx11: '>=1.8.10,<2.0a0'
-      xorg-libxmu: '>=1.2.1,<2.0a0'
-    hash:
-      md5: 60617f7654d84993ff0ccdfc55209b69
-      sha256: 7795c9b28a643a7279e6008dfe625cda3c8ee8fa6e178d390d7e213fe4291a5d
-    manager: conda
-    name: xclip
-    optional: false
-    platform: linux-64
-    url: https://conda.anaconda.org/conda-forge/linux-64/xclip-0.13-hb9d3cd8_4.conda
-    version: '0.13'
   - category: main
     dependencies:
       __glibc: '>=2.17,<3.0.a0'
@@ -16006,27 +14207,6 @@
       __glibc: '>=2.17,<3.0.a0'
       libgcc: '>=13'
       xorg-libx11: '>=1.8.10,<2.0a0'
-<<<<<<< HEAD
-      xorg-libxext: '>=1.3.6,<2.0a0'
-      xorg-libxt: '>=1.3.0,<2.0a0'
-    hash:
-      md5: f35a9a2da717ade815ffa70c0e8bdfbd
-      sha256: 467cba5106e628068487dcbc2ba2dbd6a434e75d752eaf0895086e9fe65e6a8d
-    manager: conda
-    name: xorg-libxmu
-    optional: false
-    platform: linux-64
-    url:
-      https://conda.anaconda.org/conda-forge/linux-64/xorg-libxmu-1.2.1-hb9d3cd8_1.conda
-    version: 1.2.1
-  - category: main
-    dependencies:
-      __glibc: '>=2.17,<3.0.a0'
-      libgcc: '>=13'
-      xorg-libx11: '>=1.8.10,<2.0a0'
-      xorg-xorgproto: ''
-=======
->>>>>>> 439f365c
     hash:
       md5: 96d57aba173e878a2089d5638016dc5e
       sha256: 044c7b3153c224c6cedd4484dd91b389d2d7fd9c776ad0f4a34f099b3389f4a1
@@ -16035,58 +14215,8 @@
     optional: false
     platform: linux-64
     url:
-<<<<<<< HEAD
-      https://conda.anaconda.org/conda-forge/linux-64/xorg-libxrender-0.9.11-hb9d3cd8_1.conda
-    version: 0.9.11
-  - category: main
-    dependencies:
-      __glibc: '>=2.17,<3.0.a0'
-      libgcc: '>=13'
-      xorg-libice: '>=1.1.1,<2.0a0'
-      xorg-libsm: '>=1.2.4,<2.0a0'
-      xorg-libx11: '>=1.8.10,<2.0a0'
-    hash:
-      md5: 279b0de5f6ba95457190a1c459a64e31
-      sha256: a8afba4a55b7b530eb5c8ad89737d60d60bc151a03fbef7a2182461256953f0e
-    manager: conda
-    name: xorg-libxt
-    optional: false
-    platform: linux-64
-    url:
-      https://conda.anaconda.org/conda-forge/linux-64/xorg-libxt-1.3.1-hb9d3cd8_0.conda
-    version: 1.3.1
-  - category: main
-    dependencies:
-      __glibc: '>=2.17,<3.0.a0'
-      libgcc: '>=13'
-    hash:
-      md5: 7c21106b851ec72c037b162c216d8f05
-      sha256: 1316680be6edddee0156b86ec1102fc8286f51c1a5440366ed1db596a2dc3731
-    manager: conda
-    name: xorg-xorgproto
-    optional: false
-    platform: linux-64
-    url:
-      https://conda.anaconda.org/conda-forge/linux-64/xorg-xorgproto-2024.1-hb9d3cd8_1.conda
-    version: '2024.1'
-=======
       https://conda.anaconda.org/conda-forge/linux-64/xorg-libxrender-0.9.12-hb9d3cd8_0.conda
     version: 0.9.12
->>>>>>> 439f365c
-  - category: main
-    dependencies:
-      __glibc: '>=2.17,<3.0.a0'
-      libgcc: '>=13'
-      xorg-libx11: '>=1.8.10,<2.0a0'
-    hash:
-      md5: 16566b426488305d7fc8b084d5db94e9
-      sha256: e13cab6260ccf8619547fea51b403301ea9ed0f667fa7e9e4f39c7d016d8caa4
-    manager: conda
-    name: xsel
-    optional: false
-    platform: linux-64
-    url: https://conda.anaconda.org/conda-forge/linux-64/xsel-1.2.1-hb9d3cd8_6.conda
-    version: 1.2.1
   - category: main
     dependencies:
       libgcc-ng: '>=9.4.0'
@@ -16272,50 +14402,56 @@
     version: 1.3.1
   - category: main
     dependencies:
-      cffi: '>=1.8'
-      libgcc-ng: '>=12'
+      __glibc: '>=2.17,<3.0.a0'
+      cffi: '>=1.11'
+      libgcc: '>=13'
       python: '>=3.11,<3.12.0a0'
       python_abi: 3.11.*
-    hash:
-      md5: 056b3271f46abaa4673c8c6783283a07
-      sha256: 8aac43cc4fbdcc420fe8a22c764b67f6ac9168b103bfd10d79a82b748304ddf6
+      zstd: '>=1.5.6,<1.6.0a0'
+    hash:
+      md5: aec590674ba365e50ae83aa2d6e1efae
+      sha256: a5cf0eef1ffce0d710eb3dffcb07d9d5922d4f7a141abc96f6476b98600f718f
     manager: conda
     name: zstandard
     optional: false
     platform: linux-64
     url:
-      https://conda.anaconda.org/conda-forge/linux-64/zstandard-0.19.0-py311hd4cff14_0.tar.bz2
-    version: 0.19.0
-  - category: main
-    dependencies:
-      cffi: '>=1.8'
+      https://conda.anaconda.org/conda-forge/linux-64/zstandard-0.23.0-py311hbc35293_1.conda
+    version: 0.23.0
+  - category: main
+    dependencies:
+      __osx: '>=10.13'
+      cffi: '>=1.11'
       python: '>=3.11,<3.12.0a0'
       python_abi: 3.11.*
-    hash:
-      md5: 96e4e2aa960398abbe5c4a6cf22269b8
-      sha256: b470229c05df4d96d27904def00660b5dfa7ad57bf2b9dfd826325233f9e8510
+      zstd: '>=1.5.6,<1.6.0a0'
+    hash:
+      md5: 4fc42d6f85a21b09ee6477f456554df3
+      sha256: d9bf977b620750049eb60fffca299a701342a2df59bcc2586a79b2f7c5783fa1
     manager: conda
     name: zstandard
     optional: false
     platform: osx-64
     url:
-      https://conda.anaconda.org/conda-forge/osx-64/zstandard-0.19.0-py311h5547dcb_0.tar.bz2
-    version: 0.19.0
-  - category: main
-    dependencies:
-      cffi: '>=1.8'
+      https://conda.anaconda.org/conda-forge/osx-64/zstandard-0.23.0-py311hdf6fcd6_1.conda
+    version: 0.23.0
+  - category: main
+    dependencies:
+      __osx: '>=11.0'
+      cffi: '>=1.11'
       python: '>=3.11,<3.12.0a0'
       python_abi: 3.11.*
-    hash:
-      md5: ece21cb47a93c985aa4b44219c4c8c8b
-      sha256: 43eaee70cd406468d96d1643b75d16e0da3955a9c1d37056767134b91b61d515
+      zstd: '>=1.5.6,<1.6.0a0'
+    hash:
+      md5: 29d320d6450b2948740a9be3761b2e9d
+      sha256: d2f2f1a408e2353fc61d2bf064313270be2260ee212fe827dcf3cfd3754f1354
     manager: conda
     name: zstandard
     optional: false
     platform: osx-arm64
     url:
-      https://conda.anaconda.org/conda-forge/osx-arm64/zstandard-0.19.0-py311he2be06e_0.tar.bz2
-    version: 0.19.0
+      https://conda.anaconda.org/conda-forge/osx-arm64/zstandard-0.23.0-py311ha60cc69_1.conda
+    version: 0.23.0
   - category: main
     dependencies:
       libgcc-ng: '>=12'
