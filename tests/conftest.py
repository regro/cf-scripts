import os
import tempfile
from types import TracebackType
from typing import Self

import networkx as nx
import pytest

from conda_forge_tick import global_sensitive_env
from conda_forge_tick.lazy_json_backends import LazyJson


@pytest.fixture
def env_setup():
    if "TEST_BOT_TOKEN_VAL" not in os.environ:
        old_pwd = os.environ.pop("BOT_TOKEN", None)
        os.environ["BOT_TOKEN"] = "unpassword"
        global_sensitive_env.hide_env_vars()

    old_pwd2 = os.environ.pop("pwd", None)
    os.environ["pwd"] = "pwd"

    yield

    if "TEST_BOT_TOKEN_VAL" not in os.environ:
        global_sensitive_env.reveal_env_vars()
        if old_pwd:
            os.environ["BOT_TOKEN"] = old_pwd

    if old_pwd2:
        os.environ["pwd"] = old_pwd2


@pytest.fixture(autouse=True, scope="session")
def set_cf_feedstock_ops_container_tag_to_test():
    old_cftct = os.environ.get("CF_FEEDSTOCK_OPS_CONTAINER_TAG")
    if old_cftct is None:
        os.environ["CF_FEEDSTOCK_OPS_CONTAINER_TAG"] = "test"

    yield

    if old_cftct is None:
        del os.environ["CF_FEEDSTOCK_OPS_CONTAINER_TAG"]
    else:
        os.environ["CF_FEEDSTOCK_OPS_CONTAINER_TAG"] = old_cftct


@pytest.fixture(autouse=True, scope="session")
def set_cf_feedstock_ops_container_name_to_local():
    old_cftcn = os.environ.get("CF_FEEDSTOCK_OPS_CONTAINER_NAME")
    if old_cftcn is None:
        os.environ["CF_FEEDSTOCK_OPS_CONTAINER_NAME"] = "conda-forge-tick"

    yield

    if old_cftcn is None:
        del os.environ["CF_FEEDSTOCK_OPS_CONTAINER_NAME"]
    else:
        os.environ["CF_FEEDSTOCK_OPS_CONTAINER_NAME"] = old_cftcn


@pytest.fixture(autouse=True, scope="session")
def turn_off_containers_by_default():
    old_in_container = os.environ.get("CF_FEEDSTOCK_OPS_IN_CONTAINER")

    # tell the code we are in a container so that it
    # doesn't try to run docker commands
    os.environ["CF_FEEDSTOCK_OPS_IN_CONTAINER"] = "true"

    yield

    if old_in_container is None:
        os.environ.pop("CF_FEEDSTOCK_OPS_IN_CONTAINER", None)
    else:
        os.environ["CF_FEEDSTOCK_OPS_IN_CONTAINER"] = old_in_container


@pytest.fixture
def use_containers():
    old_in_container = os.environ.get("CF_FEEDSTOCK_OPS_IN_CONTAINER")

    os.environ["CF_FEEDSTOCK_OPS_IN_CONTAINER"] = "false"

    yield

    if old_in_container is None:
        os.environ.pop("CF_FEEDSTOCK_OPS_IN_CONTAINER", None)
    else:
        os.environ["CF_FEEDSTOCK_OPS_IN_CONTAINER"] = old_in_container


class FakeLazyJson(dict):
    def __enter__(self) -> Self:
        return self

    def __exit__(
        self,
        exc_type: type[BaseException] | None,
        exc_val: BaseException | None,
        exc_tb: TracebackType | None,
    ) -> None:
        pass


<<<<<<< HEAD
@pytest.fixture
def test_graph():
    with tempfile.TemporaryDirectory() as tmpdir:
        gx = nx.DiGraph()
        lzj = LazyJson(os.path.join(tmpdir, "conda.json"))
        with lzj as attrs:
            attrs.update({"reqs": ["python"]})
        gx.add_node("conda", payload=lzj)
        gx.graph["outputs_lut"] = {}

        yield gx
=======
def pytest_configure(config):
    config.addinivalue_line(
        "markers",
        "mongodb: mark tests that run with mongodb",
    )
>>>>>>> 6372cf26
<|MERGE_RESOLUTION|>--- conflicted
+++ resolved
@@ -102,7 +102,6 @@
         pass
 
 
-<<<<<<< HEAD
 @pytest.fixture
 def test_graph():
     with tempfile.TemporaryDirectory() as tmpdir:
@@ -114,10 +113,10 @@
         gx.graph["outputs_lut"] = {}
 
         yield gx
-=======
+
+
 def pytest_configure(config):
     config.addinivalue_line(
         "markers",
         "mongodb: mark tests that run with mongodb",
-    )
->>>>>>> 6372cf26
+    )