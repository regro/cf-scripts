--- conflicted
+++ resolved
@@ -806,13 +806,8 @@
                 lzj["uid"] = uid
                 lzj["sub_lzj"] = lzj_sub
 
-<<<<<<< HEAD
-            gh = github_client()
+            gh = pygithub_client_regro()
             repo = gh.get_repo(DEPLOY_REPO)
-=======
-            gh = pygithub_client_regro()
-            repo = gh.get_repo("regro/cf-graph-countyfair")
->>>>>>> d9f91ee4
 
             push_lazy_json_via_gh_api(lzj, recursive=recursive)
             print("sleeping for 5 seconds to allow github to update", flush=True)
@@ -891,13 +886,8 @@
             with lzj:
                 lzj["uid"] = uid
 
-<<<<<<< HEAD
-            gh = github_client()
+            gh = pygithub_client_regro()
             repo = gh.get_repo(DEPLOY_REPO)
-=======
-            gh = pygithub_client_regro()
-            repo = gh.get_repo("regro/cf-graph-countyfair")
->>>>>>> d9f91ee4
 
             push_lazy_json_via_gh_api(lzj)
             print("sleeping for 5 seconds to allow github to update", flush=True)
