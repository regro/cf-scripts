import copy
import glob
import json
import logging
import os
import pprint
import shutil
import subprocess
import tempfile

import conda_smithy
import pytest
from conda.models.version import VersionOrder
from conda_forge_feedstock_ops.container_utils import (
    get_default_log_level_args,
    run_container_operation,
)
from conda_forge_feedstock_ops.os_utils import get_user_execute_permissions
from flaky import flaky
from test_migrators import sample_yaml_rebuild, updated_yaml_rebuild

from conda_forge_tick.feedstock_parser import (
    load_feedstock_containerized,
    populate_feedstock_attributes,
)
from conda_forge_tick.lazy_json_backends import (
    LazyJson,
    dumps,
    lazy_json_override_backends,
)
from conda_forge_tick.migration_runner import run_migration_containerized
from conda_forge_tick.migrators import MigrationYaml, Version
from conda_forge_tick.os_utils import pushd
from conda_forge_tick.provide_source_code import (
    provide_source_code_containerized,
    provide_source_code_local,
)
from conda_forge_tick.rerender_feedstock import rerender_feedstock
from conda_forge_tick.solver_checks import is_recipe_solvable
from conda_forge_tick.update_recipe.version import update_version_feedstock_dir
from conda_forge_tick.update_upstream_versions import (
    all_version_sources,
    get_latest_version_containerized,
)
from conda_forge_tick.utils import (
    frozen_to_json_friendly,
    parse_meta_yaml,
    parse_meta_yaml_containerized,
)

VERSION = Version(set())

YAML_PATH = os.path.join(os.path.dirname(__file__), "test_yaml")

HAVE_CONTAINERS = (
    shutil.which("docker") is not None
    and subprocess.run(["docker", "--version"], capture_output=True).returncode == 0
)

if HAVE_CONTAINERS:
    HAVE_TEST_IMAGE = False
    try:
        for line in subprocess.run(
            [
                "docker",
                "images",
                "--format",
                "json",
            ],
            check=True,
            capture_output=True,
            text=True,
        ).stdout.splitlines():
            image = json.loads(line)
            if image["Repository"] == "conda-forge-tick" and image["Tag"] == "test":
                HAVE_TEST_IMAGE = True
                break
    except subprocess.CalledProcessError as e:
        print(
            f"Could not list local docker images due "
            f"to error {e}. Skipping container tests!"
        )


@pytest.mark.skipif(
    not (HAVE_CONTAINERS and HAVE_TEST_IMAGE), reason="containers not available"
)
@flaky
def test_container_tasks_get_latest_version(use_containers):
<<<<<<< HEAD
    data = run_container_task(
        "get-latest-version", ["--existing-feedstock-node-attrs", "conda-smithy"]
=======
    data = run_container_operation(
        [
            "conda-forge-tick-container",
            "get-latest-version",
            "--existing-feedstock-node-attrs",
            "conda-smithy",
        ]
        + get_default_log_level_args(logging.getLogger("conda_forge_tick")),
>>>>>>> 82307598
    )
    assert VersionOrder(data["new_version"]) >= VersionOrder(conda_smithy.__version__)


@pytest.mark.skipif(
    not (HAVE_CONTAINERS and HAVE_TEST_IMAGE), reason="containers not available"
)
@flaky
def test_container_tasks_get_latest_version_json(use_containers):
    with (
        tempfile.TemporaryDirectory() as tmpdir,
        pushd(tmpdir),
        lazy_json_override_backends(["github"], use_file_cache=False),
        LazyJson("node_attrs/conda-smithy.json") as lzj,
    ):
        existing_feedstock_node_attrs = dumps(lzj.data)

        data = run_container_operation(
            [
                "conda-forge-tick-container",
                "get-latest-version",
                "--existing-feedstock-node-attrs",
                existing_feedstock_node_attrs,
            ]
            + get_default_log_level_args(logging.getLogger("conda_forge_tick")),
        )
        assert VersionOrder(data["new_version"]) >= VersionOrder(
            conda_smithy.__version__
        )


@pytest.mark.skipif(
    not (HAVE_CONTAINERS and HAVE_TEST_IMAGE), reason="containers not available"
)
@flaky
def test_container_tasks_get_latest_version_containerized(use_containers):
    with (
        tempfile.TemporaryDirectory() as tmpdir,
        pushd(tmpdir),
        lazy_json_override_backends(["github"], use_file_cache=False),
        LazyJson("node_attrs/conda-smithy.json") as lzj,
    ):
        attrs = copy.deepcopy(lzj.data)

        data = get_latest_version_containerized(
            "conda-smithy", attrs, all_version_sources()
        )
        assert VersionOrder(data["new_version"]) >= VersionOrder(
            conda_smithy.__version__
        )


@pytest.mark.skipif(
    not (HAVE_CONTAINERS and HAVE_TEST_IMAGE), reason="containers not available"
)
@flaky
def test_container_tasks_get_latest_version_containerized_mpas_tools(use_containers):
    with (
        tempfile.TemporaryDirectory() as tmpdir,
        pushd(tmpdir),
        lazy_json_override_backends(["github"], use_file_cache=False),
        LazyJson("node_attrs/mpas_tools.json") as lzj,
    ):
        attrs = copy.deepcopy(lzj.data)

        data = get_latest_version_containerized(
            "mpas_tools", attrs, all_version_sources()
        )
        assert data["new_version"] is not False


@pytest.mark.skipif(
    not (HAVE_CONTAINERS and HAVE_TEST_IMAGE), reason="containers not available"
)
def test_container_tasks_parse_feedstock(use_containers):
    with tempfile.TemporaryDirectory() as tmpdir, pushd(tmpdir):
<<<<<<< HEAD
        data = run_container_task(
            "parse-feedstock", ["--existing-feedstock-node-attrs", "conda-smithy"]
=======
        data = run_container_operation(
            [
                "conda-forge-tick-container",
                "parse-feedstock",
                "--existing-feedstock-node-attrs",
                "conda-smithy",
            ]
            + get_default_log_level_args(logging.getLogger("conda_forge_tick")),
>>>>>>> 82307598
        )

        with (
            lazy_json_override_backends(["github"], use_file_cache=False),
            LazyJson("node_attrs/conda-smithy.json") as lzj,
        ):
            attrs = copy.deepcopy(lzj.data)

        assert data["feedstock_name"] == attrs["feedstock_name"]
        assert not data["parsing_error"]


@pytest.mark.skipif(
    not (HAVE_CONTAINERS and HAVE_TEST_IMAGE), reason="containers not available"
)
def test_container_tasks_parse_feedstock_json(use_containers):
    with (
        tempfile.TemporaryDirectory() as tmpdir,
        pushd(tmpdir),
        lazy_json_override_backends(["github"], use_file_cache=False),
        LazyJson("node_attrs/conda-smithy.json") as lzj,
    ):
        attrs = copy.deepcopy(lzj.data)
        existing_feedstock_node_attrs = dumps(lzj.data)

        data = run_container_operation(
            [
                "conda-forge-tick-container",
                "parse-feedstock",
                "--existing-feedstock-node-attrs",
                existing_feedstock_node_attrs,
            ]
            + get_default_log_level_args(logging.getLogger("conda_forge_tick")),
        )
        assert data["feedstock_name"] == attrs["feedstock_name"]
        assert not data["parsing_error"]


@pytest.mark.skipif(
    not (HAVE_CONTAINERS and HAVE_TEST_IMAGE), reason="containers not available"
)
def test_container_tasks_load_feedstock_containerized(use_containers):
    with (
        tempfile.TemporaryDirectory() as tmpdir,
        pushd(tmpdir),
        lazy_json_override_backends(["github"], use_file_cache=False),
        LazyJson("node_attrs/conda-smithy.json") as lzj,
    ):
        attrs = copy.deepcopy(lzj.data)

        data = load_feedstock_containerized("conda-smithy", attrs)
        assert data["feedstock_name"] == attrs["feedstock_name"]
        assert not data["parsing_error"]


@pytest.mark.skipif(
    not (HAVE_CONTAINERS and HAVE_TEST_IMAGE), reason="containers not available"
)
def test_container_tasks_load_feedstock_containerized_mpas_tools(use_containers):
    with (
        tempfile.TemporaryDirectory() as tmpdir,
        pushd(tmpdir),
        lazy_json_override_backends(["github"], use_file_cache=False),
        LazyJson("node_attrs/mpas_tools.json") as lzj,
    ):
        attrs = copy.deepcopy(lzj.data)

        data = load_feedstock_containerized("mpas_tools", attrs)
        assert data["feedstock_name"] == attrs["feedstock_name"]
        assert not data["parsing_error"]
        assert data["raw_meta_yaml"] == attrs["raw_meta_yaml"]


@pytest.mark.skipif(
    not (HAVE_CONTAINERS and HAVE_TEST_IMAGE), reason="containers not available"
)
def test_container_tasks_parse_meta_yaml_containerized(use_containers):
    with (
        tempfile.TemporaryDirectory() as tmpdir,
        pushd(tmpdir),
        lazy_json_override_backends(["github"], use_file_cache=False),
        LazyJson("node_attrs/conda-smithy.json") as lzj,
    ):
        attrs = copy.deepcopy(lzj.data)

        data = parse_meta_yaml_containerized(
            attrs["raw_meta_yaml"],
        )
        assert data["package"]["name"] == "conda-smithy"


@pytest.mark.skipif(
    not (HAVE_CONTAINERS and HAVE_TEST_IMAGE), reason="containers not available"
)
@flaky
def test_container_tasks_rerender_feedstock_containerized_same_as_local(
    use_containers, capfd
):
    with (
        tempfile.TemporaryDirectory() as tmpdir_cont,
        tempfile.TemporaryDirectory() as tmpdir_local,
    ):
        assert tmpdir_cont != tmpdir_local

        with pushd(tmpdir_cont):
            subprocess.run(
                [
                    "git",
                    "clone",
                    "https://github.com/conda-forge/conda-forge-feedstock-check-solvable-feedstock.git",
                ]
            )
            # make sure rerender happens
            with pushd("conda-forge-feedstock-check-solvable-feedstock"):
                cmds = [
                    ["git", "rm", "-f", ".gitignore"],
                    ["git", "rm", "-rf", ".scripts"],
                    ["git", "config", "user.email", "conda@conda.conda"],
                    ["git", "config", "user.name", "conda c. conda"],
                    ["git", "commit", "-m", "test commit"],
                ]
                for cmd in cmds:
                    subprocess.run(
                        cmd,
                        check=True,
                    )

            try:
                msg = rerender_feedstock(
                    os.path.join(
                        tmpdir_cont, "conda-forge-feedstock-check-solvable-feedstock"
                    ),
                    use_container=True,
                )
            finally:
                captured = capfd.readouterr()
                print(f"out: {captured.out}\nerr: {captured.err}")

            if "git commit -m " in captured.err:
                assert (
                    msg is not None
                ), f"msg: {msg}\nout: {captured.out}\nerr: {captured.err}"
                assert msg.startswith(
                    "MNT:"
                ), f"msg: {msg}\nout: {captured.out}\nerr: {captured.err}"
            else:
                assert (
                    msg is None
                ), f"msg: {msg}\nout: {captured.out}\nerr: {captured.err}"

        with pushd(tmpdir_local):
            subprocess.run(
                [
                    "git",
                    "clone",
                    "https://github.com/conda-forge/conda-forge-feedstock-check-solvable-feedstock.git",
                ]
            )
            # make sure rerender happens
            with pushd("conda-forge-feedstock-check-solvable-feedstock"):
                cmds = [
                    ["git", "rm", "-f", ".gitignore"],
                    ["git", "rm", "-rf", ".scripts"],
                    ["git", "config", "user.email", "conda@conda.conda"],
                    ["git", "config", "user.name", "conda c. conda"],
                    ["git", "commit", "-m", "test commit"],
                ]
                for cmd in cmds:
                    subprocess.run(
                        cmd,
                        check=True,
                    )

            try:
                local_msg = rerender_feedstock(
                    os.path.join(
                        tmpdir_local, "conda-forge-feedstock-check-solvable-feedstock"
                    ),
                    use_container=False,
                )
            finally:
                local_captured = capfd.readouterr()
                print(f"out: {local_captured.out}\nerr: {local_captured.err}")

        assert msg == local_msg

        # now compare files
        cont_fnames = set(
            glob.glob(os.path.join(tmpdir_cont, "**", "*"), recursive=True)
        )
        local_fnames = set(
            glob.glob(os.path.join(tmpdir_local, "**", "*"), recursive=True)
        )

        rel_cont_fnames = {os.path.relpath(fname, tmpdir_cont) for fname in cont_fnames}
        rel_local_fnames = {
            os.path.relpath(fname, tmpdir_local) for fname in local_fnames
        }
        assert (
            rel_cont_fnames == rel_local_fnames
        ), f"{rel_cont_fnames} != {rel_local_fnames}"

        for cfname in cont_fnames:
            lfname = os.path.join(tmpdir_local, os.path.relpath(cfname, tmpdir_cont))
            if not os.path.isdir(cfname):
                with open(cfname, "rb") as f:
                    cdata = f.read()
                with open(lfname, "rb") as f:
                    ldata = f.read()
                assert cdata == ldata, f"{cfname} not equal to local"


@pytest.mark.skipif(
    not (HAVE_CONTAINERS and HAVE_TEST_IMAGE), reason="containers not available"
)
@flaky
def test_container_tasks_rerender_feedstock_containerized_empty(use_containers):
    with tempfile.TemporaryDirectory() as tmpdir_local:
        # first run the rerender locally
        with pushd(tmpdir_local):
            subprocess.run(
                [
                    "git",
                    "clone",
                    "https://github.com/conda-forge/conda-forge-feedstock-check-solvable-feedstock.git",
                ]
            )
            # make sure rerender happens
            with pushd("conda-forge-feedstock-check-solvable-feedstock"):
                cmds = [
                    ["git", "rm", "-f", ".gitignore"],
                    ["git", "rm", "-rf", ".scripts"],
                    ["git", "config", "user.email", "conda@conda.conda"],
                    ["git", "config", "user.name", "conda c. conda"],
                    ["git", "commit", "-m", "test commit"],
                ]
                for cmd in cmds:
                    subprocess.run(
                        cmd,
                        check=True,
                    )

            local_msg = rerender_feedstock(
                os.path.join(
                    tmpdir_local, "conda-forge-feedstock-check-solvable-feedstock"
                ),
                use_container=False,
            )

            assert local_msg is not None
            with pushd("conda-forge-feedstock-check-solvable-feedstock"):
                subprocess.run(
                    ["git", "commit", "-am", local_msg],
                    check=True,
                )

        # now run in container and make sure commit message is None
        msg = rerender_feedstock(
            os.path.join(
                tmpdir_local, "conda-forge-feedstock-check-solvable-feedstock"
            ),
            use_container=True,
        )

        assert msg is None


@pytest.mark.skipif(
    not (HAVE_CONTAINERS and HAVE_TEST_IMAGE), reason="containers not available"
)
@flaky
def test_container_tasks_rerender_feedstock_containerized_permissions(use_containers):
    with tempfile.TemporaryDirectory() as tmpdir:
        with pushd(tmpdir):
            subprocess.run(
                [
                    "git",
                    "clone",
                    "https://github.com/conda-forge/conda-forge-feedstock-check-solvable-feedstock.git",
                ]
            )

            with pushd("conda-forge-feedstock-check-solvable-feedstock"):
                orig_perms_bl = os.stat("build-locally.py").st_mode
                print(
                    f"\n\ncloned permissions for build-locally.py: {orig_perms_bl:#o}\n\n"
                )
                orig_exec = get_user_execute_permissions(".")

            local_msg = rerender_feedstock(
                os.path.join(tmpdir, "conda-forge-feedstock-check-solvable-feedstock"),
                use_container=False,
            )

            if local_msg is not None:
                with pushd("conda-forge-feedstock-check-solvable-feedstock"):
                    cmds = [
                        ["git", "config", "user.email", "conda@conda.conda"],
                        ["git", "config", "user.name", "conda c. conda"],
                        ["git", "commit", "-am", local_msg],
                    ]
                    for cmd in cmds:
                        subprocess.run(cmd, check=True)

            # now change permissions
            with pushd("conda-forge-feedstock-check-solvable-feedstock"):
                orig_perms_bl = os.stat("build-locally.py").st_mode
                print(
                    f"\n\ninput permissions for build-locally.py: {orig_perms_bl:#o}\n\n"
                )
                local_rerend_exec = get_user_execute_permissions(".")

                cmds = [
                    ["chmod", "655", "build-locally.py"],
                    ["git", "add", "build-locally.py"],
                    ["git", "config", "user.email", "conda@conda.conda"],
                    ["git", "config", "user.name", "conda c. conda"],
                    ["git", "commit", "-m", "test commit for rerender"],
                ]
                for cmd in cmds:
                    subprocess.run(
                        cmd,
                        check=True,
                    )

            msg = rerender_feedstock(
                os.path.join(tmpdir, "conda-forge-feedstock-check-solvable-feedstock"),
                use_container=True,
            )
            assert msg is not None

            with pushd("conda-forge-feedstock-check-solvable-feedstock"):
                perms_bl = os.stat("build-locally.py").st_mode
                print(f"\n\nfinal permissions for build-locally.py: {perms_bl:#o}\n\n")
                cont_rerend_exec = get_user_execute_permissions(".")

            for item, perms in orig_exec.items():
                assert perms == local_rerend_exec.get(item, perms)
                assert perms == cont_rerend_exec.get(item, perms)


@pytest.mark.skipif(
    not (HAVE_CONTAINERS and HAVE_TEST_IMAGE), reason="containers not available"
)
@flaky
def test_container_tasks_provide_source_code_containerized(use_containers):
    with (
        tempfile.TemporaryDirectory() as tmpdir,
        pushd(tmpdir),
    ):
        subprocess.run(
            [
                "git",
                "clone",
                "https://github.com/conda-forge/conda-smithy-feedstock.git",
            ]
        )

        with provide_source_code_containerized(
            "conda-smithy-feedstock/recipe"
        ) as source_dir:
            assert os.path.exists(source_dir)
            assert os.path.isdir(source_dir)
            assert "conda_smithy" in os.listdir(source_dir)
            assert "pyproject.toml" in os.listdir(source_dir)


@pytest.mark.skipif(
    not (HAVE_CONTAINERS and HAVE_TEST_IMAGE), reason="containers not available"
)
@flaky
def test_container_tasks_provide_source_code_containerized_patches(use_containers):
    with (
        tempfile.TemporaryDirectory() as tmpdir,
        pushd(tmpdir),
    ):
        subprocess.run(
            [
                "git",
                "clone",
                "https://github.com/conda-forge/tiledb-feedstock.git",
            ]
        )
        with pushd("tiledb-feedstock"):
            subprocess.run(
                [
                    "git",
                    "checkout",
                    "2.23.x",
                ]
            )

        with provide_source_code_containerized("tiledb-feedstock/recipe") as source_dir:
            assert os.path.exists(source_dir)
            assert os.path.isdir(source_dir)
            assert "tiledb" in os.listdir(source_dir)
            assert "CMakeLists.txt" in os.listdir(source_dir)


@pytest.mark.skipif(
    not (HAVE_CONTAINERS and HAVE_TEST_IMAGE), reason="containers not available"
)
@flaky
def test_container_tasks_is_recipe_solvable_containerized(use_containers):
    with tempfile.TemporaryDirectory() as tmpdir:
        with pushd(tmpdir):
            subprocess.run(
                [
                    "git",
                    "clone",
                    "https://github.com/conda-forge/conda-forge-feedstock-check-solvable-feedstock.git",
                ]
            )

        res_cont = is_recipe_solvable(
            os.path.join(tmpdir, "conda-forge-feedstock-check-solvable-feedstock"),
            use_container=True,
        )
        assert res_cont[0], res_cont

        res_local = is_recipe_solvable(
            os.path.join(tmpdir, "conda-forge-feedstock-check-solvable-feedstock"),
            use_container=False,
        )
        assert res_local[0], res_local

        assert res_cont == res_local


yaml_rebuild = MigrationYaml(yaml_contents="{}", name="hi")
yaml_rebuild.cycles = []


@pytest.mark.skipif(
    not (HAVE_CONTAINERS and HAVE_TEST_IMAGE), reason="containers not available"
)
@flaky
def test_migration_runner_run_migration_containerized_yaml_rebuild(tmpdir):
    fs_dir = os.path.join(tmpdir, "scipy-feedstock")
    rp_dir = os.path.join(fs_dir, "recipe")
    os.makedirs(rp_dir, exist_ok=True)
    with open(os.path.join(rp_dir, "meta.yaml"), "w") as f:
        f.write(sample_yaml_rebuild)

    with pushd(fs_dir):
        subprocess.run(["git", "init", "-b", "main"])
    # Load the meta.yaml (this is done in the graph)
    try:
        pmy = parse_meta_yaml(sample_yaml_rebuild)
    except Exception:
        pmy = {}
    if pmy:
        pmy["version"] = pmy["package"]["version"]
        pmy["req"] = set()
        for k in ["build", "host", "run"]:
            pmy["req"] |= set(pmy.get("requirements", {}).get(k, set()))
        try:
            pmy["meta_yaml"] = parse_meta_yaml(sample_yaml_rebuild)
        except Exception:
            pmy["meta_yaml"] = {}
    pmy["raw_meta_yaml"] = sample_yaml_rebuild

    migration_data = run_migration_containerized(
        migrator=yaml_rebuild,
        feedstock_dir=fs_dir,
        feedstock_name="scipy",
        node_attrs=pmy,
        default_branch="main",
    )

    pprint.pprint(migration_data)

    assert migration_data["migrate_return_value"] == {
        "migrator_name": yaml_rebuild.__class__.__name__,
        "migrator_version": yaml_rebuild.migrator_version,
        "name": "hi",
        "bot_rerun": False,
    }
    assert migration_data["commit_message"] == "Rebuild for hi"
    assert migration_data["pr_title"] == "Rebuild for hi"
    assert migration_data["pr_body"].startswith(
        "This PR has been triggered in an effort to update "
        "[**hi**](https://conda-forge.org/status/migration/?name=hi)."
    )

    with open(os.path.join(rp_dir, "meta.yaml")) as f:
        actual_output = f.read()
    assert actual_output == updated_yaml_rebuild
    assert os.path.exists(os.path.join(fs_dir, ".ci_support/migrations/hi.yaml"))
    with open(os.path.join(fs_dir, ".ci_support/migrations/hi.yaml")) as f:
        saved_migration = f.read()
    assert saved_migration == yaml_rebuild.yaml_contents


@pytest.mark.skipif(
    not (HAVE_CONTAINERS and HAVE_TEST_IMAGE), reason="containers not available"
)
@pytest.mark.parametrize(
    "case,new_ver",
    [
        ("sha1", "5.0.1"),
    ],
)
@flaky
def test_migration_runner_run_migration_containerized_version(
    case, new_ver, tmpdir, caplog
):
    caplog.set_level(
        logging.DEBUG,
        logger="conda_forge_tick.migrators.version",
    )

    with open(os.path.join(YAML_PATH, "version_%s.yaml" % case)) as fp:
        inp = fp.read()

    with open(os.path.join(YAML_PATH, "version_%s_correct.yaml" % case)) as fp:
        output = fp.read()

    kwargs = {}
    if case == "sha1":
        kwargs["hash_type"] = "sha1"

    m = VERSION
    mr_out = {
        "migrator_name": Version.name,
        "migrator_version": Version.migrator_version,
        "version": new_ver,
        "bot_rerun": False,
    }

    # Load the meta.yaml (this is done in the graph)
    try:
        name = parse_meta_yaml(inp)["package"]["name"]
    except Exception:
        name = "blah"

    fs_dir = os.path.join(tmpdir, f"{name}-feedstock")
    os.makedirs(os.path.join(fs_dir, "recipe"), exist_ok=True)

    with open(os.path.join(tmpdir, fs_dir, "recipe", "meta.yaml"), "w") as f:
        f.write(inp)

    pmy = populate_feedstock_attributes(name, {}, inp, None, "{}")

    # these are here for legacy migrators
    pmy["version"] = pmy["meta_yaml"]["package"]["version"]
    pmy["req"] = set()
    for k in ["build", "host", "run"]:
        req = pmy["meta_yaml"].get("requirements", {}) or {}
        _set = req.get(k) or set()
        pmy["req"] |= set(_set)
    pmy["raw_meta_yaml"] = inp
    pmy.update(kwargs)
    pmy["new_version"] = new_ver

    data = run_migration_containerized(
        migrator=m,
        feedstock_dir=fs_dir,
        feedstock_name=name,
        node_attrs=pmy,
        default_branch="main",
        **kwargs,
    )

    assert mr_out == data["migrate_return_value"]

    pmy["pr_info"] = {}
    pmy["pr_info"].update(PRed=[frozen_to_json_friendly(data["migrate_return_value"])])
    with open(os.path.join(tmpdir, fs_dir, "recipe", "meta.yaml")) as f:
        actual_output = f.read()
    assert actual_output == output
    assert m.filter(pmy) is True


@pytest.mark.skipif(
    not (HAVE_CONTAINERS and HAVE_TEST_IMAGE), reason="containers not available"
)
@flaky
def test_container_tasks_update_version_feedstock_dir():
    with tempfile.TemporaryDirectory() as tmpdir:
        fs_dir = os.path.join(tmpdir, "mpich-feedstock")
        rp_dir = os.path.join(fs_dir, "recipe")
        os.makedirs(rp_dir, exist_ok=True)
        with open(os.path.join(rp_dir, "meta.yaml"), "w") as f:
            with open(os.path.join(YAML_PATH, "version_mpich.yaml")) as fp:
                f.write(fp.read())

        updated, errors = update_version_feedstock_dir(
            fs_dir, "4.1.1", use_container=True
        )
        assert updated
        assert not errors

        with open(os.path.join(rp_dir, "meta.yaml")) as f:
            actual_output = f.read()

        with open(os.path.join(YAML_PATH, "version_mpich_correct.yaml")) as fp:
            output = fp.read()

        assert actual_output == output


@flaky
def test_container_tasks_provide_source_code_local(use_containers):
    with (
        tempfile.TemporaryDirectory() as tmpdir,
        pushd(tmpdir),
    ):
        subprocess.run(
            [
                "git",
                "clone",
                "https://github.com/conda-forge/git-remote-s3-feedstock.git",
            ]
        )

        with provide_source_code_local("git-remote-s3-feedstock/recipe") as source_dir:
            assert os.path.exists(source_dir)
            assert os.path.isdir(source_dir)
            assert "pyproject.toml" in os.listdir(source_dir)<|MERGE_RESOLUTION|>--- conflicted
+++ resolved
@@ -87,10 +87,6 @@
 )
 @flaky
 def test_container_tasks_get_latest_version(use_containers):
-<<<<<<< HEAD
-    data = run_container_task(
-        "get-latest-version", ["--existing-feedstock-node-attrs", "conda-smithy"]
-=======
     data = run_container_operation(
         [
             "conda-forge-tick-container",
@@ -99,7 +95,6 @@
             "conda-smithy",
         ]
         + get_default_log_level_args(logging.getLogger("conda_forge_tick")),
->>>>>>> 82307598
     )
     assert VersionOrder(data["new_version"]) >= VersionOrder(conda_smithy.__version__)
 
@@ -176,10 +171,6 @@
 )
 def test_container_tasks_parse_feedstock(use_containers):
     with tempfile.TemporaryDirectory() as tmpdir, pushd(tmpdir):
-<<<<<<< HEAD
-        data = run_container_task(
-            "parse-feedstock", ["--existing-feedstock-node-attrs", "conda-smithy"]
-=======
         data = run_container_operation(
             [
                 "conda-forge-tick-container",
@@ -188,7 +179,6 @@
                 "conda-smithy",
             ]
             + get_default_log_level_args(logging.getLogger("conda_forge_tick")),
->>>>>>> 82307598
         )
 
         with (
